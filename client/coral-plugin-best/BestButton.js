--- conflicted
+++ resolved
@@ -18,11 +18,8 @@
 const canModifyBestTag = ({roles = []} = {}) => roles && ['ADMIN', 'MODERATOR'].some(role => roles.includes(role));
 
 // Put this on a comment to show that it is best
-<<<<<<< HEAD
-export const BestIndicator = ({children = <i className={'material-icons'} aria-hidden={true}>star</i>}) => (
-=======
+
 export const BestIndicator = ({children = <Icon name='star'/>}) => (
->>>>>>> 6b4c3030
   <span aria-label={lang.t('commentIsBest')}>
     { children }
   </span>
