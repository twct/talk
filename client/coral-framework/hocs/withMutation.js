import * as React from 'react';
import {graphql} from 'react-apollo';
import merge from 'lodash/merge';
import uniq from 'lodash/uniq';
import flatten from 'lodash/flatten';
import isEmpty from 'lodash/isEmpty';
import {getMutationOptions, resolveFragments} from 'coral-framework/services/graphqlRegistry';
<<<<<<< HEAD
import {getStore} from 'coral-framework/services/store';
import {getDefinitionName} from '../utils';
=======
import {store} from 'coral-framework/services/store';
import {getDefinitionName, getResponseErrors} from '../utils';
import t from 'coral-framework/services/i18n';

class ResponseErrors extends Error {
  constructor(errors) {
    super(`Response Errors ${JSON.stringify(errors)}`);
    this.errors = errors.map((e) => new ResponseError(e));
  }
}

class ResponseError {
  constructor(error) {
    Object.assign(this, error);
  }

  translate(...args) {
    return t(`error.${this.translation_key}`, ...args);
  }
}
>>>>>>> 3160f6ae

/**
 * Exports a HOC with the same signature as `graphql`, that will
 * apply mutation options registered in the graphRegistry.
 */
export default (document, config) => (WrappedComponent) => {
  config = {
    ...config,
    options: config.options || {},
    props: config.props || ((data) => ({mutate: data.mutate()})),
  };
  const wrappedProps = (data) => {
    const name = getDefinitionName(document);
    const callbacks = getMutationOptions(name);
    const mutate = (base) => {
      const variables = base.variables || config.options.variables;
      const configs = callbacks.map((cb) => cb({variables, state: getStore().getState()}));

      const optimisticResponse = merge(
        base.optimisticResponse || config.options.optimisticResponse,
        ...configs.map((cfg) => cfg.optimisticResponse),
      );

      const refetchQueries = flatten(uniq([
        base.refetchQueries || config.options.refetchQueries,
        ...configs.map((cfg) => cfg.refetchQueries),
      ].filter((i) => i)));

      const updateCallbacks =
        [base.update || config.options.update]
        .concat(...configs.map((cfg) => cfg.update))
        .filter((i) => i);

      const update = (proxy, result) => {
        if (getResponseErrors(result)) {

          // Do not run updates when we have mutation errors.
          return;
        }
        updateCallbacks.forEach((cb) => cb(proxy, result));
      };

      const updateQueries =
        [
          base.updateQueries || config.options.updateQueries,
          ...configs.map((cfg) => cfg.updateQueries)
        ]
        .filter((i) => i)
        .reduce((res, map) => {
          Object.keys(map).forEach((key) => {
            if (!(key in res)) {
              res[key] = (prev, result) => {
                if (getResponseErrors(result.mutationResult)) {

                  // Do not run updates when we have mutation errors.
                  return prev;
                }
                return map[key](prev, result);
              };
            } else {
              const existing = res[key];
              res[key] = (prev, result) => {
                const next = existing(prev, result);
                return map[key](next, result);
              };
            }
          });
          return res;
        }, {});

      const wrappedConfig = {
        variables,
        optimisticResponse,
        refetchQueries,
        updateQueries,
        update,
      };
      if (isEmpty(wrappedConfig.optimisticResponse)) {
        delete wrappedConfig.optimisticResponse;
      }
      return data.mutate(wrappedConfig)
        .then((res) => {
          const errors = getResponseErrors(res);
          if (errors) {
            throw new ResponseErrors(errors);
          }
          return Promise.resolve(res);
        });
    };
    return config.props({...data, mutate});
  };

  // Lazily resolve fragments from graphRegistry to support circular dependencies.
  let memoized = null;
  const getWrapped = () => {
    if (!memoized) {
      memoized = graphql(resolveFragments(document), {...config, props: wrappedProps})(WrappedComponent);
    }
    return memoized;
  };

  return (props) => {
    const Wrapped = getWrapped();
    return <Wrapped {...props} />;
  };
};<|MERGE_RESOLUTION|>--- conflicted
+++ resolved
@@ -5,11 +5,7 @@
 import flatten from 'lodash/flatten';
 import isEmpty from 'lodash/isEmpty';
 import {getMutationOptions, resolveFragments} from 'coral-framework/services/graphqlRegistry';
-<<<<<<< HEAD
 import {getStore} from 'coral-framework/services/store';
-import {getDefinitionName} from '../utils';
-=======
-import {store} from 'coral-framework/services/store';
 import {getDefinitionName, getResponseErrors} from '../utils';
 import t from 'coral-framework/services/i18n';
 
@@ -29,7 +25,6 @@
     return t(`error.${this.translation_key}`, ...args);
   }
 }
->>>>>>> 3160f6ae
 
 /**
  * Exports a HOC with the same signature as `graphql`, that will
