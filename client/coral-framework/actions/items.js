import {fromJS} from 'immutable';
/* Item Actions */

/**
 * Action name constants
 */

export const ADD_ITEM = 'ADD_ITEM';
export const UPDATE_ITEM = 'UPDATE_ITEM';
export const UPDATE_SETTINGS = 'UPDATE_SETTINGS';
export const APPEND_ITEM_ARRAY = 'APPEND_ITEM_ARRAY';

const getInit = (method, body) => {
  const headers = {
    'Content-Type': 'application/json',
    'Accept': 'application/json'
  };

  const init = {method, headers};
  if (body) {
    init.body = JSON.stringify(body);
  }

  return init;
};

const responseHandler = response => {
  if (response.status === 204) {
    return;
  }
  return response.ok ? response.json() : Promise.reject(`${response.status} ${response.statusText}`);
};
/**
 * Action creators
 */

 /*
 * Adds an item to the local store without posting it to the server
 * Useful for optimistic posting, etc.
 *
 * @params
 *  item - the item to be posted
 *
 */

export const addItem = (item, item_type) => {
  if (!item.id) {
    console.warn('addItem called without an item id.');
  }
  return {
    type: ADD_ITEM,
    item,
    item_type,
    id: item.id
  };
};

/*
* Updates an item in the local store without posting it to the server
* Useful for item-level toggles, etc.
*
* @params
*  id - the id of the item to be posted
*  property - the property to be updated
*  value - the value that the property should be set to
*  item_type - the type of the item being updated (users, comments, etc)
*
*/
export const updateItem = (id, property, value, item_type) => {
  return {
    type: UPDATE_ITEM,
    id,
    property,
    value,
    item_type
  };
};

/*
* Appends data to an array in an item in the local store without posting it to the server
* Useful for adding a recently posted reply to a comment, etc.
*
* @params
*  id - the id of the item to be posted
*  property - the property to be updated (should be an array)
*  value - the value that should be added to the array
*  add_to_front - boolean that defines whether value is added at the beginning (unshift) or end (push)
*  item_type - the type of the item being updated (users, comments, etc)
*
*/
export const appendItemArray = (id, property, value, add_to_front, item_type) => {
  return {
    type: APPEND_ITEM_ARRAY,
    id,
    property,
    value,
    add_to_front,
    item_type
  };
};

/*
* Get Items from Query
* Gets a set of items from a predefined query
*
* @params
*   Query - a predefiend query for retreiving items
*
* @returns
*   A promise resolving to a set of items
*
* @dispatches
*   A set of items to the item store
*/
export function getStream (assetUrl) {
  return (dispatch) => {
    return fetch(`/api/v1/stream?asset_url=${encodeURIComponent(assetUrl)}`)
      .then(responseHandler)
      .then((json) => {

        /* Add items to the store */
        Object.keys(json).forEach(type => {
          if (type === 'actions') {
            json[type].forEach(action => {
              action.id = `${action.action_type}_${action.item_id}`;
              dispatch(addItem(action, 'actions'));
<<<<<<< HEAD
            }
          } else if (itemTypes[i] === 'settings') {
            return dispatch({type: UPDATE_SETTINGS, config: fromJS(json[itemTypes[i]])});
=======
            });
>>>>>>> 1110cd95
          } else {
            json[type].forEach(item => {
              dispatch(addItem(item, type));
            });
          }
        });

        const assetId = json.assets[0].id;

        /* Sort comments by date*/
        json.comments.sort((a, b) => new Date(b.created_at).getTime() - new Date(a.created_at).getTime());
        const rels = json.comments.reduce((h, item) => {
          /* Check for root and child comments. */
          if (
            item.asset_id === assetId &&
            !item.parent_id) {
            h.rootComments.push(item.id);
          } else if (
            item.asset_id === assetId
          ) {
            let children = h.childComments[item.parent_id] || [];
            h.childComments[item.parent_id] = children.concat(item.id);
          }
          return h;
        }, {rootComments: [], childComments: {}});

        dispatch(updateItem(assetId, 'comments', rels.rootComments, 'assets'));

        Object.keys(rels.childComments).forEach(key => {
          dispatch(updateItem(key, 'children', rels.childComments[key].reverse(), 'comments'));
        });

        /* Hydrate actions on comments */
        json.actions.forEach(action => {
          dispatch(updateItem(action.item_id, action.action_type, action.id, 'comments'));
        });

        return (json);
      });
  };
}

/*
* Get Items Array
* Gets a set of items from an array of item ids
*
* @params
*   Query - a predefiend query for retreiving items
*
* @returns
*   A promise resolving to a set of items
*
* @dispatches
*   A set of items to the item store
*/

export function getItemsArray (ids) {
  return (dispatch) => {
    return fetch(`/v1/item/${ids}`, getInit('GET'))
      .then(responseHandler)
      .then((json) => {
        for (let i = 0; i < json.items.length; i++) {
          dispatch(addItem(json.items[i]));
        }
        return json.items;
      });
  };
}

/*
* PutItem
* Puts an item
*
* @params
*   Item - the item to be put
*
* @returns
*   A promise resolving to an item is
*
* @dispatches
*   The newly put item to the item store
*/

export function postItem (item, type, id) {
  return (dispatch) => {
    if (id) {
      item.id = id;
    }
    return fetch(`/api/v1/${type}`, getInit('POST', item))
      .then(responseHandler)
      .then((json) => {
        dispatch(addItem({...item, id:json.id}, type));
        return json.id;
      });
  };
}

/*
* PostAction
* Posts an action to an item
*
* @params
*   id - the id of the item on which the action is taking place
*   action - the name of the action
*   user - the user performing the action
*   host - the coral host
*
* @returns
*   A promise resolving to null or an error
*
*/

export function postAction (item_id, action_type, user_id, item_type) {
  return () => {
    const action = {
      action_type,
      user_id
    };

    return fetch(`/api/v1/${item_type}/${item_id}/actions`, getInit('POST', action))
      .then(responseHandler);
  };
}

/*
* DeleteAction
* Deletes an action to an item
*
* @params
*   id - the id of the item on which the action is taking place
*   action - the name of the action
*   user - the user performing the action
*   host - the coral host
*
* @returns
*   A promise resolving to null or an error
*
*/

export function deleteAction (action_id) {
  return () => {
    return fetch(`/api/v1/actions/${action_id}`, {method: 'DELETE'})
      .then(responseHandler);
  };
}<|MERGE_RESOLUTION|>--- conflicted
+++ resolved
@@ -124,13 +124,9 @@
             json[type].forEach(action => {
               action.id = `${action.action_type}_${action.item_id}`;
               dispatch(addItem(action, 'actions'));
-<<<<<<< HEAD
-            }
-          } else if (itemTypes[i] === 'settings') {
-            return dispatch({type: UPDATE_SETTINGS, config: fromJS(json[itemTypes[i]])});
-=======
             });
->>>>>>> 1110cd95
+          } else if (type === 'settings') {
+            dispatch({type: UPDATE_SETTINGS, config: fromJS(json[type])});
           } else {
             json[type].forEach(item => {
               dispatch(addItem(item, type));
