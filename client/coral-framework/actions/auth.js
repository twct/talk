--- conflicted
+++ resolved
@@ -82,15 +82,9 @@
         dispatch(changeView('SIGNIN'));
       }, 3000);
     })
-<<<<<<< HEAD
-    .catch(() => {
-      dispatch(signUpFailure(lang.t('error.emailORusernameInUse')));
-    }); // We need to improve error handling. TODO (bc)
-=======
     .catch(error => {
       dispatch(signUpFailure(lang.t(`error.${error.message}`)));
     });
->>>>>>> 18b35e38
 };
 
 // Forgot Password Actions
