--- conflicted
+++ resolved
@@ -1,12 +1,6 @@
-<<<<<<< HEAD
-import I18n from '../../coral-framework/modules/i18n/i18n';
-import translations from './../translations';
-const lang = new I18n(translations);
-=======
 import {gql} from 'react-apollo';
 import {pym} from 'coral-framework';
 import * as Storage from '../helpers/storage';
->>>>>>> afa31238
 import * as actions from '../constants/auth';
 import coralApi, {base} from '../helpers/response';
 import client from 'coral-framework/services/client';
@@ -16,8 +10,6 @@
 import translations from './../translations';
 import I18n from '../../coral-framework/modules/i18n/i18n';
 
-<<<<<<< HEAD
-=======
 const ME_QUERY = gql`
   query Me {
     me {
@@ -43,9 +35,8 @@
   });
 }
 
->>>>>>> afa31238
 // Dialog Actions
-export const showSignInDialog = () => (dispatch) => {
+export const showSignInDialog = () => dispatch => {
   const signInPopUp = window.open(
     '/embed/stream/login',
     'Login',
@@ -68,21 +59,11 @@
 
   dispatch({type: actions.SHOW_SIGNIN_DIALOG});
 };
-export const hideSignInDialog = () => (dispatch) => {
+export const hideSignInDialog = () => dispatch => {
   dispatch({type: actions.HIDE_SIGNIN_DIALOG});
   window.close();
 };
 
-<<<<<<< HEAD
-export const createUsernameRequest = () => ({type: actions.CREATE_USERNAME_REQUEST});
-export const showCreateUsernameDialog = () => ({type: actions.SHOW_CREATEUSERNAME_DIALOG});
-export const hideCreateUsernameDialog = () => ({type: actions.HIDE_CREATEUSERNAME_DIALOG});
-
-const createUsernameSuccess = () => ({type: actions.CREATE_USERNAME_SUCCESS});
-const createUsernameFailure = (error) => ({type: actions.CREATE_USERNAME_FAILURE, error});
-
-export const updateUsername = ({username}) => ({type: actions.UPDATE_USERNAME, username});
-=======
 export const createUsernameRequest = () => ({
   type: actions.CREATE_USERNAME_REQUEST
 });
@@ -106,9 +87,8 @@
   type: actions.UPDATE_USERNAME,
   username
 });
->>>>>>> afa31238
-
-export const createUsername = (userId, formData) => (dispatch) => {
+
+export const createUsername = (userId, formData) => dispatch => {
   dispatch(createUsernameRequest());
   coralApi('/account/username', {method: 'PUT', body: formData})
     .then(() => {
@@ -116,26 +96,26 @@
       dispatch(hideCreateUsernameDialog());
       dispatch(updateUsername(formData));
     })
-    .catch((error) => {
+    .catch(error => {
       dispatch(createUsernameFailure(lang.t(`error.${error.translation_key}`)));
     });
 };
 
-export const changeView = (view) => (dispatch) => {
+export const changeView = view => dispatch => {
   dispatch({
     type: actions.CHANGE_VIEW,
     view
   });
 
   switch (view) {
-  case 'SIGNUP':
-    window.resizeTo(500, 800);
-    break;
-  case 'FORGOT':
-    window.resizeTo(500, 400);
-    break;
-  default:
-    window.resizeTo(500, 550);
+    case 'SIGNUP':
+      window.resizeTo(500, 800);
+      break;
+    case 'FORGOT':
+      window.resizeTo(500, 400);
+      break;
+    default:
+      window.resizeTo(500, 550);
   }
 };
 
@@ -164,51 +144,30 @@
   dispatch({type: 'HANDLE_AUTH_TOKEN'});
 };
 
-<<<<<<< HEAD
-// TODO: revisit login redux flow.
-// const signInSuccess = (user, isAdmin) => ({type: actions.FETCH_SIGNIN_SUCCESS, user, isAdmin});
-//
-const signInFailure = (error) => ({type: actions.FETCH_SIGNIN_FAILURE, error});
-=======
 //==============================================================================
 // SIGN IN
 //==============================================================================
->>>>>>> afa31238
 
 export const fetchSignIn = formData => dispatch => {
   dispatch(signInRequest());
   return coralApi('/auth/local', {method: 'POST', body: formData})
-<<<<<<< HEAD
-    .then(() => dispatch(hideSignInDialog()))
-    .catch((error) => {
-=======
     .then(({token}) => {
       dispatch(handleAuthToken(token));
       dispatch(hideSignInDialog());
     })
     .catch(error => {
->>>>>>> afa31238
       if (error.metadata) {
-
         // the user might not have a valid email. prompt the user user re-request the confirmation email
         dispatch(
           signInFailure(lang.t('error.emailNotVerified', error.metadata))
         );
       } else {
-
         // invalid credentials
         dispatch(signInFailure(lang.t('error.emailPasswordError')));
       }
     });
 };
 
-<<<<<<< HEAD
-// Sign In - Facebook
-
-const signInFacebookRequest = () => ({type: actions.FETCH_SIGNIN_FACEBOOK_REQUEST});
-const signInFacebookSuccess = (user) => ({type: actions.FETCH_SIGNIN_FACEBOOK_SUCCESS, user});
-const signInFacebookFailure = (error) => ({type: actions.FETCH_SIGNIN_FACEBOOK_FAILURE, error});
-=======
 //==============================================================================
 // SIGN IN - FACEBOOK
 //==============================================================================
@@ -224,9 +183,8 @@
   type: actions.FETCH_SIGNIN_FACEBOOK_FAILURE,
   error
 });
->>>>>>> afa31238
-
-export const fetchSignInFacebook = () => (dispatch) => {
+
+export const fetchSignInFacebook = () => dispatch => {
   dispatch(signInFacebookRequest());
   window.open(
     `${base}/auth/facebook`,
@@ -243,7 +201,7 @@
   type: actions.FETCH_SIGNUP_FACEBOOK_REQUEST
 });
 
-export const fetchSignUpFacebook = () => (dispatch) => {
+export const fetchSignUpFacebook = () => dispatch => {
   dispatch(signUpFacebookRequest());
   window.open(
     `${base}/auth/facebook`,
@@ -252,7 +210,7 @@
   );
 };
 
-export const facebookCallback = (err, data) => (dispatch) => {
+export const facebookCallback = (err, data) => dispatch => {
   if (err) {
     dispatch(signInFacebookFailure(err));
     return;
@@ -274,8 +232,8 @@
 //==============================================================================
 
 const signUpRequest = () => ({type: actions.FETCH_SIGNUP_REQUEST});
-const signUpSuccess = (user) => ({type: actions.FETCH_SIGNUP_SUCCESS, user});
-const signUpFailure = (error) => ({type: actions.FETCH_SIGNUP_FAILURE, error});
+const signUpSuccess = user => ({type: actions.FETCH_SIGNUP_SUCCESS, user});
+const signUpFailure = error => ({type: actions.FETCH_SIGNUP_FAILURE, error});
 
 export const fetchSignUp = (formData, redirectUri) => dispatch => {
   dispatch(signUpRequest());
@@ -288,7 +246,7 @@
     .then(({user}) => {
       dispatch(signUpSuccess(user));
     })
-    .catch((error) => {
+    .catch(error => {
       let errorMessage = lang.t(`error.${error.message}`);
 
       // if there is no translation defined, just show the error string
@@ -311,14 +269,6 @@
   type: actions.FETCH_FORGOT_PASSWORD_SUCCESS
 });
 
-<<<<<<< HEAD
-export const fetchForgotPassword = (email) => (dispatch) => {
-  dispatch(forgotPassowordRequest(email));
-  const redirectUri = pym.parentUrl || location.href;
-  coralApi('/account/password/reset', {method: 'POST', body: {email, loc: redirectUri}})
-    .then(() => dispatch(forgotPassowordSuccess()))
-    .catch((error) => dispatch(forgotPassowordFailure(error)));
-=======
 const forgotPasswordFailure = () => ({
   type: actions.FETCH_FORGOT_PASSWORD_FAILURE
 });
@@ -332,43 +282,18 @@
   })
     .then(() => dispatch(forgotPasswordSuccess()))
     .catch(error => dispatch(forgotPasswordFailure(error)));
->>>>>>> afa31238
 };
 
 //==============================================================================
 // LOGOUT
 //==============================================================================
 
-<<<<<<< HEAD
-export const logout = () => (dispatch) => {
-  dispatch(logOutRequest());
-  return coralApi('/auth', {method: 'DELETE'})
-    .then(() => {
-      dispatch(logOutSuccess());
-    })
-    .catch((error) => dispatch(logOutFailure(error)));
-};
-
-// LogOut Actions
-
-export const validForm = () => ({type: actions.VALID_FORM});
-export const invalidForm = (error) => ({type: actions.INVALID_FORM, error});
-
-// Check Login
-
-const checkLoginRequest = () => ({type: actions.CHECK_LOGIN_REQUEST});
-const checkLoginSuccess = (user, isAdmin) => ({type: actions.CHECK_LOGIN_SUCCESS, user, isAdmin});
-const checkLoginFailure = (error) => ({type: actions.CHECK_LOGIN_FAILURE, error});
-
-export const checkLogin = () => (dispatch) => {
-=======
 export const logout = () => dispatch => {
-  return coralApi('/auth', {method: 'DELETE'})
-    .then(() => {
-      dispatch({type: actions.LOGOUT});
-      Storage.removeItem('token');
-      fetchMe();
-    });
+  return coralApi('/auth', {method: 'DELETE'}).then(() => {
+    dispatch({type: actions.LOGOUT});
+    Storage.removeItem('token');
+    fetchMe();
+  });
 };
 
 //==============================================================================
@@ -385,7 +310,6 @@
 });
 
 export const checkLogin = () => dispatch => {
->>>>>>> afa31238
   dispatch(checkLoginRequest());
   coralApi('/auth')
     .then(result => {
@@ -394,10 +318,10 @@
         throw new Error('Not logged in');
       }
 
-      const isAdmin = !!result.user.roles.filter((i) => i === 'ADMIN').length;
+      const isAdmin = !!result.user.roles.filter(i => i === 'ADMIN').length;
       dispatch(checkLoginSuccess(result.user, isAdmin));
     })
-    .catch((error) => {
+    .catch(error => {
       console.error(error);
       dispatch(checkLoginFailure(`${error.translation_key}`));
     });
@@ -422,7 +346,7 @@
   type: actions.VERIFY_EMAIL_FAILURE
 });
 
-export const requestConfirmEmail = (email, redirectUri) => (dispatch) => {
+export const requestConfirmEmail = (email, redirectUri) => dispatch => {
   dispatch(verifyEmailRequest());
   return coralApi('/users/resend-verify', {
     method: 'POST',
@@ -432,8 +356,7 @@
     .then(() => {
       dispatch(verifyEmailSuccess());
     })
-    .catch((err) => {
-
+    .catch(err => {
       // email might have already been verifyed
       dispatch(verifyEmailFailure(err));
     });
