--- conflicted
+++ resolved
@@ -3,49 +3,24 @@
 import {fromJS} from 'immutable';
 import * as actions from '../actions/items';
 
-<<<<<<< HEAD
-const initialState = Map({});
-
-export default (state = initialState, action) => {
-  switch (action.type) {
-    case actions.ADD_ITEM:
-      return state.setIn([action.item_type, action.id], fromJS(action.item));
-    case actions.UPDATE_ITEM:
-      return state.setIn([action.item_type, action.id, action.property], fromJS(action.value));
-    case actions.APPEND_ITEM_ARRAY:
-      return state.updateIn([action.item_type, action.id, action.property], (prop) => {
-        console.log(prop);
-        if (action.add_to_front) {
-          return prop ? prop.unshift(fromJS(action.value)) : fromJS([action.value]);
-        } else {
-          return prop ? prop.push(fromJS(action.value)) : fromJS([action.value]);
-        }
-      });
-    default:
-      return state
-=======
 const initialState = fromJS({});
 
 export default (state = initialState, action) => {
   switch (action.type) {
   case actions.ADD_ITEM:
-    return state.set(action.id, fromJS(action.item));
+    return state.setIn([action.item_type, action.id], fromJS(action.item));
   case actions.UPDATE_ITEM:
-    return state.updateIn([action.id, action.property], () =>
-        fromJS(action.value)
-      );
+    return state.setIn([action.item_type, action.id, action.property], fromJS(action.value));
   case actions.APPEND_ITEM_ARRAY:
-    return state.updateIn([action.id, action.property], (prop) => {
-      if (action.addToFront) {
-        return prop ? prop.unshift(action.value) : fromJS([action.value]);
+    return state.updateIn([action.item_type, action.id, action.property], (prop) => {
+      console.log(prop);
+      if (action.add_to_front) {
+        return prop ? prop.unshift(fromJS(action.value)) : fromJS([action.value]);
       } else {
-        return prop ? prop.push(action.value) : fromJS([action.value]);
+        return prop ? prop.push(fromJS(action.value)) : fromJS([action.value]);
       }
-
-    }
-    );
+    });
   default:
     return state;
->>>>>>> 43a77e49
   }
 };