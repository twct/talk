--- conflicted
+++ resolved
@@ -5,16 +5,8 @@
 import kebabCase from 'lodash/kebabCase';
 import PropTypes from 'prop-types';
 import get from 'lodash/get';
-<<<<<<< HEAD
-import { getShallowChanges } from 'coral-framework/utils';
-import omit from 'lodash/omit';
-import merge from 'lodash/merge';
-
-const emptyConfig = {};
-=======
 import { withSlotElements, withCompatPassthrough } from '../hocs';
 import { compose } from 'recompose';
->>>>>>> 0242e7b1
 
 class Slot extends React.Component {
   render() {
@@ -26,47 +18,15 @@
       childFactory,
       fill,
     } = this.props;
-<<<<<<< HEAD
-    const { plugins } = this.context;
-    let children = this.getChildren();
-
-    // @Deprecated plugin_config
-    const pluginsConfig =
-      merge(
-        get(reduxState, 'config.plugins_config'),
-        get(reduxState, 'config.plugin_config')
-      ) || emptyConfig;
-
-    if (children.length === 0 && DefaultComponent) {
-      const props = plugins.getSlotComponentProps(
-        DefaultComponent,
-        reduxState,
-        this.getSlotProps(this.props),
-        queryData
-      );
-      children = <DefaultComponent {...props} />;
-    }
-
-=======
     let children = this.props.slotElements;
->>>>>>> 0242e7b1
     if (childFactory) {
       children = children.map(childFactory);
     }
 
-    // console.log('pluginsConfig', pluginsConfig);
-
     return (
       <Component
         className={cn(
-<<<<<<< HEAD
-          {
-            [styles.inline]: inline,
-            [styles.debug]: pluginsConfig.debug,
-          },
-=======
           { [styles.inline]: inline, [styles.debug]: debug },
->>>>>>> 0242e7b1
           className,
           `talk-slot-${kebabCase(fill)}`
         )}
