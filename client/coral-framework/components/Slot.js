--- conflicted
+++ resolved
@@ -6,7 +6,6 @@
 import PropTypes from 'prop-types';
 import isEqual from 'lodash/isEqual';
 import {getShallowChanges} from 'coral-framework/utils';
-import PropTypes from 'prop-types';
 
 const emptyConfig = {};
 
@@ -51,7 +50,6 @@
   }
 
   render() {
-<<<<<<< HEAD
     const {
       inline = false,
       className,
@@ -61,10 +59,7 @@
       defaultComponent: DefaultComponent,
       queryData,
     } = this.props;
-=======
     const {plugins} = this.context;
-    const {inline = false, className, reduxState, defaultComponent: DefaultComponent, queryData} = this.props;
->>>>>>> 0ecf1ced
     let children = this.getChildren();
     const pluginConfig = reduxState.config.pluginConfig || emptyConfig;
     if (children.length === 0 && DefaultComponent) {
