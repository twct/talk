import { createDefaultResponseFragments } from '../utils';

// fragments defined here are automatically registered.
export default {
  ...createDefaultResponseFragments(
    'BanUsersResponse',
    'ChangeUsernameResponse',
    'CloseAssetResponse',
    'CreateCommentResponse',
    'CreateDontAgreeResponse',
    'CreateFlagResponse',
    'DeleteActionResponse',
    'EditCommentResponse',
    'IgnoreUserResponse',
    'ModifyTagResponse',
    'PostFlagResponse',
    'SetCommentStatusResponse',
    'SetUsernameResponse',
    'SetUsernameStatusResponse',
    'SetUserRoleResponse',
    'SetUserSuspensionStatusResponse',
    'StopIgnoringUserResponse',
    'SuspendUserResponse',
    'UnbanUserResponse',
    'UnsuspendUserResponse',
    'UpdateAssetSettingsResponse',
    'UpdateAssetStatusResponse',
    'UpdateSettingsResponse',
<<<<<<< HEAD
    'RequestAccountDeletionResponse',
    'RequestDownloadLinkResponse',
    'CancelAccountDeletionResponse'
=======
    'ChangePasswordResponse'
>>>>>>> 9dc040f6
  ),
};<|MERGE_RESOLUTION|>--- conflicted
+++ resolved
@@ -26,12 +26,9 @@
     'UpdateAssetSettingsResponse',
     'UpdateAssetStatusResponse',
     'UpdateSettingsResponse',
-<<<<<<< HEAD
     'RequestAccountDeletionResponse',
     'RequestDownloadLinkResponse',
-    'CancelAccountDeletionResponse'
-=======
+    'CancelAccountDeletionResponse',
     'ChangePasswordResponse'
->>>>>>> 9dc040f6
   ),
 };