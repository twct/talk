import {graphql} from 'react-apollo';
<<<<<<< HEAD
import update from 'immutability-helper';
import STREAM_QUERY from './streamQuery.graphql';
import LOAD_MORE from './loadMore.graphql';
import GET_COUNTS from './getCounts.graphql';
import MY_COMMENT_HISTORY from './myCommentHistory.graphql';
import MY_IGNORED_USERS from './myIgnoredUsers.graphql';
import uniqBy from 'lodash/uniqBy';
import sortBy from 'lodash/sortBy';
import isNil from 'lodash/isNil';

function getQueryVariable(variable) {
  let query = window.location.search.substring(1);
  let vars = query.split('&');
  for (let i = 0; i < vars.length; i++) {
    let pair = vars[i].split('=');
    if (decodeURIComponent(pair[0]) === variable) {
      return decodeURIComponent(pair[1]);
    }
  }

  // If not found, return null.
  return null;
}

// get the counts of the top-level comments
export const getCounts = (data) => ({asset_id, limit, sort}) => {
  return data.fetchMore({
    query: GET_COUNTS,
    variables: {
      asset_id,
      limit,
      sort,
      excludeIgnored: data.variables.excludeIgnored,
    },
    updateQuery: (oldData, {fetchMoreResult:{asset}}) => {
      return {
        ...oldData,
        asset: {
          ...oldData.asset,
          commentCount: asset.commentCount
        }
      };
    }
  });
};

// handle paginated requests for more Comments pertaining to the Asset
export const loadMore = (data) => ({limit, cursor, parent_id = null, asset_id, sort}, newComments) => {
  return data.fetchMore({
    query: LOAD_MORE,
    variables: {
      limit, // how many comments are we returning
      cursor, // the date of the first/last comment depending on the sort order
      parent_id, // if null, we're loading more top-level comments, if not, we're loading more replies to a comment
      asset_id, // the id of the asset we're currently on
      sort, // CHRONOLOGICAL or REVERSE_CHRONOLOGICAL
      excludeIgnored: data.variables.excludeIgnored,
    },
    updateQuery: (oldData, {fetchMoreResult:{new_top_level_comments}}) => {
      let updatedAsset;

      if (!isNil(oldData.comment)) { // loaded replies on a highlighted (permalinked) comment

        let comment = {};
        if (oldData.comment && oldData.comment.parent) {

          // put comments (replies) onto the oldData.comment.parent object
          // the initial comment permalinked was a reply
          const uniqReplies = uniqBy([...new_top_level_comments, ...oldData.comment.parent.replies], 'id');
          comment.parent = {...oldData.comment.parent, replies: sortBy(uniqReplies, 'created_at')};
        } else if (oldData.comment) {

          // put the comments (replies) directly onto oldData.comment
          // the initial comment permalinked was a top-level comment
          const uniqReplies = uniqBy([...new_top_level_comments, ...oldData.comment.replies], 'id');
          comment.replies = sortBy(uniqReplies, 'created_at');
        }

        updatedAsset = {
          ...oldData,
          comment: {
            ...oldData.comment,
            ...comment
          }
        };

      } else if (parent_id) { // If loading more replies

        updatedAsset = {
          ...oldData,
          asset: {
            ...oldData.asset,
            comments: oldData.asset.comments.map(comment => {

              // since the dipslayed replies and the returned replies can overlap,
              // pull out the unique ones.
              const uniqueReplies = uniqBy([...new_top_level_comments, ...comment.replies], 'id');

              // since we just gave the returned replies precedence, they're now out of order.
              // resort according to date.
              return comment.id === parent_id
                ? {...comment, replies: sortBy(uniqueReplies, 'created_at')}
                : comment;
            })
          }
        };
      } else { // If loading more top-level comments

        updatedAsset = {
          ...oldData,
          asset: {
            ...oldData.asset,
            comments: newComments ? [...new_top_level_comments.reverse(), ...oldData.asset.comments]
              : [...oldData.asset.comments, ...new_top_level_comments]
          }
        };
      }

      return updatedAsset;
    }
  });
};

export const variablesForStreamQuery = ({auth}) => {

  // where the query string is from the embeded iframe url
  let comment_id = getQueryVariable('comment_id');
  let has_comment = comment_id != null;
  return {
    asset_id: getQueryVariable('asset_id'),
    asset_url: getQueryVariable('asset_url'),
    comment_id: has_comment ? comment_id : 'no-comment',
    has_comment,
    excludeIgnored: Boolean(auth && auth.user && auth.user.id),
  };
};

// load the comment stream.
export const queryStream = graphql(STREAM_QUERY, {
  options: (props) => {
    return {
      variables: variablesForStreamQuery(props),
      reducer: (previousResult, action, variables) => {
        return reduceEditCommentActionsToUpdateStreamQuery(previousResult, action, variables);
      },
    };
  },
  props: ({data}) => ({
    data,
    loadMore: loadMore(data),
    getCounts: getCounts(data),
  })
});
=======
import MY_COMMENT_HISTORY from './myCommentHistory.graphql';
import MY_IGNORED_USERS from './myIgnoredUsers.graphql';
>>>>>>> 5168f563

/**
 * Reduce editComment mutation actions
 * producing a new queryStream result where asset.comments reflects the edit
 */
function reduceEditCommentActionsToUpdateStreamQuery(previousResult, action) {
  if ( ! (action.type === 'APOLLO_MUTATION_RESULT' && action.operationName === 'editComment')) {
    return previousResult;
  }
  const resultHasErrors = (result) => {
    try {
      return result.data.editComment.errors.length > 0;
    } catch (error) {

      // expected if no errors;
      return false;
    }
  };
  if (resultHasErrors(action.result)) {
    return previousResult;
  }
  const {variables: {id, edit}} = action;
  const updateCommentWithEdit = (comment, edit) => {
    const {body} = edit;
    const editedComment = update(comment, {
      $merge: {
        body
      },
      editing: {$merge:{edited:true}}
    });
    return editedComment;
  };
  const resultReflectingEdit = update(previousResult, {
    asset: {
      comments: {
        $apply: comments => comments.map(comment => {
          if (comment.id === id) {
            return updateCommentWithEdit(comment, edit);
          }
          return update(comment, {
            replies: {
              $apply: (comments) => comments.map(comment => {
                if (comment.id === id) {
                  return updateCommentWithEdit(comment, edit);                          
                }
                return comment;
              })
            },
          });
        })
      }
    }
  });
  return resultReflectingEdit;
}

export const myCommentHistory = graphql(MY_COMMENT_HISTORY, {});

export const myIgnoredUsers = graphql(MY_IGNORED_USERS, {
  props: ({data}) => {
    return ({
      myIgnoredUsersData: data
    });
  }
});<|MERGE_RESOLUTION|>--- conflicted
+++ resolved
@@ -1,217 +1,6 @@
 import {graphql} from 'react-apollo';
-<<<<<<< HEAD
-import update from 'immutability-helper';
-import STREAM_QUERY from './streamQuery.graphql';
-import LOAD_MORE from './loadMore.graphql';
-import GET_COUNTS from './getCounts.graphql';
 import MY_COMMENT_HISTORY from './myCommentHistory.graphql';
 import MY_IGNORED_USERS from './myIgnoredUsers.graphql';
-import uniqBy from 'lodash/uniqBy';
-import sortBy from 'lodash/sortBy';
-import isNil from 'lodash/isNil';
-
-function getQueryVariable(variable) {
-  let query = window.location.search.substring(1);
-  let vars = query.split('&');
-  for (let i = 0; i < vars.length; i++) {
-    let pair = vars[i].split('=');
-    if (decodeURIComponent(pair[0]) === variable) {
-      return decodeURIComponent(pair[1]);
-    }
-  }
-
-  // If not found, return null.
-  return null;
-}
-
-// get the counts of the top-level comments
-export const getCounts = (data) => ({asset_id, limit, sort}) => {
-  return data.fetchMore({
-    query: GET_COUNTS,
-    variables: {
-      asset_id,
-      limit,
-      sort,
-      excludeIgnored: data.variables.excludeIgnored,
-    },
-    updateQuery: (oldData, {fetchMoreResult:{asset}}) => {
-      return {
-        ...oldData,
-        asset: {
-          ...oldData.asset,
-          commentCount: asset.commentCount
-        }
-      };
-    }
-  });
-};
-
-// handle paginated requests for more Comments pertaining to the Asset
-export const loadMore = (data) => ({limit, cursor, parent_id = null, asset_id, sort}, newComments) => {
-  return data.fetchMore({
-    query: LOAD_MORE,
-    variables: {
-      limit, // how many comments are we returning
-      cursor, // the date of the first/last comment depending on the sort order
-      parent_id, // if null, we're loading more top-level comments, if not, we're loading more replies to a comment
-      asset_id, // the id of the asset we're currently on
-      sort, // CHRONOLOGICAL or REVERSE_CHRONOLOGICAL
-      excludeIgnored: data.variables.excludeIgnored,
-    },
-    updateQuery: (oldData, {fetchMoreResult:{new_top_level_comments}}) => {
-      let updatedAsset;
-
-      if (!isNil(oldData.comment)) { // loaded replies on a highlighted (permalinked) comment
-
-        let comment = {};
-        if (oldData.comment && oldData.comment.parent) {
-
-          // put comments (replies) onto the oldData.comment.parent object
-          // the initial comment permalinked was a reply
-          const uniqReplies = uniqBy([...new_top_level_comments, ...oldData.comment.parent.replies], 'id');
-          comment.parent = {...oldData.comment.parent, replies: sortBy(uniqReplies, 'created_at')};
-        } else if (oldData.comment) {
-
-          // put the comments (replies) directly onto oldData.comment
-          // the initial comment permalinked was a top-level comment
-          const uniqReplies = uniqBy([...new_top_level_comments, ...oldData.comment.replies], 'id');
-          comment.replies = sortBy(uniqReplies, 'created_at');
-        }
-
-        updatedAsset = {
-          ...oldData,
-          comment: {
-            ...oldData.comment,
-            ...comment
-          }
-        };
-
-      } else if (parent_id) { // If loading more replies
-
-        updatedAsset = {
-          ...oldData,
-          asset: {
-            ...oldData.asset,
-            comments: oldData.asset.comments.map(comment => {
-
-              // since the dipslayed replies and the returned replies can overlap,
-              // pull out the unique ones.
-              const uniqueReplies = uniqBy([...new_top_level_comments, ...comment.replies], 'id');
-
-              // since we just gave the returned replies precedence, they're now out of order.
-              // resort according to date.
-              return comment.id === parent_id
-                ? {...comment, replies: sortBy(uniqueReplies, 'created_at')}
-                : comment;
-            })
-          }
-        };
-      } else { // If loading more top-level comments
-
-        updatedAsset = {
-          ...oldData,
-          asset: {
-            ...oldData.asset,
-            comments: newComments ? [...new_top_level_comments.reverse(), ...oldData.asset.comments]
-              : [...oldData.asset.comments, ...new_top_level_comments]
-          }
-        };
-      }
-
-      return updatedAsset;
-    }
-  });
-};
-
-export const variablesForStreamQuery = ({auth}) => {
-
-  // where the query string is from the embeded iframe url
-  let comment_id = getQueryVariable('comment_id');
-  let has_comment = comment_id != null;
-  return {
-    asset_id: getQueryVariable('asset_id'),
-    asset_url: getQueryVariable('asset_url'),
-    comment_id: has_comment ? comment_id : 'no-comment',
-    has_comment,
-    excludeIgnored: Boolean(auth && auth.user && auth.user.id),
-  };
-};
-
-// load the comment stream.
-export const queryStream = graphql(STREAM_QUERY, {
-  options: (props) => {
-    return {
-      variables: variablesForStreamQuery(props),
-      reducer: (previousResult, action, variables) => {
-        return reduceEditCommentActionsToUpdateStreamQuery(previousResult, action, variables);
-      },
-    };
-  },
-  props: ({data}) => ({
-    data,
-    loadMore: loadMore(data),
-    getCounts: getCounts(data),
-  })
-});
-=======
-import MY_COMMENT_HISTORY from './myCommentHistory.graphql';
-import MY_IGNORED_USERS from './myIgnoredUsers.graphql';
->>>>>>> 5168f563
-
-/**
- * Reduce editComment mutation actions
- * producing a new queryStream result where asset.comments reflects the edit
- */
-function reduceEditCommentActionsToUpdateStreamQuery(previousResult, action) {
-  if ( ! (action.type === 'APOLLO_MUTATION_RESULT' && action.operationName === 'editComment')) {
-    return previousResult;
-  }
-  const resultHasErrors = (result) => {
-    try {
-      return result.data.editComment.errors.length > 0;
-    } catch (error) {
-
-      // expected if no errors;
-      return false;
-    }
-  };
-  if (resultHasErrors(action.result)) {
-    return previousResult;
-  }
-  const {variables: {id, edit}} = action;
-  const updateCommentWithEdit = (comment, edit) => {
-    const {body} = edit;
-    const editedComment = update(comment, {
-      $merge: {
-        body
-      },
-      editing: {$merge:{edited:true}}
-    });
-    return editedComment;
-  };
-  const resultReflectingEdit = update(previousResult, {
-    asset: {
-      comments: {
-        $apply: comments => comments.map(comment => {
-          if (comment.id === id) {
-            return updateCommentWithEdit(comment, edit);
-          }
-          return update(comment, {
-            replies: {
-              $apply: (comments) => comments.map(comment => {
-                if (comment.id === id) {
-                  return updateCommentWithEdit(comment, edit);                          
-                }
-                return comment;
-              })
-            },
-          });
-        })
-      }
-    }
-  });
-  return resultReflectingEdit;
-}
 
 export const myCommentHistory = graphql(MY_COMMENT_HISTORY, {});
 
