import { gql } from 'react-apollo';
import withMutation from '../hocs/withMutation';
import update from 'immutability-helper';

function convertItemType(item_type) {
  switch (item_type) {
    case 'COMMENTS':
      return 'Comment';
    case 'USERS':
      return 'User';
    case 'ASSETS':
      return 'Asset';
    default:
      throw new Error(`Unknown item_type ${item_type}`);
  }
}

function getTagFragment(item_type) {
  return gql`
    fragment Coral_UpdateFragment on ${convertItemType(item_type)} {
      tags {
        tag {
          name
        }
      }
    }
  `;
}

export const withAddTag = withMutation(
  gql`
    mutation AddTag(
      $id: ID!
      $asset_id: ID!
      $name: String!
      $item_type: TAGGABLE_ITEM_TYPE!
    ) {
      addTag(
        tag: {
          name: $name
          id: $id
          item_type: $item_type
          asset_id: $asset_id
        }
      ) {
        ...ModifyTagResponse
      }
    }
  `,
  {
    props: ({ mutate }) => ({
      addTag: ({ id, name, assetId, itemType }) => {
        return mutate({
          variables: {
            id,
            name,
            asset_id: assetId,
            item_type: itemType,
          },
          optimisticResponse: {
            addTag: {
              __typename: 'ModifyTagResponse',
              errors: null,
            },
          },
          update: proxy => {
            const fragmentId = `${convertItemType(itemType)}_${id}`;
            const fragment = getTagFragment(itemType);

            // Read the data from our cache for this query.
            const data = proxy.readFragment({ fragment, id: fragmentId });

            data.tags.push({
              tag: {
                __typename: 'Tag',
                name,
              },
              __typename: 'TagLink',
            });

            // Write our data back to the cache.
            proxy.writeFragment({ fragment, id: fragmentId, data });
          },
        });
      },
    }),
  }
);

export const withRemoveTag = withMutation(
  gql`
    mutation RemoveTag(
      $id: ID!
      $asset_id: ID!
      $name: String!
      $item_type: TAGGABLE_ITEM_TYPE!
    ) {
      removeTag(
        tag: {
          name: $name
          id: $id
          item_type: $item_type
          asset_id: $asset_id
        }
      ) {
        ...ModifyTagResponse
      }
    }
  `,
  {
    props: ({ mutate }) => ({
      removeTag: ({ id, name, assetId, itemType }) => {
        return mutate({
          variables: {
            id,
            name,
            asset_id: assetId,
            item_type: itemType,
          },
          o3timisticResponse: {
            removeTag: {
              __typename: 'ModifyTagResponse',
              errors: null,
            },
          },
          update: proxy => {
            const fragmentId = `${convertItemType(itemType)}_${id}`;
            const fragment = getTagFragment(itemType);

            // Read the data from our cache for this query.
            const data = proxy.readFragment({ fragment, id: fragmentId });

            const idx = data.tags.findIndex(i => i.tag.name === name);

            data.tags = [
              ...data.tags.slice(0, idx),
              ...data.tags.slice(idx + 1),
            ];

            // Write our data back to the cache.
            proxy.writeFragment({ fragment, id: fragmentId, data });
          },
        });
      },
    }),
  }
);

export const withSetCommentStatus = withMutation(
  gql`
    mutation SetCommentStatus($commentId: ID!, $status: COMMENT_STATUS!) {
      setCommentStatus(id: $commentId, status: $status) {
        ...SetCommentStatusResponse
      }
    }
  `,
  {
    props: ({ mutate }) => ({
      setCommentStatus: ({ commentId, status }) => {
        return mutate({
          variables: {
            commentId,
            status,
          },
          optimisticResponse: {
            setCommentStatus: {
              __typename: 'SetCommentStatusResponse',
              errors: null,
            },
          },
          updateQueries: {
            CoralAdmin_UserDetail: prev => {
              const increment = {
                rejectedComments: {
                  $apply: count =>
                    count < prev.totalComments ? count + 1 : count,
                },
              };

              const decrement = {
                rejectedComments: {
                  $apply: count => (count > 0 ? count - 1 : 0),
                },
              };

              // If rejected then increment rejectedComments by one
              if (status === 'REJECTED') {
                const updated = update(prev, increment);
                return updated;
              }

              // If approved then decrement rejectedComments by one
              if (status === 'ACCEPTED') {
                const updated = update(prev, decrement);
                return updated;
              }

              return prev;
            },
          },
          update: proxy => {
            const fragment = gql`
              fragment Talk_SetCommentStatus_Comment on Comment {
                status
                status_history {
                  type
                }
              }
            `;

            const fragmentId = `Comment_${commentId}`;

            const data = proxy.readFragment({ fragment, id: fragmentId });

            data.status = status;

            data.status_history = data.status_history
              ? data.status_history
              : [];

            data.status_history.push({
              __typename: 'CommentStatusHistory',
              type: status,
            });

            proxy.writeFragment({ fragment, id: fragmentId, data });
          },
        });
      },
    }),
  }
);

export const withSuspendUser = withMutation(
  gql`
    mutation SuspendUser($input: SuspendUserInput!) {
      suspendUser(input: $input) {
        ...SuspendUserResponse
      }
    }
  `,
  {
    props: ({ mutate }) => ({
      suspendUser: input => {
        return mutate({
          variables: {
            input,
          },
        });
      },
    }),
  }
);

export const withUnsuspendUser = withMutation(
  gql`
    mutation UnsuspendUser($input: UnsuspendUserInput!) {
      unsuspendUser(input: $input) {
        ...UnsuspendUserResponse
      }
    }
  `,
  {
    props: ({ mutate }) => ({
      unsuspendUser: input => {
        return mutate({
          variables: {
            input,
          },
        });
      },
    }),
  }
);

export const withApproveUsername = withMutation(
  gql`
    mutation ApproveUsername($id: ID!) {
      approveUsername(id: $id) {
        ...SetUsernameStatusResponse
      }
    }
  `,
  {
    props: ({ mutate }) => ({
      approveUsername: id => {
        return mutate({
          variables: {
            id,
          },
        });
      },
    }),
  }
);

export const withRejectUsername = withMutation(
  gql`
    mutation RejectUsername($id: ID!) {
      rejectUsername(id: $id) {
        ...SetUsernameStatusResponse
      }
    }
  `,
  {
    props: ({ mutate }) => ({
      rejectUsername: id => {
        return mutate({
          variables: {
            id,
          },
        });
      },
    }),
  }
);

const SetUsernameFragment = gql`
  fragment Talk_SetUsername on User {
    username
  }
`;

export const withChangeUsername = withMutation(
  gql`
    mutation ChangeUsername($id: ID!, $username: String!) {
      changeUsername(id: $id, username: $username) {
        ...ChangeUsernameResponse
      }
    }
  `,
  {
    props: ({ mutate }) => ({
      changeUsername: (id, username) => {
        return mutate({
          variables: {
            id,
            username,
          },
          update: proxy => {
            const fragmentId = `User_${id}`;
            const data = {
              __typename: 'User',
              username,
            };
            proxy.writeFragment({
              fragment: SetUsernameFragment,
              id: fragmentId,
              data,
            });
          },
        });
      },
    }),
  }
);

export const withSetUsername = withMutation(
  gql`
    mutation SetUsername($id: ID!, $username: String!) {
      setUsername(id: $id, username: $username) {
        ...SetUsernameResponse
      }
    }
  `,
  {
    props: ({ mutate }) => ({
      setUsername: (id, username) => {
        return mutate({
          variables: {
            id,
            username,
          },
          update: proxy => {
            const fragmentId = `User_${id}`;
            const data = {
              __typename: 'User',
              username,
            };
            proxy.writeFragment({
              fragment: SetUsernameFragment,
              id: fragmentId,
              data,
            });
          },
        });
      },
    }),
  }
);

export const withBanUser = withMutation(
  gql`
    mutation BanUser($input: BanUserInput!) {
      banUser(input: $input) {
        ...BanUsersResponse
      }
    }
  `,
  {
    props: ({ mutate }) => ({
      banUser: input => {
        return mutate({
          variables: {
            input,
          },
        });
      },
    }),
  }
);

export const withUnbanUser = withMutation(
  gql`
    mutation UnbanUser($input: UnbanUserInput!) {
      unbanUser(input: $input) {
        ...UnbanUserResponse
      }
    }
  `,
  {
    props: ({ mutate }) => ({
      unbanUser: input => {
        return mutate({
          variables: {
            input,
          },
        });
      },
    }),
  }
);

export const withSetUserRole = withMutation(
  gql`
    mutation SetUserRole($id: ID!, $role: USER_ROLES!) {
      setUserRole(id: $id, role: $role) {
        ...SetUserRoleResponse
      }
    }
  `,
  {
    props: ({ mutate }) => ({
      setUserRole: (id, role) => {
        return mutate({
          variables: {
            id,
            role,
          },
        });
      },
    }),
  }
);

export const withPostComment = withMutation(
  gql`
    mutation PostComment($input: CreateCommentInput!) {
      createComment(input: $input) {
        ...CreateCommentResponse
      }
    }
  `,
  {
    props: ({ mutate }) => ({
      postComment: input => {
        return mutate({
          variables: {
            input,
          },
        });
      },
    }),
  }
);

export const withEditComment = withMutation(
  gql`
    mutation EditComment($id: ID!, $asset_id: ID!, $edit: EditCommentInput) {
      editComment(id: $id, asset_id: $asset_id, edit: $edit) {
        ...EditCommentResponse
      }
    }
  `,
  {
    props: ({ mutate }) => ({
      editComment: (id, asset_id, edit) => {
        return mutate({
          variables: {
            id,
            asset_id,
            edit,
          },
        });
      },
    }),
  }
);

export const withPostFlag = withMutation(
  gql`
    mutation PostFlag($flag: CreateFlagInput!) {
      createFlag(flag: $flag) {
        ...CreateFlagResponse
      }
    }
  `,
  {
    props: ({ mutate }) => ({
      postFlag: flag => {
        return mutate({
          variables: {
            flag,
          },
        });
      },
    }),
  }
);

export const withPostDontAgree = withMutation(
  gql`
    mutation CreateDontAgree($dontagree: CreateDontAgreeInput!) {
      createDontAgree(dontagree: $dontagree) {
        ...CreateDontAgreeResponse
      }
    }
  `,
  {
    props: ({ mutate }) => ({
      postDontAgree: dontagree => {
        return mutate({
          variables: {
            dontagree,
          },
        });
      },
    }),
  }
);

export const withDeleteAction = withMutation(
  gql`
    mutation DeleteAction($id: ID!) {
      deleteAction(id: $id) {
        ...DeleteActionResponse
      }
    }
  `,
  {
    props: ({ mutate }) => ({
      deleteAction: id => {
        return mutate({
          variables: {
            id,
          },
        });
      },
    }),
  }
);

export const withIgnoreUser = withMutation(
  gql`
    mutation IgnoreUser($id: ID!) {
      ignoreUser(id: $id) {
        ...IgnoreUserResponse
      }
    }
  `,
  {
    props: ({ mutate }) => ({
      ignoreUser: id => {
        return mutate({
          variables: {
            id,
          },
        });
      },
    }),
  }
);

export const withStopIgnoringUser = withMutation(
  gql`
    mutation StopIgnoringUser($id: ID!) {
      stopIgnoringUser(id: $id) {
        ...StopIgnoringUserResponse
      }
    }
  `,
  {
    props: ({ mutate }) => ({
      stopIgnoringUser: ({ id }) => {
        return mutate({
          variables: {
            id,
          },
        });
      },
    }),
  }
);

export const withUpdateSettings = withMutation(
  gql`
    mutation UpdateSettings($input: UpdateSettingsInput!) {
      updateSettings(input: $input) {
        ...UpdateSettingsResponse
      }
    }
  `,
  {
    props: ({ mutate }) => ({
      updateSettings: input => {
        return mutate({
          variables: {
            input,
          },
        });
      },
    }),
  }
);

<<<<<<< HEAD
export const withRequestAccountDeletion = withMutation(
  gql`
    mutation RequestAccountDeletion {
      requestAccountDeletion {
        ...RequestAccountDeletionResponse
=======
export const withChangePassword = withMutation(
  gql`
    mutation ChangePassword($input: ChangePasswordInput!) {
      changePassword(input: $input) {
        ...ChangePasswordResponse
>>>>>>> 9dc040f6
      }
    }
  `,
  {
    props: ({ mutate }) => ({
<<<<<<< HEAD
      requestAccountDeletion: () => {
        return mutate({
          variables: {},
          update: proxy => {
            const CancelAccountDeletionQuery = gql`
              query Talk_CancelAccountDeletion {
                me {
                  id
                  scheduledDeletionDate
                }
              }
            `;

            const prev = proxy.readQuery({ query: CancelAccountDeletionQuery });

            const data = update(prev, {
              me: {
                scheduledDeletionDate: { $set: new Date() },
              },
            });

            proxy.writeQuery({
              query: CancelAccountDeletionQuery,
              data,
            });
          },
        });
      },
    }),
  }
);

export const withRequestDownloadLink = withMutation(
  gql`
    mutation RequestDownloadLink {
      requestDownloadLink {
        ...RequestDownloadLinkResponse
      }
    }
  `,
  {
    props: ({ mutate }) => ({
      requestDownloadLink: () => {
        return mutate({
          variables: {},
        });
      },
    }),
  }
);

export const withCancelAccountDeletion = withMutation(
  gql`
    mutation RequestDownloadLink {
      cancelAccountDeletion {
        ...CancelAccountDeletionResponse
      }
    }
  `,
  {
    props: ({ mutate }) => ({
      cancelAccountDeletion: () => {
        return mutate({
          variables: {},
          update: proxy => {
            const CancelAccountDeletionQuery = gql`
              query Talk_CancelAccountDeletion {
                me {
                  id
                  scheduledDeletionDate
                }
              }
            `;

            const prev = proxy.readQuery({ query: CancelAccountDeletionQuery });

            const data = update(prev, {
              me: {
                scheduledDeletionDate: { $set: null },
              },
            });

            proxy.writeQuery({
              query: CancelAccountDeletionQuery,
              data,
            });
=======
      changePassword: input => {
        return mutate({
          variables: {
            input,
>>>>>>> 9dc040f6
          },
        });
      },
    }),
  }
);

export const withUpdateAssetSettings = withMutation(
  gql`
    mutation UpdateAssetSettings($id: ID!, $input: AssetSettingsInput!) {
      updateAssetSettings(id: $id, input: $input) {
        ...UpdateAssetSettingsResponse
      }
    }
  `,
  {
    props: ({ mutate }) => ({
      updateAssetSettings: (id, input) => {
        return mutate({
          variables: {
            id,
            input,
          },
          optimisticResponse: {
            updateAssetSettings: {
              __typename: 'UpdateAssetSettingsResponse',
              errors: null,
            },
          },
        });
      },
    }),
  }
);

export const withUpdateAssetStatus = withMutation(
  gql`
    mutation UpdateAssetStatus($id: ID!, $input: UpdateAssetStatusInput!) {
      updateAssetStatus(id: $id, input: $input) {
        ...UpdateAssetStatusResponse
      }
    }
  `,
  {
    props: ({ mutate }) => ({
      updateAssetStatus: (id, input) => {
        return mutate({
          variables: {
            id,
            input,
          },
          optimisticResponse: {
            updateAssetStatus: {
              __typename: 'UpdateAssetStatusResponse',
              errors: null,
            },
          },
          update: proxy => {
            if (input.closedAt !== undefined) {
              const fragment = gql`
                fragment Talk_UpdateAssetStatusResponse on Asset {
                  closedAt
                  isClosed
                }
              `;

              const fragmentId = `Asset_${id}`;
              const data = {
                __typename: 'Asset',
                closedAt: input.closedAt,
                isClosed:
                  !!input.closedAt &&
                  new Date(input.closedAt).getTime() <= new Date().getTime(),
              };
              proxy.writeFragment({ fragment, id: fragmentId, data });
            }
          },
        });
      },
    }),
  }
);

export const withCloseAsset = withMutation(
  gql`
    mutation CloseAsset($id: ID!) {
      closeAsset(id: $id) {
        ...CloseAssetResponse
      }
    }
  `,
  {
    props: ({ mutate }) => ({
      closeAsset: id => {
        return mutate({
          variables: {
            id,
          },
          optimisticResponse: {
            closeAsset: {
              __typename: 'CloseAssetResponse',
              errors: null,
            },
          },
          update: proxy => {
            const fragment = gql`
              fragment Talk_CloseAssetResponse on Asset {
                closedAt
                isClosed
              }
            `;

            const fragmentId = `Asset_${id}`;
            const data = {
              __typename: 'Asset',
              closedAt: new Date().toISOString(),
              isClosed: true,
            };
            proxy.writeFragment({ fragment, id: fragmentId, data });
          },
        });
      },
    }),
  }
);<|MERGE_RESOLUTION|>--- conflicted
+++ resolved
@@ -623,25 +623,37 @@
   }
 );
 
-<<<<<<< HEAD
+export const withChangePassword = withMutation(
+  gql`
+    mutation ChangePassword($input: ChangePasswordInput!) {
+      changePassword(input: $input) {
+        ...ChangePasswordResponse
+      }
+    }
+  `,
+  {
+    props: ({ mutate }) => ({
+      changePassword: input => {
+        return mutate({
+          variables: {
+            input,
+          },
+        });
+      },
+    }),
+  }
+);
+
 export const withRequestAccountDeletion = withMutation(
   gql`
     mutation RequestAccountDeletion {
       requestAccountDeletion {
         ...RequestAccountDeletionResponse
-=======
-export const withChangePassword = withMutation(
-  gql`
-    mutation ChangePassword($input: ChangePasswordInput!) {
-      changePassword(input: $input) {
-        ...ChangePasswordResponse
->>>>>>> 9dc040f6
-      }
-    }
-  `,
-  {
-    props: ({ mutate }) => ({
-<<<<<<< HEAD
+      }
+    }
+  `,
+  {
+    props: ({ mutate }) => ({
       requestAccountDeletion: () => {
         return mutate({
           variables: {},
@@ -728,12 +740,6 @@
               query: CancelAccountDeletionQuery,
               data,
             });
-=======
-      changePassword: input => {
-        return mutate({
-          variables: {
-            input,
->>>>>>> 9dc040f6
           },
         });
       },
