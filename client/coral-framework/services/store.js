--- conflicted
+++ resolved
@@ -24,7 +24,6 @@
   middlewares.push(window.devToolsExtension());
 }
 
-<<<<<<< HEAD
 let storeReducers = {
   ...mainReducer,
   apollo: client.reducer()
@@ -32,24 +31,15 @@
 
 export const store = createStore(
   combineReducers(storeReducers),
-=======
-const store = createStore(
-  combineReducers({
-    ...mainReducer,
-    apollo: client.reducer()
-  }),
->>>>>>> fcf25e0b
   {},
   compose(...middlewares)
 );
 
 export default store;
-<<<<<<< HEAD
 
 export function injectReducers(reducers) {
   storeReducers = {...storeReducers, ...reducers};
   store.replaceReducer(combineReducers(storeReducers));
 }
-=======
-window.coralStore = store;
->>>>>>> fcf25e0b
+
+window.coralStore = store;