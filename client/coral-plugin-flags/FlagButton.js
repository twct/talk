import React, {Component} from 'react';
import {I18n} from '../coral-framework';
import translations from './translations.json';
import {PopupMenu, Button} from 'coral-ui';
import onClickOutside from 'react-onclickoutside';

const name = 'coral-plugin-flags';

<<<<<<< HEAD
class FlagButton extends Component {

  state = {
    showMenu: false,
    showOther: false,
    itemType: '',
    detail: '',
    otherText: '',
    step: 1
  }

  onReportClick = () => {
    if (!this.props.currentUser) {
      this.props.showSignInDialog();
=======
const FlagButton = ({flag, id, postAction, deleteAction, addItem, showSignInDialog, updateItem, addNotification, currentUser}) => {
  const flagged = flag && flag.current_user;
  const onFlagClick = () => {
    if (!currentUser) {
      const offset = document.getElementById(`c_${id}`).getBoundingClientRect().top - 75;
      showSignInDialog(offset);
>>>>>>> e7fd77a4
      return;
    }
    this.setState({showMenu: !this.state.showMenu});
  }

  onPopupContinue = () => {
    const {postAction, addItem, updateItem, flag, id, author_id} = this.props;
    const {itemType, field, detail, step, otherText} = this.state;

    this.setState({step: step + 1});

    if (itemType && detail) {
      console.log('OtherText', otherText);
      const updatedDetail = otherText || detail;
      const item_id = itemType === 'comments' ? id : author_id;
      const action = {
        action_type: 'flag',
        field,
        detail: updatedDetail
      };
      postAction(item_id, itemType, action)
        .then((action) => {
          let id = `${action.action_type}_${action.item_id}`;
          addItem({id, current_user: action, count: flag ? flag.count + 1 : 1}, 'actions');
          updateItem(action.item_id, action.action_type, id, action.item_type);
        });
    }
  }

  getPopupMenu = (step) => {
    switch(step) {
    case 1: {
      return {
        header: lang.t('step-1-header'),
        options: [
          {val: 'user', text: lang.t('flag-username')},
          {val: 'comments', text: lang.t('flag-comment')},
        ],
        button: lang.t('continue'),
        sets: 'itemType'
      };
    }
    case 2: {
      const options = this.state.itemType === 'comments' ?
      [
        {val: 'I don\'t agree with this comment', text: lang.t('no-agree-comment')},
        {val: 'This comment is offensive', text: lang.t('comment-offensive')},
        {val: 'This comment reveals personally identifiable infomration', text: lang.t('personal-info')},
        {val: 'other', text: lang.t('other')},
      ]
      : [
        {val: 'This username is offensive', text: lang.t('username-offensive')},
        {val: 'I don\'t like this username', text: lang.t('no-like-username')},
        {val: 'This looks like an ad/marketing', text: lang.t('marketing')},
        {val: 'other', text: lang.t('other')},
      ];
      return {
        header: lang.t('step-2-header'),
        options,
        button: lang.t('continue'),
        sets: 'detail'
      };
    }
    case 3: {
      return {
        header: lang.t('step-3-header'),
        text: lang.t('thank-you')
      };
    }}
  }

  onPopupOptionClick = (sets) => (e) => {
    if(sets === 'detail' && e.target.value === 'other') {
      this.setState({showOther: true});
    }

    // If flagging a user, indicate that this is referencing the username rather than the bio
    if(sets === 'itemType' && e.target.value === 'user') {
      this.setState({field: 'username'});
    }

    this.setState({[sets]: e.target.value});
  }

  onOtherTextChange = (e) => {
    this.setState({otherText: e.target.value});
  }

  handleClickOutside () {
    this.setState({showMenu: false});
  }

  render () {
    const {flag} = this.props;
    const flagged = flag && flag.current_user;
    const popupMenu = this.getPopupMenu(this.state.step);

    return <div className={`${name}-container`}>
      <button onClick={this.onReportClick} className={`${name}-button`}>
        {
          flagged
          ? <span className={`${name}-button-text`}>{lang.t('reported')}</span>
        : <span className={`${name}-button-text`}>{lang.t('report')}</span>
        }
        <i className={`${name}-icon material-icons ${flagged && 'flaggedIcon'}`}
          style={flagged ? styles.flaggedIcon : {}}
          aria-hidden={true}>flag</i>
      </button>
      {
        this.state.showMenu &&
        <div className={`${name}-popup`}>
          <PopupMenu>
            <div className={`${name}-popup-header`}>{popupMenu.header}</div>
            {
              popupMenu.text &&
              <div className={`${name}-popup-text`}>{popupMenu.text}</div>
            }
            {
              popupMenu.options && <form className={`${name}-popup-form`}>
                {
                  popupMenu.options.map((option) =>
                    <div key={option.val}>
                      <input
                        className={`${name}-popup-radio`}
                        type="radio"
                        id={option.val}
                        checked={this.state[popupMenu.sets] === option.val}
                        onClick={this.onPopupOptionClick(popupMenu.sets)}
                        value={option.val}/>
                      <label htmlFor={option.val} className={`${name}-popup-radio-label`}>{option.text}</label><br/>
                    </div>
                  )
                }
                {
                  this.state.showOther && <div>
                    <input
                      className={`${name}-other-text`}
                      type="text"
                      id="otherText"
                      onChange={this.onOtherTextChange}
                      value={this.state.otherText}/>
                    <label htmlFor={'otherText'} className={`${name}-popup-radio-label screen-reader-text`}>
                      lang.t('flag-reason')
                    </label><br/>
                  </div>
                }
              </form>
            }
            <div className={`${name}-popup-counter`}>
              {this.state.step} of 3
            </div>
            {
              popupMenu.button && <Button
              className={`${name}-popup-button`}
              onClick={this.onPopupContinue}>
                {popupMenu.button}
              </Button>
            }
          </PopupMenu>
        </div>
      }
    </div>;
  }
}

export default onClickOutside(FlagButton);

const styles = {
  flaggedIcon: {
    color: '#F00'
  },
  unflaggedIcon: {
    color: 'inherit'
  }
};

const lang = new I18n(translations);<|MERGE_RESOLUTION|>--- conflicted
+++ resolved
@@ -6,7 +6,6 @@
 
 const name = 'coral-plugin-flags';
 
-<<<<<<< HEAD
 class FlagButton extends Component {
 
   state = {
@@ -20,15 +19,8 @@
 
   onReportClick = () => {
     if (!this.props.currentUser) {
-      this.props.showSignInDialog();
-=======
-const FlagButton = ({flag, id, postAction, deleteAction, addItem, showSignInDialog, updateItem, addNotification, currentUser}) => {
-  const flagged = flag && flag.current_user;
-  const onFlagClick = () => {
-    if (!currentUser) {
-      const offset = document.getElementById(`c_${id}`).getBoundingClientRect().top - 75;
-      showSignInDialog(offset);
->>>>>>> e7fd77a4
+      const offset = document.getElementById(`c_${this.props.id}`).getBoundingClientRect().top - 75;
+      this.props.showSignInDialog(offset);
       return;
     }
     this.setState({showMenu: !this.state.showMenu});
