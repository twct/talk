--- conflicted
+++ resolved
@@ -4,15 +4,9 @@
 const name = 'coral-plugin-replies';
 
 const ReplyButton = (props) => <button
-<<<<<<< HEAD
-    className={name + '-reply-button'}
-    onClick={(e) => props.updateItem(props.id || props.parent_id, 'showReply', true, 'comments')}>
-    <i className={name + '-icon material-icons'}
-=======
-    className={`${name  }-reply-button`}
-    onClick={() => props.updateItem(props.id || props.parent_id, 'showReply', true)}>
-    <i className={`${name  }-icon material-icons`}
->>>>>>> 43a77e49
+    className={`${name}-reply-button`}
+    onClick={() => props.updateItem(props.id || props.parent_id, 'showReply', true, 'comments')}>
+    <i className={`${name}-icon material-icons`}
       aria-hidden={true}>reply</i>
     {lang.t('reply')}
 </button>;
