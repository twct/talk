--- conflicted
+++ resolved
@@ -239,12 +239,8 @@
 
 .coral-plugin-flags-popup-radio-label {
   margin:5px;
-<<<<<<< HEAD
-  font-size: 14px;
   font-weight: 700;
-=======
   font-size: 1.16rem;
->>>>>>> 2f2f7993
 }
 
 .coral-plugin-flags-popup-counter {
