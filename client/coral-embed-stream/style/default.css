--- conflicted
+++ resolved
@@ -444,19 +444,3 @@
   color: white;
 }
 
-<<<<<<< HEAD
-@media (min-device-width : 300px) and (max-device-width : 420px) {
-  .commentActionsLeft.comment__action-container .coral-plugin-replies-reply-button {
-    visibility: collapse;
-    margin-left: -30px;
-  }
-
-  .commentActionsLeft.comment__action-container .coral-plugin-replies-reply-button .coral-plugin-replies-icon {
-    visibility: visible;
-  }
-}
-=======
-.talk-new-comments  button.talk-load-more{
-  width: initial;
-}
->>>>>>> ef3c82fe
