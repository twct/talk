--- conflicted
+++ resolved
@@ -274,12 +274,8 @@
           startCursor
           endCursor
         }
-<<<<<<< HEAD
-        ${pluginFragments.spreads('asset')}
+        ${getSlotFragmentSpreads(slots, 'asset')}
         ...${getDefinitionName(Comment.fragments.asset)}
-=======
-        ${getSlotFragmentSpreads(slots, 'asset')}
->>>>>>> 52cd7bcc
       }
       me {
         status
@@ -293,12 +289,7 @@
       ${getSlotFragmentSpreads(slots, 'root')}
       ...${getDefinitionName(Comment.fragments.root)}
     }
-<<<<<<< HEAD
-    ${pluginFragments.definitions('asset')}
-    ${pluginFragments.definitions('root')}
     ${Comment.fragments.asset}
-=======
->>>>>>> 52cd7bcc
     ${Comment.fragments.root}
     ${commentFragment}
   `,
