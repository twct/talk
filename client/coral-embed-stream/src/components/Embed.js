import React from 'react';
<<<<<<< HEAD
import t from 'coral-framework/services/i18n';
=======
import I18n from 'coral-framework/modules/i18n/i18n';
import translations from 'coral-framework/translations';
import {can} from 'coral-framework/services/perms';
const lang = new I18n(translations);
>>>>>>> f32208b3

import {TabBar, Tab, TabContent, Button} from 'coral-ui';

import Stream from '../containers/Stream';
import Count from 'coral-plugin-comment-count/CommentCount';
import UserBox from 'coral-sign-in/components/UserBox';
import ProfileContainer from 'coral-settings/containers/ProfileContainer';
import ConfigureStreamContainer from 'coral-configure/containers/ConfigureStreamContainer';

export default class Embed extends React.Component {
  changeTab = (tab) => {
    switch(tab) {
    case 0:
      this.props.setActiveTab('stream');
      break;
    case 1:
      this.props.setActiveTab('profile');

      // TODO: move data fetching to profile container.
      this.props.data.refetch();
      break;
    case 2:
      this.props.setActiveTab('config');

      // TODO: move data fetching to config container.
      this.props.data.refetch();
      break;
    }
  }

  handleShowProfile = () => this.props.setActiveTab('profile');

  render () {
    const {activeTab, logout, viewAllComments, commentId} = this.props;
    const {asset: {totalCommentCount}} = this.props.root;
    const {loggedIn, user} = this.props.auth;

    const userBox = <UserBox user={user} onLogout={logout} onShowProfile={this.handleShowProfile}/>;

    return (
      <div>
        <div className="commentStream">
          <TabBar onChange={this.changeTab} activeTab={activeTab}>
            <Tab><Count count={totalCommentCount}/></Tab>
<<<<<<< HEAD
            <Tab>{t('framework.my_profile')}</Tab>
            <Tab restricted={!isAdmin}>Configure Stream</Tab>
=======
            <Tab>{lang.t('myProfile')}</Tab>
            <Tab restricted={!can(user, 'UPDATE_CONFIG')}>Configure Stream</Tab>
>>>>>>> f32208b3
          </TabBar>
          {
            commentId &&
              <Button
                cStyle='darkGrey'
                style={{float: 'right'}}
                onClick={viewAllComments}
              >
                {t('framework.show_all_comments')}
              </Button>
          }
          <TabContent show={activeTab === 'stream'}>
            { loggedIn ? userBox : null }
            <Stream data={this.props.data} root={this.props.root} />
          </TabContent>
          <TabContent show={activeTab === 'profile'}>
            <ProfileContainer />
          </TabContent>
          <TabContent show={activeTab === 'config'}>
            { loggedIn ? userBox : null }
            <ConfigureStreamContainer />
          </TabContent>
        </div>
      </div>
    );
  }
}

Embed.propTypes = {
  data: React.PropTypes.shape({
    loading: React.PropTypes.bool,
    error: React.PropTypes.object
  }).isRequired,
};<|MERGE_RESOLUTION|>--- conflicted
+++ resolved
@@ -1,12 +1,6 @@
 import React from 'react';
-<<<<<<< HEAD
 import t from 'coral-framework/services/i18n';
-=======
-import I18n from 'coral-framework/modules/i18n/i18n';
-import translations from 'coral-framework/translations';
 import {can} from 'coral-framework/services/perms';
-const lang = new I18n(translations);
->>>>>>> f32208b3
 
 import {TabBar, Tab, TabContent, Button} from 'coral-ui';
 
@@ -51,13 +45,8 @@
         <div className="commentStream">
           <TabBar onChange={this.changeTab} activeTab={activeTab}>
             <Tab><Count count={totalCommentCount}/></Tab>
-<<<<<<< HEAD
-            <Tab>{t('framework.my_profile')}</Tab>
-            <Tab restricted={!isAdmin}>Configure Stream</Tab>
-=======
-            <Tab>{lang.t('myProfile')}</Tab>
+            <Tab>{t('myProfile')}</Tab>
             <Tab restricted={!can(user, 'UPDATE_CONFIG')}>Configure Stream</Tab>
->>>>>>> f32208b3
           </TabBar>
           {
             commentId &&
