--- conflicted
+++ resolved
@@ -116,34 +116,6 @@
         {/* the highlightedComment is isolated after the user followed a permalink */}
         {highlightedComment
           ? <Comment
-<<<<<<< HEAD
-            data={this.props.data}
-            root={this.props.root}
-            setActiveReplyBox={this.setActiveReplyBox}
-            activeReplyBox={this.props.activeReplyBox}
-            addNotification={addNotification}
-            depth={0}
-            postItem={this.props.postItem}
-            asset={asset}
-            currentUser={user}
-            highlighted={comment.id}
-            postFlag={this.props.postFlag}
-            postDontAgree={this.props.postDontAgree}
-            loadMore={this.props.loadMore}
-            deleteAction={this.props.deleteAction}
-            showSignInDialog={this.props.showSignInDialog}
-            key={highlightedComment.id}
-            commentIsIgnored={commentIsIgnored}
-            reactKey={highlightedComment.id}
-            comment={highlightedComment}
-            charCountEnable={asset.settings.charCountEnable}
-            maxCharCount={asset.settings.charCount}
-          />
-          : <div>
-            <NewCount
-              commentCount={asset.commentCount}
-              commentCountCache={commentCountCache}
-=======
               data={this.props.data}
               root={this.props.root}
               setActiveReplyBox={this.setActiveReplyBox}
@@ -154,10 +126,8 @@
               asset={asset}
               currentUser={user}
               highlighted={comment.id}
-              postLike={this.props.postLike}
               postFlag={this.props.postFlag}
               postDontAgree={this.props.postDontAgree}
->>>>>>> f509d29a
               loadMore={this.props.loadMore}
               deleteAction={this.props.deleteAction}
               showSignInDialog={this.props.showSignInDialog}
@@ -177,53 +147,6 @@
                 assetId={asset.id}
                 setCommentCountCache={this.props.setCommentCountCache}
               />
-<<<<<<< HEAD
-            <div className="embed__stream">
-              {
-                comments.map(comment =>
-                  commentIsIgnored(comment)
-                    ? <IgnoredCommentTombstone
-                        key={comment.id}
-                      />
-                    : <Comment
-                        data={this.props.data}
-                        root={this.props.root}
-                        disableReply={!open}
-                        setActiveReplyBox={this.setActiveReplyBox}
-                        activeReplyBox={this.props.activeReplyBox}
-                        addNotification={addNotification}
-                        depth={0}
-                        postItem={postItem}
-                        asset={asset}
-                        currentUser={user}
-                        postFlag={postFlag}
-                        postDontAgree={postDontAgree}
-                        addCommentTag={addCommentTag}
-                        removeCommentTag={removeCommentTag}
-                        ignoreUser={ignoreUser}
-                        commentIsIgnored={commentIsIgnored}
-                        loadMore={loadMore}
-                        deleteAction={deleteAction}
-                        showSignInDialog={showSignInDialog}
-                        key={comment.id}
-                        reactKey={comment.id}
-                        comment={comment}
-                        pluginProps={pluginProps}
-                        charCountEnable={asset.settings.charCountEnable}
-                        maxCharCount={asset.settings.charCount}
-                      />
-                )
-              }
-            </div>
-            <LoadMore
-              topLevel={true}
-              assetId={asset.id}
-              comments={asset.comments}
-              moreComments={hasOlderComments}
-              loadMore={this.props.loadMore} />
-          </div>
-        }
-=======
               <div className="embed__stream">
                 {comments.map(
                   comment =>
@@ -240,7 +163,6 @@
                           postItem={postItem}
                           asset={asset}
                           currentUser={user}
-                          postLike={postLike}
                           postFlag={postFlag}
                           postDontAgree={postDontAgree}
                           addCommentTag={addCommentTag}
@@ -267,7 +189,6 @@
                 loadMore={this.props.loadMore}
               />
             </div>}
->>>>>>> f509d29a
       </div>
     );
   }
