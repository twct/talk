import React, {PropTypes} from 'react';
import LoadMore from './LoadMore';
<<<<<<< HEAD
import NewCount from './NewCount';
import Comment from '../containers/Comment';
=======

import Comment from '../components/Comment';
>>>>>>> fa33fe2e
import SuspendedAccount from './SuspendedAccount';
import Slot from 'coral-framework/components/Slot';
import InfoBox from 'coral-plugin-infobox/InfoBox';
import {can} from 'coral-framework/services/perms';
import {ModerationLink} from 'coral-plugin-moderation';
import RestrictedMessageBox
  from 'coral-framework/components/RestrictedMessageBox';
import t, {timeago} from 'coral-framework/services/i18n';
import CommentBox from 'coral-plugin-commentbox/CommentBox';
import QuestionBox from 'coral-plugin-questionbox/QuestionBox';
import IgnoredCommentTombstone from './IgnoredCommentTombstone';
<<<<<<< HEAD
=======
import NewCount from './NewCount';
import t, {timeago} from 'coral-framework/services/i18n';
import {TransitionGroup} from 'react-transition-group';

const hasComment = (nodes, id) => nodes.some((node) => node.id === id);

// resetCursors will return the id cursors of the first and second comment of
// the current comment list. The cursors are used to dertermine which
// comments to show. The spare cursor functions as a backup in case one
// of the comments gets deleted.
function resetCursors(state, props) {
  const comments = props.root.asset.comments;
  if (comments && comments.nodes.length) {
    const idCursors = [comments.nodes[0].id];
    if (comments.nodes[1]) {
      idCursors.push(comments.nodes[1].id);
    }
    return {idCursors};
  }
  return {idCursors: []};
}

// invalidateCursor is called whenever a comment is removed which is referenced
// by one of the 2 id cursors. It returns a new set of id cursors calculated
// using the help of the backup cursor.
function invalidateCursor(invalidated, state, props) {
  const alt = invalidated === 1 ? 0 : 1;
  const comments = props.root.asset.comments;
  const idCursors = [];
  if (state.idCursors[alt]) {
    idCursors.push(state.idCursors[alt]);
    const index = comments.nodes.findIndex((node) => node.id === idCursors[0]);
    const nextInLine = comments.nodes[index + 1];
    if (nextInLine) {
      idCursors.push(nextInLine.id);
    }
  }
  return {idCursors};
}
>>>>>>> fa33fe2e

class Stream extends React.Component {

  constructor(props) {
    super(props);
    this.state = resetCursors(this.state, props);
  }

  componentWillReceiveProps(next) {
    const {root: {asset: {comments: prevComments}}} = this.props;
    const {root: {asset: {comments: nextComments}}} = next;

    if (!prevComments && nextComments) {
      this.setState(resetCursors);
      return;
    }
    if (
        prevComments && nextComments &&
        nextComments.nodes.length < prevComments.nodes.length
    ) {

      // Invalidate first cursor if referenced comment was removed.
      if (this.state.idCursors[0] && !hasComment(nextComments.nodes, this.state.idCursors[0])) {
        this.setState(invalidateCursor(0, this.state, next));
      }

      // Invalidate second cursor if referenced comment was removed.
      if (this.state.idCursors[1] && !hasComment(nextComments.nodes, this.state.idCursors[1])) {
        this.setState(invalidateCursor(1, this.state, next));
      }
    }
  }

  viewNewComments = () => {
    this.setState(resetCursors);
  };

  setActiveReplyBox = (reactKey) => {
    if (!this.props.auth.user) {
      this.props.showSignInDialog();
    } else {
      this.props.setActiveReplyBox(reactKey);
    }
  };

  // getVisibileComments returns a list containing comments
  // which were authored by current user or comes after the `idCursor`.
  getVisibleComments() {
    const {root: {asset: {comments}}, auth: {user}} = this.props;
    const idCursor = this.state.idCursors[0];
    const userId = user ? user.id : null;

    if (!comments) {
      return [];
    }

    const view = [];
    let pastCursor = false;
    comments.nodes.forEach((comment) => {
      if (comment.id === idCursor) {
        pastCursor = true;
      }
      if (pastCursor || comment.user.id === userId) {
        view.push(comment);
      }
    });
    return view;
  }

  render() {
    const {
      commentClassNames,
      root: {asset, asset: {comments}, comment, me},
      postComment,
      addNotification,
      postFlag,
      postDontAgree,
      deleteAction,
      showSignInDialog,
      addCommentTag,
      ignoreUser,
      auth: {loggedIn, user},
<<<<<<< HEAD
      removeCommentTag,
      pluginProps,
      commentCountCache,
=======
>>>>>>> fa33fe2e
      editName
    } = this.props;
    const view = this.getVisibleComments();
    const open = asset.closedAt === null;

    // even though the permalinked comment is the highlighted one, we're displaying its parent + replies
    const highlightedComment = comment && comment.parent
      ? comment.parent
      : comment;

    const banned = user && user.status === 'BANNED';
    const temporarilySuspended =
      user &&
      user.suspension.until &&
      new Date(user.suspension.until) > new Date();

    const commentIsIgnored = (comment) => {
      return (
        me &&
        me.ignoredUsers &&
        me.ignoredUsers.find((u) => u.id === comment.user.id)
      );
    };
    return (
      <div id="stream">
        <Slot fill="stream" />
        {open
          ? <div id="commentBox">
              <InfoBox
                content={asset.settings.infoBoxContent}
                enable={asset.settings.infoBoxEnable}
              />
              <QuestionBox
                content={asset.settings.questionBoxContent}
                enable={asset.settings.questionBoxEnable}
              />
              {!banned &&
                temporarilySuspended &&
                <RestrictedMessageBox>
                  {t(
                    'stream.temporarily_suspended',
                    this.props.root.settings.organizationName,
                    timeago(user.suspension.until)
                  )}
                </RestrictedMessageBox>}
              {banned &&
                <SuspendedAccount
                  canEditName={user && user.canEditName}
                  editName={editName}
                />}
              {loggedIn &&
                !banned &&
                !temporarilySuspended &&
                !highlightedComment &&
                <CommentBox
                  addNotification={this.props.addNotification}
                  postComment={this.props.postComment}
                  appendItemArray={this.props.appendItemArray}
                  updateItem={this.props.updateItem}
                  assetId={asset.id}
                  premod={asset.settings.moderation}
                  isReply={false}
                  authorId={user.id}
                  charCountEnable={asset.settings.charCountEnable}
                  maxCharCount={asset.settings.charCount}
                />}
            </div>
          : <p>{asset.settings.closedMessage}</p>}

        {loggedIn && (
          <ModerationLink
            assetId={asset.id}
            isAdmin={can(user, 'MODERATE_COMMENTS')}
          />
        )}

        <div className="streamBox">
          <Slot fill="streamBox" />
        </div>

        {/* the highlightedComment is isolated after the user followed a permalink */}
        {highlightedComment
          ? <Comment
              data={this.props.data}
              root={this.props.root}
              setActiveReplyBox={this.setActiveReplyBox}
              activeReplyBox={this.props.activeReplyBox}
              addNotification={addNotification}
              depth={0}
              postComment={this.props.postComment}
              asset={asset}
              currentUser={user}
              highlighted={comment.id}
              postFlag={this.props.postFlag}
              postDontAgree={this.props.postDontAgree}
              loadMore={this.props.loadNewReplies}
              deleteAction={this.props.deleteAction}
              showSignInDialog={this.props.showSignInDialog}
              key={highlightedComment.id}
              commentIsIgnored={commentIsIgnored}
              reactKey={highlightedComment.id}
              comment={highlightedComment}
              charCountEnable={asset.settings.charCountEnable}
              maxCharCount={asset.settings.charCount}
              editComment={this.props.editComment}
              liveUpdates={true}
            />
          : <div className="commentStreamContainer">
              <NewCount
                count={comments.nodes.length - view.length}
                loadMore={this.viewNewComments}
              />
              <TransitionGroup component='div' className="embed__stream">
                {view.map((comment) => {
                  return commentIsIgnored(comment)
                    ? <IgnoredCommentTombstone key={comment.id} />
                    : <Comment
                        commentClassNames={commentClassNames}
                        data={this.props.data}
                        root={this.props.root}
                        disableReply={!open}
                        setActiveReplyBox={this.setActiveReplyBox}
                        activeReplyBox={this.props.activeReplyBox}
                        addNotification={addNotification}
                        depth={0}
                        postComment={postComment}
                        asset={asset}
                        currentUser={user}
                        postFlag={postFlag}
                        postDontAgree={postDontAgree}
                        addCommentTag={addCommentTag}
                        removeCommentTag={removeCommentTag}
                        ignoreUser={ignoreUser}
                        commentIsIgnored={commentIsIgnored}
                        loadMore={this.props.loadNewReplies}
                        deleteAction={deleteAction}
                        showSignInDialog={showSignInDialog}
                        key={comment.id}
                        reactKey={comment.id}
                        comment={comment}
                        pluginProps={pluginProps}
                        charCountEnable={asset.settings.charCountEnable}
                        maxCharCount={asset.settings.charCount}
                        editComment={this.props.editComment}
                        liveUpdates={false}
                      />;
                })}
              </TransitionGroup>
              <LoadMore
                topLevel={true}
                moreComments={asset.comments.hasNextPage}
                loadMore={this.props.loadMoreComments}
              />
            </div>}
      </div>
    );
  }
}

Stream.propTypes = {
  addNotification: PropTypes.func.isRequired,
  postComment: PropTypes.func.isRequired,

  // dispatch action to add a tag to a comment
  addCommentTag: PropTypes.func,

  // dispatch action to remove a tag from a comment
  removeCommentTag: PropTypes.func,

  // dispatch action to ignore another user
  ignoreUser: React.PropTypes.func,

  // edit a comment, passed (id, asset_id, { body })
  editComment: React.PropTypes.func
};

export default Stream;<|MERGE_RESOLUTION|>--- conflicted
+++ resolved
@@ -1,12 +1,6 @@
 import React, {PropTypes} from 'react';
 import LoadMore from './LoadMore';
-<<<<<<< HEAD
-import NewCount from './NewCount';
-import Comment from '../containers/Comment';
-=======
-
 import Comment from '../components/Comment';
->>>>>>> fa33fe2e
 import SuspendedAccount from './SuspendedAccount';
 import Slot from 'coral-framework/components/Slot';
 import InfoBox from 'coral-plugin-infobox/InfoBox';
@@ -18,10 +12,7 @@
 import CommentBox from 'coral-plugin-commentbox/CommentBox';
 import QuestionBox from 'coral-plugin-questionbox/QuestionBox';
 import IgnoredCommentTombstone from './IgnoredCommentTombstone';
-<<<<<<< HEAD
-=======
 import NewCount from './NewCount';
-import t, {timeago} from 'coral-framework/services/i18n';
 import {TransitionGroup} from 'react-transition-group';
 
 const hasComment = (nodes, id) => nodes.some((node) => node.id === id);
@@ -59,7 +50,6 @@
   }
   return {idCursors};
 }
->>>>>>> fa33fe2e
 
 class Stream extends React.Component {
 
@@ -142,12 +132,8 @@
       addCommentTag,
       ignoreUser,
       auth: {loggedIn, user},
-<<<<<<< HEAD
       removeCommentTag,
       pluginProps,
-      commentCountCache,
-=======
->>>>>>> fa33fe2e
       editName
     } = this.props;
     const view = this.getVisibleComments();
