--- conflicted
+++ resolved
@@ -1,5 +1,4 @@
 import React, {PropTypes} from 'react';
-import cn from 'classnames';
 
 import PermalinkButton from 'coral-plugin-permalinks/PermalinkButton';
 import AuthorName from 'coral-plugin-author-name/AuthorName';
@@ -21,19 +20,14 @@
 import Slot from 'coral-framework/components/Slot';
 import LoadMore from './LoadMore';
 import {TopRightMenu} from './TopRightMenu';
-<<<<<<< HEAD
 import IgnoredCommentTombstone from './IgnoredCommentTombstone';
-=======
->>>>>>> fa33fe2e
 import {EditableCommentContent} from './EditableCommentContent';
 import {getActionSummary, iPerformedThisAction} from 'coral-framework/utils';
 import {getEditableUntilDate} from './util';
 import styles from './Comment.css';
 
 const isStaff = (tags) => !tags.every((t) => t.name !== 'STAFF');
-<<<<<<< HEAD
 const hasTag = (tags, lookupTag) => !!tags.filter((tag) => tag.name === lookupTag).length;
-=======
 const hasComment = (nodes, id) => nodes.some((node) => node.id === id);
 
 // resetCursors will return the id cursors of the first and second newest comment in
@@ -69,7 +63,6 @@
   }
   return {idCursors};
 }
->>>>>>> fa33fe2e
 
 // hold actions links (e.g. Reply) along the comment footer
 const ActionButton = ({children}) => {
@@ -80,12 +73,7 @@
   );
 };
 
-<<<<<<< HEAD
 export default class Comment extends React.Component {
-=======
-class Comment extends React.Component {
-
->>>>>>> fa33fe2e
   constructor(props) {
     super(props);
 
@@ -287,36 +275,24 @@
       depth,
       comment,
       postFlag,
-<<<<<<< HEAD
       parentId,
-      loadMore,
       ignoreUser,
       highlighted,
       postComment,
       currentUser,
-=======
       postDontAgree,
       setActiveReplyBox,
       activeReplyBox,
->>>>>>> fa33fe2e
       deleteAction,
       disableReply,
       maxCharCount,
-      postDontAgree,
       addCommentTag,
-      activeReplyBox,
       addNotification,
       charCountEnable,
       showSignInDialog,
       removeCommentTag,
-<<<<<<< HEAD
-=======
-      ignoreUser,
       liveUpdates,
-      disableReply,
->>>>>>> fa33fe2e
       commentIsIgnored,
-      setActiveReplyBox,
       commentClassNames = []
     } = this.props;
 
@@ -389,7 +365,7 @@
       let res = [];
 
       // Adding classNames based on tags
-      Object.keys(className).map((cn) => {
+      Object.keys(className).forEach((cn) => {
         const condition = className[cn];
         condition.tags.forEach((tag) => {
           if (hasTag(comment.tags, tag)) {
@@ -405,10 +381,7 @@
 
     return (
       <div
-<<<<<<< HEAD
-=======
         className={cn(commentClass, 'talk-stream-comment-wrapper', {[styles.enter]: this.state.animateEnter})}
->>>>>>> fa33fe2e
         id={`c_${comment.id}`}
         style={{marginLeft: depth * 30}}
         className={cn([commentClass, classNamesToAdd])}
