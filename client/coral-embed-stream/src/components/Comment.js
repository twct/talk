--- conflicted
+++ resolved
@@ -336,11 +336,8 @@
       showSignInDialog,
       liveUpdates,
       commentIsIgnored,
-<<<<<<< HEAD
       animateEnter,
-=======
       emit,
->>>>>>> 7c7a8d6b
       commentClassNames = []
     } = this.props;
 
