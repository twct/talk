--- conflicted
+++ resolved
@@ -350,11 +350,7 @@
 
     return (
       <div
-<<<<<<< HEAD
-        className={cn(commentClass, {[styles.enter]: this.state.animateEnter})}
-=======
-        className={`${commentClass} talk-stream-comment-wrapper`}
->>>>>>> 5f3220db
+        className={cn(commentClass, 'talk-stream-comment-wrapper', {[styles.enter]: this.state.animateEnter})}
         id={`c_${comment.id}`}
         style={{marginLeft: depth * 30}}
       >
