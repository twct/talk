import React from 'react';
import PropTypes from 'prop-types';

import AuthorName from 'coral-plugin-author-name/AuthorName';
import TagLabel from 'coral-plugin-tag-label/TagLabel';
import PubDate from 'coral-plugin-pubdate/PubDate';
import {ReplyBox, ReplyButton} from 'coral-plugin-replies';
import {FlagComment} from 'coral-plugin-flags';
import {can} from 'coral-framework/services/perms';
import {TransitionGroup} from 'react-transition-group';
import cn from 'classnames';
import styles from './Comment.css';
import {THREADING_LEVEL} from '../constants/stream';
import merge from 'lodash/merge';
import mapValues from 'lodash/mapValues';

import LoadMore from './LoadMore';
import {getEditableUntilDate} from './util';
import {TopRightMenu} from './TopRightMenu';
import CommentContent from './CommentContent';
import Slot from 'coral-framework/components/Slot';
import IgnoredCommentTombstone from './IgnoredCommentTombstone';
import {EditableCommentContent} from './EditableCommentContent';
import {getActionSummary, iPerformedThisAction, forEachError} from 'coral-framework/utils';
import t from 'coral-framework/services/i18n';

const isStaff = (tags) => !tags.every((t) => t.tag.name !== 'STAFF');
const hasTag = (tags, lookupTag) => !!tags.filter((t) => t.tag.name === lookupTag).length;
const hasComment = (nodes, id) => nodes.some((node) => node.id === id);

// resetCursors will return the id cursors of the first and second newest comment in
// the current reply list. The cursors are used to dertermine which
// comments to show. The spare cursor functions as a backup in case one
// of the comments gets deleted.
function resetCursors(state, props) {
  const replies = props.comment.replies;
  if (replies && replies.nodes.length) {
    const idCursors = [replies.nodes[replies.nodes.length - 1].id];
    if (replies.nodes.length >= 2) {
      idCursors.push(replies.nodes[replies.nodes.length - 2].id);
    }
    return {idCursors};
  }
  return {idCursors: []};
}

// invalidateCursor is called whenever a comment is removed which is referenced
// by one of the 2 id cursors. It returns a new set of id cursors calculated
// using the help of the backup cursor.
function invalidateCursor(invalidated, state, props) {
  const alt = invalidated === 1 ? 0 : 1;
  const replies = props.comment.replies;
  const idCursors = [];
  if (state.idCursors[alt]) {
    idCursors.push(state.idCursors[alt]);
    const index = replies.nodes.findIndex((node) => node.id === idCursors[0]);
    const prevInLine = replies.nodes[index - 1];
    if (prevInLine) {
      idCursors.push(prevInLine.id);
    }
  }
  return {idCursors};
}

// hold actions links (e.g. Reply) along the comment footer
const ActionButton = ({children}) => {
  return (
    <span className="comment__action-button comment__action-button--nowrap">
      {children}
    </span>
  );
};

export default class Comment extends React.Component {

  constructor(props) {
    super(props);

    // timeout to keep track of Comment edit window expiration
    this.editWindowExpiryTimeout = null;
    this.onClickEdit = this.onClickEdit.bind(this);
    this.stopEditing = this.stopEditing.bind(this);
    this.state = {

      // Whether the comment should be editable (e.g. after a commenter clicking the 'Edit' button on their own comment)
      isEditing: false,
      replyBoxVisible: false,
      animateEnter: false,
      loadingState: '',
      ...resetCursors({}, props),
    };
  }

  componentWillReceiveProps(next) {
    const {comment: {replies: prevReplies}} = this.props;
    const {comment: {replies: nextReplies}} = next;
    if (
        prevReplies && nextReplies &&
        nextReplies.nodes.length < prevReplies.nodes.length
    ) {

      // Invalidate first cursor if referenced comment was removed.
      if (this.state.idCursors[0] && !hasComment(nextReplies.nodes, this.state.idCursors[0])) {
        this.setState(invalidateCursor(0, this.state, next));
      }

      // Invalidate second cursor if referenced comment was removed.
      if (this.state.idCursors[1] && !hasComment(nextReplies.nodes, this.state.idCursors[1])) {
        this.setState(invalidateCursor(1, this.state, next));
      }
    }
  }

  componentWillEnter(callback) {
    callback();
    const userId = this.props.currentUser ? this.props.currentUser.id : null;
    if (this.props.comment.id.indexOf('pending') >= 0) {
      return;
    }
    if (userId && this.props.comment.user.id === userId) {

      // This comment was just added by currentUser.
      if (Date.now() - Number(new Date(this.props.comment.created_at)) < 30 * 1000) {
        return;
      }
    }
    this.setState({animateEnter: true});
  }

  static propTypes = {
    reactKey: PropTypes.string.isRequired,

    // id of currently opened ReplyBox. tracked in Stream.js
    activeReplyBox: PropTypes.string.isRequired,
    disableReply: PropTypes.bool,
    setActiveReplyBox: PropTypes.func.isRequired,
    showSignInDialog: PropTypes.func.isRequired,
    postFlag: PropTypes.func.isRequired,
    deleteAction: PropTypes.func.isRequired,
    parentId: PropTypes.string,
    highlighted: PropTypes.string,
    addNotification: PropTypes.func.isRequired,
    postComment: PropTypes.func.isRequired,
    depth: PropTypes.number.isRequired,
    liveUpdates: PropTypes.bool.isRequired,
    asset: PropTypes.shape({
      id: PropTypes.string,
      title: PropTypes.string,
      url: PropTypes.string
    }).isRequired,
    currentUser: PropTypes.shape({
      id: PropTypes.string.isRequired
    }),
    charCountEnable: PropTypes.bool.isRequired,
    maxCharCount: PropTypes.number,
    comment: PropTypes.shape({
      depth: PropTypes.number,
      action_summaries: PropTypes.array.isRequired,
      body: PropTypes.string.isRequired,
      id: PropTypes.string.isRequired,
      tags: PropTypes.arrayOf(
        PropTypes.shape({
          name: PropTypes.string
        })
      ),
      replies: PropTypes.object,
      user: PropTypes.shape({
        id: PropTypes.string.isRequired,
        username: PropTypes.string.isRequired
      }).isRequired,
      editing: PropTypes.shape({
        edited: PropTypes.bool,

        // ISO8601
        editableUntil: PropTypes.string,
      })
    }).isRequired,

    // given a comment, return whether it should be rendered as ignored
    commentIsIgnored: PropTypes.func,

    // dispatch action to ignore another user
    ignoreUser: PropTypes.func,

    // edit a comment, passed (id, asset_id, { body })
    editComment: PropTypes.func,
  }

  editComment = (...args) => {
    return this.props.editComment(this.props.comment.id, this.props.asset.id, ...args);
  }

  onClickEdit (e) {
    e.preventDefault();
    if (!can(this.props.currentUser, 'INTERACT_WITH_COMMUNITY')) {
      this.props.addNotification('error', t('error.NOT_AUTHORIZED'));
      return;
    }
    this.setState({isEditing: true});
  }

  stopEditing () {
    if (this._isMounted) {
      this.setState({isEditing: false});
    }
  }

  hasIgnoredReplies() {
    return this.props.comment.replies &&
      this.props.comment.replies.nodes.some((reply) => this.props.commentIsIgnored(reply));
  }

  loadNewReplies = () => {
    const {replies, replyCount, id} = this.props.comment;
    if (replyCount > replies.nodes.length) {
      this.setState({loadingState: 'loading'});
      this.props.loadMore(id)
        .then(() => {
          this.setState({
            ...resetCursors(this.state, this.props),
            loadingState: 'success',
          });
        })
        .catch((error) => {
          this.setState({loadingState: 'error'});
          forEachError(error, ({msg}) => {this.props.addNotification('error', msg);});
        });
      return;
    }
    this.setState(resetCursors);
  };

  showReplyBox = () => {
    if (!this.props.currentUser) {
      this.props.showSignInDialog();
      return;
    }
    if (can(this.props.currentUser, 'INTERACT_WITH_COMMUNITY')) {
      this.props.setActiveReplyBox(this.props.comment.id);
    } else {
      this.props.addNotification('error', t('error.NOT_AUTHORIZED'));
    }
    return;
  }

  // getVisibileReplies returns a list containing comments
  // which were authored by current user or comes before the `idCursor`.
  getVisibileReplies() {
    const {comment: {replies}, currentUser, liveUpdates} = this.props;
    const idCursor = this.state.idCursors[0];
    const userId = currentUser ? currentUser.id : null;

    if (!replies) {
      return [];
    }

    if (liveUpdates) {
      return replies.nodes;
    }

    const view = [];
    let pastCursor = false;
    replies.nodes.forEach((comment) => {
      if (idCursor && !pastCursor || comment.user.id === userId) {
        view.push(comment);
      }
      if (comment.id === idCursor) {
        pastCursor = true;
      }
    });
    return view;
  }

  componentDidMount() {
    this._isMounted = true;
    if (this.editWindowExpiryTimeout) {
      this.editWindowExpiryTimeout = clearTimeout(this.editWindowExpiryTimeout);
    }

    // if still in the edit window, set a timeout to re-render once it expires
    const msLeftToEdit = editWindowRemainingMs(this.props.comment);
    if (msLeftToEdit > 0) {
      this.editWindowExpiryTimeout = setTimeout(() => {

        // re-render
        this.setState(this.state);
      }, msLeftToEdit);
    }
  }
  componentWillUnmount() {
    if (this.editWindowExpiryTimeout) {
      this.editWindowExpiryTimeout = clearTimeout(this.editWindowExpiryTimeout);
    }
    this._isMounted = false;
  }
  render () {
    const {
      asset,
      depth,
      comment,
      postFlag,
      parentId,
      ignoreUser,
      highlighted,
      postComment,
      currentUser,
      postDontAgree,
      setActiveReplyBox,
      activeReplyBox,
      loadMore,
      deleteAction,
      disableReply,
      maxCharCount,
      addNotification,
      charCountEnable,
      showSignInDialog,
      liveUpdates,
      commentIsIgnored,
      commentClassNames = []
    } = this.props;

    const view = this.getVisibileReplies();
    const {loadingState} = this.state;
    const isReply = !!parentId;
    const isPending = comment.id.indexOf('pending') >= 0;
    const isHighlighted = highlighted === comment.id;

    const hasMoreComments = comment.replies && (comment.replies.hasNextPage || comment.replies.nodes.length > view.length);
    const moreRepliesCount = this.hasIgnoredReplies() ? -1 : comment.replyCount - view.length;
    const flagSummary = getActionSummary('FlagActionSummary', comment);
    const dontAgreeSummary = getActionSummary(
      'DontAgreeActionSummary',
      comment
    );
    let myFlag = null;
    if (iPerformedThisAction('FlagActionSummary', comment)) {
      myFlag = flagSummary.find((s) => s.current_user);
    } else if (iPerformedThisAction('DontAgreeActionSummary', comment)) {
      myFlag = dontAgreeSummary.find((s) => s.current_user);
    }

<<<<<<< HEAD
    let commentClass = parentId
      ? `reply ${styles.Reply}`
      : `comment ${styles.Comment}`;
    commentClass += comment.id.indexOf('pending') >= 0 ? ` ${styles.pendingComment}` : '';
=======
    // call a function, and if it errors, call addNotification('error', ...) (e.g. to show user a snackbar)
    const notifyOnError = (fn, errorToMessage) =>
      async function(...args) {
        if (typeof errorToMessage !== 'function') {
          errorToMessage = (error) => error.message;
        }
        try {
          return await fn(...args);
        } catch (error) {
          addNotification('error', errorToMessage(error));
          throw error;
        }
      };

    const addBestTag = notifyOnError(
      () =>
        addTag({
          id: comment.id,
          name: BEST_TAG,
          assetId: asset.id
        }),
      () => 'Failed to tag comment as best'
    );

    const removeBestTag = notifyOnError(
      () =>
        removeTag({
          id: comment.id,
          name: BEST_TAG,
          assetId: asset.id
        }),
      () => 'Failed to remove best comment tag'
    );
>>>>>>> c01d1f95

    /**
     * conditionClassNames
     * adds classNames based on condition
     * classnames is an array of objects with key as classnames and value as conditions
     * i.e:
     * {
     *  'myClassName': { tags: ['STAFF']}
     * }
     *
     * This will add myClassName to comments tagged with STAFF TAG.
     * **/
    const conditionalClassNames =
      mapValues(merge({}, ...commentClassNames), (condition) => {
        if (condition.tags) {
          return condition.tags.some((tag) => hasTag(comment.tags, tag));
        }
        return false;
      });

    const rootClassNames = [
      'talk-stream-comment-wrapper',
      `talk-stream-comment-wrapper-level-${depth}`,
      styles.root,
      styles[`rootLevel${depth}`],
      {
        ...conditionalClassNames,
        [styles.enter]: this.state.animateEnter,
      },
    ];

    return (
      <div
        className={cn(...rootClassNames)}
        id={`c_${comment.id}`}
      >
        {!isReply && <hr aria-hidden={true} />}
        <div
          className={cn(
            'talk-stream-comment',
            `talk-stream-comment-level-${depth}`,
            styles.comment,
            styles[`commentLevel${depth}`],
            {
              [styles.pendingComment]: isPending,
              [styles.highlightedComment]: isHighlighted,
              'talk-stream-pending-comment': isPending,
              'talk-stream-highlighted-comment': isHighlighted,
            }
          )}
        >
          <AuthorName author={comment.user} className={'talk-stream-comment-user-name'} />
          {isStaff(comment.tags) ? <TagLabel>Staff</TagLabel> : null}

          <span className={`${styles.bylineSecondary} talk-stream-comment-user-byline`} >
            <PubDate created_at={comment.created_at} className={'talk-stream-comment-published-date'} />
            {
              (comment.editing && comment.editing.edited)
              ? <span>&nbsp;<span className={styles.editedMarker}>({t('comment.edited')})</span></span>
              : null
            }
          </span>

          <Slot
            className={styles.commentInfoBar}
            fill="commentInfoBar"
            depth={depth}
            comment={comment}
            commentId={comment.id}
            data={this.props.data}
            root={this.props.root}
            inline
          />

          { (currentUser && (comment.user.id === currentUser.id)) &&

            /* User can edit/delete their own comment for a short window after posting */
            <span className={cn(styles.topRight)}>
              {
                commentIsStillEditable(comment) &&
                <a
                  className={cn(styles.link, {[styles.active]: this.state.isEditing})}
                  onClick={this.onClickEdit}>Edit</a>
              }
            </span>
          }
          { (currentUser && (comment.user.id !== currentUser.id)) &&

              /* TopRightMenu allows currentUser to ignore other users' comments */
              <span className={cn(styles.topRight, styles.topRightMenu)}>
                <TopRightMenu
                  comment={comment}
                  ignoreUser={ignoreUser}
                  addNotification={addNotification} />
              </span>
          }
          {
            this.state.isEditing
            ? <EditableCommentContent
                editComment={this.editComment}
                addNotification={addNotification}
                asset={asset}
                comment={comment}
                currentUser={currentUser}
                maxCharCount={maxCharCount}
                parentId={parentId}
                stopEditing={this.stopEditing}
                />
            : <div>
                <Slot fill="commentContent" comment={comment} defaultComponent={CommentContent} />
              </div>
          }

          <div className="commentActionsLeft comment__action-container">
            <Slot
              fill="commentReactions"
              data={this.props.data}
              root={this.props.root}
              asset={asset}
              comment={comment}
              commentId={comment.id}
              inline
            />
            {!disableReply &&
              <ActionButton>
                <ReplyButton
                  onClick={this.showReplyBox}
                  parentCommentId={parentId || comment.id}
                  currentUserId={currentUser && currentUser.id}
                />
              </ActionButton>}
          </div>
          <div className="commentActionsRight comment__action-container">
            <Slot
              fill="commentActions"
              wrapperComponent={ActionButton}
              data={this.props.data}
              root={this.props.root}
              asset={asset}
              comment={comment}
              commentId={comment.id}
              inline
            />
            <ActionButton>
              <FlagComment
                flaggedByCurrentUser={!!myFlag}
                flag={myFlag}
                id={comment.id}
                author_id={comment.user.id}
                postFlag={postFlag}
                addNotification={addNotification}
                postDontAgree={postDontAgree}
                deleteAction={deleteAction}
                showSignInDialog={showSignInDialog}
                currentUser={currentUser}
              />
            </ActionButton>
          </div>
        </div>
        {activeReplyBox === comment.id
          ? <ReplyBox
              commentPostedHandler={() => {
                setActiveReplyBox('');
              }}
              charCountEnable={charCountEnable}
              maxCharCount={maxCharCount}
              setActiveReplyBox={setActiveReplyBox}
              parentId={(depth < THREADING_LEVEL) ? comment.id : parentId}
              addNotification={addNotification}
              postComment={postComment}
              currentUser={currentUser}
              assetId={asset.id}
            />
          : null}

        <TransitionGroup>
        {view.map((reply) => {
          return commentIsIgnored(reply)
            ? <IgnoredCommentTombstone key={reply.id} />
            : <Comment
                data={this.props.data}
                root={this.props.root}
                setActiveReplyBox={setActiveReplyBox}
                disableReply={disableReply}
                activeReplyBox={activeReplyBox}
                addNotification={addNotification}
                parentId={comment.id}
                postComment={postComment}
                editComment={this.props.editComment}
                depth={depth + 1}
                asset={asset}
                highlighted={highlighted}
                currentUser={currentUser}
                postFlag={postFlag}
                deleteAction={deleteAction}
<<<<<<< HEAD
=======
                addTag={addTag}
                removeTag={removeTag}
                loadMore={loadMore}
>>>>>>> c01d1f95
                ignoreUser={ignoreUser}
                charCountEnable={charCountEnable}
                maxCharCount={maxCharCount}
                showSignInDialog={showSignInDialog}
                commentIsIgnored={commentIsIgnored}
                liveUpdates={liveUpdates}
                reactKey={reply.id}
                key={reply.id}
                comment={reply}
              />;
        })}
        </TransitionGroup>
        <div className="talk-load-more-replies">
          <LoadMore
            topLevel={false}
            replyCount={moreRepliesCount}
            moreComments={hasMoreComments}
            loadMore={this.loadNewReplies}
            loadingState={loadingState}
          />
        </div>
      </div>
    );
  }
}

// return whether the comment is editable
function commentIsStillEditable (comment) {
  const editing = comment && comment.editing;
  if (!editing) {return false;}
  const editableUntil = getEditableUntilDate(comment);
  const editWindowExpired = (editableUntil - new Date) < 0;
  return !editWindowExpired;
}

// return number of milliseconds before edit window expires
function editWindowRemainingMs (comment) {
  const editableUntil = getEditableUntilDate(comment);
  if (!editableUntil) {return;}
  const now = new Date();
  const editWindowRemainingMs = (editableUntil - now);
  return editWindowRemainingMs;
}<|MERGE_RESOLUTION|>--- conflicted
+++ resolved
@@ -338,47 +338,6 @@
     } else if (iPerformedThisAction('DontAgreeActionSummary', comment)) {
       myFlag = dontAgreeSummary.find((s) => s.current_user);
     }
-
-<<<<<<< HEAD
-    let commentClass = parentId
-      ? `reply ${styles.Reply}`
-      : `comment ${styles.Comment}`;
-    commentClass += comment.id.indexOf('pending') >= 0 ? ` ${styles.pendingComment}` : '';
-=======
-    // call a function, and if it errors, call addNotification('error', ...) (e.g. to show user a snackbar)
-    const notifyOnError = (fn, errorToMessage) =>
-      async function(...args) {
-        if (typeof errorToMessage !== 'function') {
-          errorToMessage = (error) => error.message;
-        }
-        try {
-          return await fn(...args);
-        } catch (error) {
-          addNotification('error', errorToMessage(error));
-          throw error;
-        }
-      };
-
-    const addBestTag = notifyOnError(
-      () =>
-        addTag({
-          id: comment.id,
-          name: BEST_TAG,
-          assetId: asset.id
-        }),
-      () => 'Failed to tag comment as best'
-    );
-
-    const removeBestTag = notifyOnError(
-      () =>
-        removeTag({
-          id: comment.id,
-          name: BEST_TAG,
-          assetId: asset.id
-        }),
-      () => 'Failed to remove best comment tag'
-    );
->>>>>>> c01d1f95
 
     /**
      * conditionClassNames
@@ -574,12 +533,6 @@
                 currentUser={currentUser}
                 postFlag={postFlag}
                 deleteAction={deleteAction}
-<<<<<<< HEAD
-=======
-                addTag={addTag}
-                removeTag={removeTag}
-                loadMore={loadMore}
->>>>>>> c01d1f95
                 ignoreUser={ignoreUser}
                 charCountEnable={charCountEnable}
                 maxCharCount={maxCharCount}
