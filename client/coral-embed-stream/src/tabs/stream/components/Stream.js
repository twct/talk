--- conflicted
+++ resolved
@@ -229,25 +229,16 @@
     const {keepCommentBox} = this.state;
     const open = !asset.isClosed;
 
-<<<<<<< HEAD
     const banned = get(user, 'status.banned.status');
     const suspensionUntil = get(user, 'status.suspension.until');
     const rejectedUsername = get(user, 'status.username.status') === 'REJECTED';
-=======
-    const banned = user && user.status === 'BANNED';
->>>>>>> 419784f6
 
     const temporarilySuspended =
       user &&
       suspensionUntil &&
       new Date(suspensionUntil) > new Date();
 
-    const showCommentBox = loggedIn && ((!banned & !temporarilySuspended && !highlightedComment) || keepCommentBox);
-
-<<<<<<< HEAD
-=======
     const showCommentBox = loggedIn && ((!banned && !temporarilySuspended && !highlightedComment) || keepCommentBox);
->>>>>>> 419784f6
     const slotProps = {data};
     const slotQueryData = {root, asset};
 
