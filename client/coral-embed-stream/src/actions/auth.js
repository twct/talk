--- conflicted
+++ resolved
@@ -264,14 +264,9 @@
 ) => {
   await rest('/auth', { method: 'DELETE' });
 
-<<<<<<< HEAD
   if (localStorage) {
     localStorage.removeItem('token');
-=======
-  if (storage) {
-    storage.removeItem('token');
-    storage.removeItem('exp');
->>>>>>> 6c9411d1
+    localStorage.removeItem('exp');
   }
 
   // Reset the websocket.
@@ -308,14 +303,9 @@
   rest('/auth')
     .then(result => {
       if (!result.user) {
-<<<<<<< HEAD
         if (localStorage) {
           localStorage.removeItem('token');
-=======
-        if (storage) {
-          storage.removeItem('token');
-          storage.removeItem('exp');
->>>>>>> 6c9411d1
+          localStorage.removeItem('exp');
         }
         throw ErrNotLoggedIn;
       }
@@ -340,12 +330,8 @@
       }
       if (error.status && error.status === 401 && localStorage) {
         // Unauthorized.
-<<<<<<< HEAD
         localStorage.removeItem('token');
-=======
-        storage.removeItem('token');
-        storage.removeItem('exp');
->>>>>>> 6c9411d1
+        localStorage.removeItem('exp');
       }
       const errorMessage = error.translation_key
         ? t(`error.${error.translation_key}`)
