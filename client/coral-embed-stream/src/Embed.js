--- conflicted
+++ resolved
@@ -144,32 +144,16 @@
                      </div>
                    : <p>{asset.settings.closedMessage}</p>
                 }
-<<<<<<< HEAD
-                {
-                  !currentUser && <SignInContainer
-                    refetch={refetch}
-                    showSignInDialog={showSignInDialog}/>
-                }
                 <Stream
                   asset={asset}
                   currentUser={currentUser}
                   comments={asset.comments} />
-            {
-             <Notification
-               notifLength={4500}
-               clearNotification={this.props.clearNotification}
-               notification={{text: null}}
-             />
-          }
-=======
                 {!loggedIn && <SignInContainer offset={signInOffset}/>}
-                <Stream comments={asset.comments} />
                 <Notification
                   notifLength={4500}
                   clearNotification={this.props.clearNotification}
                   notification={{text: null}}
                 />
->>>>>>> 9c40ee12
             </TabContent>
              <TabContent show={activeTab === 1}>
                <SettingsContainer
