--- conflicted
+++ resolved
@@ -200,10 +200,8 @@
               assetId={asset.id}
               updateCountCache={this.props.updateCountCache}
               />
-<<<<<<< HEAD
             <div className="embed__stream">
               <Stream
-                refetch={refetch}
                 addNotification={this.props.addNotification}
                 postItem={this.props.postItem}
                 setActiveReplyBox={this.setActiveReplyBox}
@@ -222,24 +220,6 @@
                 showSignInDialog={this.props.showSignInDialog}
                 comments={asset.comments} />
             </div>
-=======
-            <Stream
-              addNotification={this.props.addNotification}
-              postItem={this.props.postItem}
-              setActiveReplyBox={this.setActiveReplyBox}
-              activeReplyBox={this.state.activeReplyBox}
-              asset={asset}
-              currentUser={user}
-              postLike={this.props.postLike}
-              postFlag={this.props.postFlag}
-              postDontAgree={this.props.postDontAgree}
-              getCounts={this.props.getCounts}
-              updateCountCache={this.props.updateCountCache}
-              loadMore={this.props.loadMore}
-              deleteAction={this.props.deleteAction}
-              showSignInDialog={this.props.showSignInDialog}
-              comments={asset.comments} />
->>>>>>> f87525d0
             <Notification
               notifLength={4500}
               clearNotification={this.props.clearNotification}
