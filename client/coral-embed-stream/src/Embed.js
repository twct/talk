--- conflicted
+++ resolved
@@ -95,15 +95,9 @@
       <div style={expandForLogin}>
         <div className="commentStream">
           <TabBar onChange={this.changeTab} activeTab={activeTab}>
-<<<<<<< HEAD
-          <Tab><Count count={asset.comments.length}/></Tab>
-          <Tab>Settings</Tab>
-          <Tab restricted={!isAdmin}>Configure Stream</Tab>
-=======
             <Tab><Count count={asset.commentCount}/></Tab>
             <Tab>Settings</Tab>
             <Tab restricted={!isAdmin}>Configure Stream</Tab>
->>>>>>> b7555791
           </TabBar>
           {loggedIn && <UserBox user={user} logout={this.props.logout} changeTab={this.changeTab} />}
           <TabContent show={activeTab === 0}>
