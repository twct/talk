--- conflicted
+++ resolved
@@ -164,14 +164,8 @@
       <div style={expandForLogin}>
         <div className="commentStream">
           <TabBar onChange={this.changeTab} activeTab={activeTab}>
-<<<<<<< HEAD
             <Tab><Count count={asset.totalCommentCount}/></Tab>
             <Tab>{lang.t('myProfile')}</Tab>
-=======
-            <Tab><Count count={asset.totalCommentCount}/>
-            </Tab>
-            <Tab>{lang.t('MY_COMMENTS')}</Tab>
->>>>>>> b3ce4507
             <Tab restricted={!isAdmin}>Configure Stream</Tab>
           </TabBar>
           {
