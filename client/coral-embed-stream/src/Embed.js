--- conflicted
+++ resolved
@@ -200,24 +200,6 @@
               assetId={asset.id}
               updateCountCache={this.props.updateCountCache}
               />
-<<<<<<< HEAD
-            <Stream
-              addNotification={this.props.addNotification}
-              postItem={this.props.postItem}
-              setActiveReplyBox={this.setActiveReplyBox}
-              activeReplyBox={this.state.activeReplyBox}
-              asset={asset}
-              currentUser={user}
-              postLike={this.props.postLike}
-              postFlag={this.props.postFlag}
-              postDontAgree={this.props.postDontAgree}
-              getCounts={this.props.getCounts}
-              updateCountCache={this.props.updateCountCache}
-              loadMore={this.props.loadMore}
-              deleteAction={this.props.deleteAction}
-              showSignInDialog={this.props.showSignInDialog}
-              comments={asset.comments} />
-=======
             <div className="embed__stream">
               <Stream
                 addNotification={this.props.addNotification}
@@ -238,12 +220,6 @@
                 showSignInDialog={this.props.showSignInDialog}
                 comments={asset.comments} />
             </div>
-            <Notification
-              notifLength={4500}
-              clearNotification={this.props.clearNotification}
-              notification={{text: null}}
-            />
->>>>>>> 77386fb2
           <LoadMore
             assetId={asset.id}
             comments={asset.comments}
