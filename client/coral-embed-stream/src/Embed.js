import React, {Component} from 'react';
import {compose} from 'react-apollo';
import {connect} from 'react-redux';
import isEqual from 'lodash/isEqual';
import I18n from 'coral-framework/modules/i18n/i18n';
import translations from 'coral-framework/translations';
const lang = new I18n(translations);

import {TabBar, Tab, TabContent, Spinner, Button} from 'coral-ui';

const {logout, showSignInDialog, requestConfirmEmail} = authActions;
const {addNotification, clearNotification} = notificationActions;
const {fetchAssetSuccess} = assetActions;
import {NEW_COMMENT_COUNT_POLL_INTERVAL} from 'coral-framework/constants/comments';

import {queryStream} from 'coral-framework/graphql/queries';
import {postComment, postFlag, postLike, postDontAgree, deleteAction, addCommentTag, removeCommentTag} from 'coral-framework/graphql/mutations';
import {editName} from 'coral-framework/actions/user';
import {updateCountCache, viewAllComments} from 'coral-framework/actions/asset';
import {notificationActions, authActions, assetActions, pym} from 'coral-framework';

import Stream from './Stream';
import InfoBox from 'coral-plugin-infobox/InfoBox';
import QuestionBox from 'coral-plugin-questionbox/QuestionBox';
import {ModerationLink} from 'coral-plugin-moderation';
import Count from 'coral-plugin-comment-count/CommentCount';
import CommentBox from 'coral-plugin-commentbox/CommentBox';
import UserBox from 'coral-sign-in/components/UserBox';
import SignInContainer from 'coral-sign-in/containers/SignInContainer';
import SuspendedAccount from 'coral-framework/components/SuspendedAccount';
import ChangeUsernameContainer from '../../coral-sign-in/containers/ChangeUsernameContainer';
import ProfileContainer from 'coral-settings/containers/ProfileContainer';
import RestrictedContent from 'coral-framework/components/RestrictedContent';
import ConfigureStreamContainer from 'coral-configure/containers/ConfigureStreamContainer';
import HighlightedComment from './Comment';
import LoadMore from './LoadMore';
import NewCount from './NewCount';

class Embed extends Component {

  state = {activeTab: 0, showSignInDialog: false, activeReplyBox: ''};
  pluginActions = {}

  changeTab = (tab) => {

    // Everytime the comes from another tab, the Stream needs to be updated.
    if (tab === 0) {
      this.props.data.refetch();
    }

    this.setState({
      activeTab: tab
    });
  }

  static propTypes = {
    data: React.PropTypes.shape({
      loading: React.PropTypes.bool,
      error: React.PropTypes.object
    }).isRequired,

    // dispatch action to add a tag to a comment
    addCommentTag: React.PropTypes.func,

    // dispatch action to remove a tag from a comment
    removeCommentTag: React.PropTypes.func,
  }

  componentDidMount () {
    pym.sendMessage('childReady');
  }

  componentWillUnmount () {
    clearInterval(this.state.countPoll);
  }

  componentWillReceiveProps (nextProps) {
    const {loadAsset} = this.props;
    if(!isEqual(nextProps.data.asset, this.props.data.asset)) {
      loadAsset(nextProps.data.asset);

      const {getCounts, updateCountCache} = this.props;
      const {asset} = nextProps.data;

      updateCountCache(asset.id, asset.commentCount);

      this.setState({
        countPoll: setInterval(() => {
          const {asset} = this.props.data;
          getCounts({
            asset_id: asset.id,
            limit: asset.comments.length,
            sort: 'REVERSE_CHRONOLOGICAL'
          });
        }, NEW_COMMENT_COUNT_POLL_INTERVAL)
      });
    }
  }

  componentDidUpdate(prevProps) {
    if(!isEqual(prevProps.data.comment, this.props.data.comment)) {

      // Scroll to a permalinked comment if one is in the URL once the page is done rendering.
      setTimeout(() => pym.scrollParentToChildEl('coralStream'), 0);
    }
  }

  setActiveReplyBox = (reactKey) => {
    if (!this.props.auth.user) {
      const offset = document.getElementById(`c_${reactKey}`).getBoundingClientRect().top - 75;
      this.props.showSignInDialog(offset);
    } else {
      this.setState({activeReplyBox: reactKey});
    }
  }

  render () {
    const {activeTab} = this.state;
    const {closedAt, countCache = {}} = this.props.asset;
    const {loading, asset, refetch, comment} = this.props.data;
    const {loggedIn, isAdmin, user, showSignInDialog, signInOffset} = this.props.auth;

    // even though the permalinked comment is the highlighted one, we're displaying its parent + replies
    const highlightedComment = comment && comment.parent ? comment.parent : comment;

    const openStream = closedAt === null;

    const banned = user && user.status === 'BANNED';

    const expandForLogin = showSignInDialog ? {
      minHeight: document.body.scrollHeight + 200
    } : {};

    if (loading || !asset) {
      return <Spinner />;
    }

    // Find the created_at date of the first comment. If no comments exist, set the date to a week ago.
    const firstCommentDate = asset.comments[0]
      ? asset.comments[0].created_at
      : new Date(Date.now() - 1000 * 60 * 60 * 24 * 7).toISOString();

    return (
      <div style={expandForLogin}>
        <div className="commentStream">
          <TabBar onChange={this.changeTab} activeTab={activeTab}>
            <Tab><Count count={asset.totalCommentCount}/></Tab>
            <Tab>{lang.t('MY_COMMENTS')}</Tab>
            <Tab restricted={!isAdmin}>Configure Stream</Tab>
          </TabBar>
          {
            highlightedComment &&
            <Button
              cStyle='darkGrey'
              style={{float: 'right'}}
              onClick={() => {
                this.props.viewAllComments();
                this.props.data.refetch();
              }}>{lang.t('showAllComments')}</Button>
          }
          {loggedIn && <UserBox user={user} logout={() => this.props.logout().then(refetch)}  changeTab={this.changeTab}/>}
          <TabContent show={activeTab === 0}>
            {
              openStream
               ? <div id="commentBox">
                   <InfoBox
                     content={asset.settings.infoBoxContent}
                     enable={asset.settings.infoBoxEnable}
                   />
                   <QuestionBox
                     content={asset.settings.questionBoxContent}
                     enable={asset.settings.questionBoxEnable}
                   />
                 <RestrictedContent restricted={banned} restrictedComp={
                     <SuspendedAccount
                       canEditName={user && user.canEditName}
                       editName={this.props.editName}
                       />
                   }>
                   {
                     user
                     ? <CommentBox
                        addNotification={this.props.addNotification}
                        postItem={this.props.postItem}
                        appendItemArray={this.props.appendItemArray}
                        updateItem={this.props.updateItem}
                        updateCountCache={this.props.updateCountCache}
                        countCache={countCache[asset.id]}
                        assetId={asset.id}
                        premod={asset.settings.moderation}
                        isReply={false}
                        currentUser={this.props.auth.user}
                        authorId={user.id}
                        charCount={asset.settings.charCountEnable && asset.settings.charCount} />
                     : null
                   }
                 </RestrictedContent>
                 </div>
               : <p>{asset.settings.closedMessage}</p>
            }
            {!loggedIn && <SignInContainer
              requireEmailConfirmation={asset.settings.requireEmailConfirmation}
              refetch={refetch}
              offset={signInOffset}/>}
            {loggedIn &&  user && <ChangeUsernameContainer loggedIn={loggedIn} offset={signInOffset} user={user} />}
            {loggedIn && <ModerationLink assetId={asset.id} isAdmin={isAdmin} />}

            {/* the highlightedComment is isolated after the user followed a permalink */}
            {
              highlightedComment
              ? <HighlightedComment
                refetch={refetch}
                setActiveReplyBox={this.setActiveReplyBox}
                activeReplyBox={this.state.activeReplyBox}
                addNotification={this.props.addNotification}
                depth={0}
                postItem={this.props.postItem}
                asset={asset}
                currentUser={user}
                highlighted={comment.id}
                postLike={this.props.postLike}
                postFlag={this.props.postFlag}
                postDontAgree={this.props.postDontAgree}
                loadMore={this.props.loadMore}
                deleteAction={this.props.deleteAction}
                showSignInDialog={this.props.showSignInDialog}
                key={highlightedComment.id}
                reactKey={highlightedComment.id}
<<<<<<< HEAD
                comment={highlightedComment}
              />
            }
            <NewCount
              commentCount={asset.commentCount}
              countCache={countCache[asset.id]}
              loadMore={this.props.loadMore}
              firstCommentDate={firstCommentDate}
              assetId={asset.id}
              updateCountCache={this.props.updateCountCache}
              />
            <div className="embed__stream">
              <Stream
                open={openStream}
                addNotification={this.props.addNotification}
                postItem={this.props.postItem}
                setActiveReplyBox={this.setActiveReplyBox}
                activeReplyBox={this.state.activeReplyBox}
                asset={asset}
                currentUser={user}
                postLike={this.props.postLike}
                postFlag={this.props.postFlag}
                postDontAgree={this.props.postDontAgree}
                getCounts={this.props.getCounts}
                addCommentTag={this.props.addCommentTag}
                removeCommentTag={this.props.removeCommentTag}
                updateCountCache={this.props.updateCountCache}
                loadMore={this.props.loadMore}
                deleteAction={this.props.deleteAction}
                showSignInDialog={this.props.showSignInDialog}
                comments={asset.comments}
              />
            </div>
          <LoadMore
            topLevel={true}
            assetId={asset.id}
            comments={asset.comments}
            moreComments={countCache[asset.id] > asset.comments.length}
            loadMore={this.props.loadMore}/>
=======
                comment={highlightedComment} />
              : <div>
                <NewCount
                  commentCount={asset.commentCount}
                  countCache={countCache[asset.id]}
                  loadMore={this.props.loadMore}
                  firstCommentDate={firstCommentDate}
                  assetId={asset.id}
                  updateCountCache={this.props.updateCountCache}
                  />
                <div className="embed__stream">
                  <Stream
                    open={openStream}
                    addNotification={this.props.addNotification}
                    postItem={this.props.postItem}
                    setActiveReplyBox={this.setActiveReplyBox}
                    activeReplyBox={this.state.activeReplyBox}
                    asset={asset}
                    currentUser={user}
                    postLike={this.props.postLike}
                    postFlag={this.props.postFlag}
                    postDontAgree={this.props.postDontAgree}
                    addCommentTag={this.props.addCommentTag}
                    removeCommentTag={this.props.removeCommentTag}
                    loadMore={this.props.loadMore}
                    deleteAction={this.props.deleteAction}
                    showSignInDialog={this.props.showSignInDialog}
                    comments={asset.comments} />
                </div>
                <LoadMore
                  topLevel={true}
                  assetId={asset.id}
                  comments={asset.comments}
                  moreComments={countCache[asset.id] > asset.comments.length}
                  loadMore={this.props.loadMore} />
              </div>
            }
>>>>>>> 97727118
        </TabContent>
         <TabContent show={activeTab === 1}>
           <ProfileContainer
             loggedIn={loggedIn}
             userData={this.props.userData}
             showSignInDialog={this.props.showSignInDialog}
           />
         </TabContent>
         <TabContent show={activeTab === 2}>
           <RestrictedContent restricted={!loggedIn}>
             <ConfigureStreamContainer
               status={status}
               onClick={this.toggleStatus}
             />
           </RestrictedContent>
         </TabContent>
        </div>
      </div>
    );
  }
}

const mapStateToProps = state => ({
  auth: state.auth.toJS(),
  userData: state.user.toJS(),
  asset: state.asset.toJS()
});

const mapDispatchToProps = dispatch => ({
  requestConfirmEmail: () => dispatch(requestConfirmEmail()),
  loadAsset: (asset) => dispatch(fetchAssetSuccess(asset)),
  addNotification: (type, text) => addNotification(type, text),
  clearNotification: () => dispatch(clearNotification()),
  editName: (username) => dispatch(editName(username)),
  showSignInDialog: (offset) => dispatch(showSignInDialog(offset)),
  updateCountCache: (id, count) => dispatch(updateCountCache(id, count)),
  viewAllComments: () => dispatch(viewAllComments()),
  logout: () => dispatch(logout()),
  dispatch: d => dispatch(d)
});

export default compose(
  connect(mapStateToProps, mapDispatchToProps),
  postComment,
  postFlag,
  postLike,
  postDontAgree,
  addCommentTag,
  removeCommentTag,
  deleteAction,
  queryStream,
)(Embed);<|MERGE_RESOLUTION|>--- conflicted
+++ resolved
@@ -226,7 +226,6 @@
                 showSignInDialog={this.props.showSignInDialog}
                 key={highlightedComment.id}
                 reactKey={highlightedComment.id}
-<<<<<<< HEAD
                 comment={highlightedComment}
               />
             }
@@ -266,7 +265,6 @@
             comments={asset.comments}
             moreComments={countCache[asset.id] > asset.comments.length}
             loadMore={this.props.loadMore}/>
-=======
                 comment={highlightedComment} />
               : <div>
                 <NewCount
@@ -304,7 +302,6 @@
                   loadMore={this.props.loadMore} />
               </div>
             }
->>>>>>> 97727118
         </TabContent>
          <TabContent show={activeTab === 1}>
            <ProfileContainer
@@ -355,5 +352,5 @@
   addCommentTag,
   removeCommentTag,
   deleteAction,
-  queryStream,
+  queryStream
 )(Embed);