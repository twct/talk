import React, {Component, PropTypes} from 'react';
import Pym from 'pym.js';
import {connect} from 'react-redux';

import I18n from 'coral-framework/modules/i18n/i18n';
import translations from 'coral-framework/translations.json';
const lang = new I18n(translations);

import {
  itemActions,
  Notification,
  notificationActions,
  authActions,
} from '../../coral-framework';

import CommentBox from '../../coral-plugin-commentbox/CommentBox';
import InfoBox from '../../coral-plugin-infobox/InfoBox';
import Content from '../../coral-plugin-commentcontent/CommentContent';
import PubDate from '../../coral-plugin-pubdate/PubDate';
import Count from '../../coral-plugin-comment-count/CommentCount';
import AuthorName from '../../coral-plugin-author-name/AuthorName';
import {ReplyBox, ReplyButton} from '../../coral-plugin-replies';
import FlagButton from '../../coral-plugin-flags/FlagButton';
import LikeButton from '../../coral-plugin-likes/LikeButton';
import PermalinkButton from '../../coral-plugin-permalinks/PermalinkButton';
import SignInContainer from '../../coral-sign-in/containers/SignInContainer';
import UserBox from '../../coral-sign-in/components/UserBox';
import {TabBar, Tab, TabContent, Spinner} from '../../coral-ui';
import SettingsContainer from '../../coral-settings/containers/SettingsContainer';
import RestrictedContent from '../../coral-framework/components/RestrictedContent';

const {addItem, updateItem, postItem, getStream, postAction, deleteAction, appendItemArray} = itemActions;
const {addNotification, clearNotification} = notificationActions;
const {logout} = authActions;

class CommentStream extends Component {

  constructor (props) {
    super(props);

    this.state = {
      activeTab: 0
    };

    this.changeTab = this.changeTab.bind(this);
  }

  changeTab (tab) {
    this.setState({
      activeTab: tab
    });
  }

  static propTypes = {
    items: PropTypes.object.isRequired,
    addItem: PropTypes.func.isRequired,
    updateItem: PropTypes.func.isRequired
  }

  componentDidMount () {
    // Set up messaging between embedded Iframe an parent component
    // Using recommended Pym init code which violates .eslint standards
    this.pym = new Pym.Child({polling: 100});

    const path = this.pym.parentUrl.split('#')[0];

    this.props.getStream(path || window.location);
    this.path = path;

    this.pym.sendMessage('childReady');

    this.pym.onMessage('DOMContentLoaded', hash => {
      // the comment ids can start with numbers, which is invalid for DOM id attributes
      const commentId = hash.replace('#', 'c_');
      let count = 0;
      const interval = setInterval(() => {
        if (document.getElementById(commentId)) {
          window.clearInterval(interval);
          this.pym.scrollParentToChildEl(commentId);
        }

        if (++count > 100) { // ~10 seconds
          // give up waiting for the comments to load.
          // it would be weird for the page to jump after that long.
          window.clearInterval(interval);
        }
      }, 100);
    });
  }

  render () {
    if (Object.keys(this.props.items).length === 0) {
        // Loading mock asset
      this.props.postItem({
        comments: [],
        url: 'http://coralproject.net'
      }, 'asset', 'assetTest');
    }

    // TODO: Replace teststream id with id from params

    const rootItemId = this.props.items.assets && Object.keys(this.props.items.assets)[0];
    const rootItem = this.props.items.assets && this.props.items.assets[rootItemId];
    const {actions, users, comments} = this.props.items;
    const {loggedIn, user, showSignInDialog} = this.props.auth;
    const {activeTab} = this.state;

    return <div className={showSignInDialog ? 'expandForSignin' : ''}>
      {
        rootItem
<<<<<<< HEAD
        ? <div>
=======
        ? <div className="commentStream">
>>>>>>> d3ff89fd
          <TabBar onChange={this.changeTab} activeTab={activeTab}>
            <Tab><Count id={rootItemId} items={this.props.items}/></Tab>
            <Tab>Settings</Tab>
          </TabBar>
<<<<<<< HEAD
          {loggedIn && <UserBox user={user} logout={this.props.logout} />}
          {/* Add to the restricted param a boolean if the user is suspended*/}
          <RestrictedContent restricted={false} message={lang.t('suspendedAccountMsg')}>
            <TabContent show={activeTab === 0}>
              <div id="commentBox">
                <InfoBox
                  content={this.props.config.infoBoxContent}
                  enable={this.props.config.infoBoxEnable}
                />
                <CommentBox
                  addNotification={this.props.addNotification}
                  postItem={this.props.postItem}
                  appendItemArray={this.props.appendItemArray}
                  updateItem={this.props.updateItem}
                  id={rootItemId}
                  premod={this.props.config.moderation}
                  reply={false}
                  author={user}
                />
                {!loggedIn && <SignInContainer />}
              </div>
              {
                rootItem.comments && rootItem.comments.map(commentId => {
                  const comment = comments[commentId];
                  // This should be a return Comment Component
                  return <div className="comment" key={commentId}>
                    <hr aria-hidden={true}/>
                    <AuthorName author={users[comment.author_id]}/>
                    <PubDate created_at={comment.created_at}/>
                    <Content body={comment.body}/>
                    <div className="commentActionsLeft">
                      <ReplyButton
                        updateItem={this.props.updateItem}
                        id={commentId}
                        showReply={comment.showReply}/>
                      <LikeButton
                        addNotification={this.props.addNotification}
                        id={commentId}
                        like={actions[comment.like]}
                        postAction={this.props.postAction}
                        deleteAction={this.props.deleteAction}
                        addItem={this.props.addItem}
                        updateItem={this.props.updateItem}
                        currentUser={this.props.auth.user}/>
                    </div>
                    <div className="commentActionsRight">
                      <FlagButton
                        addNotification={this.props.addNotification}
                        id={commentId}
                        flag={actions[comment.flag]}
                        postAction={this.props.postAction}
                        deleteAction={this.props.deleteAction}
                        addItem={this.props.addItem}
                        updateItem={this.props.updateItem}
                        currentUser={this.props.auth.user}/>
                        <PermalinkButton
                          comment_id={commentId}
                          asset_id={comment.asset_id}/>
                    </div>
                      <ReplyBox
                        addNotification={this.props.addNotification}
                        postItem={this.props.postItem}
                        appendItemArray={this.props.appendItemArray}
                        updateItem={this.props.updateItem}
                        id={rootItemId}
                        author={user}
                        parent_id={commentId}
                        premod={this.props.config.moderation}
                        showReply={comment.showReply}/>
                      {
                        comment.children &&
                        comment.children.map((replyId) => {
                          let reply = this.props.items.comments[replyId];
                          // This should be a Reply Component
                          return <div className="reply" key={replyId}>
                            <hr aria-hidden={true}/>
                            <AuthorName author={users[reply.author_id]}/>
                            <PubDate created_at={reply.created_at}/>
                            <Content body={reply.body}/>
                            <div className="replyActionsLeft">
                                <ReplyButton
                                  updateItem={this.props.updateItem}
                                  id={replyId}
                                  showReply={reply.showReply}/>
                                <LikeButton
                                  addNotification={this.props.addNotification}
                                  id={replyId}
                                  like={this.props.items.actions[reply.like]}
                                  postAction={this.props.postAction}
                                  deleteAction={this.props.deleteAction}
                                  addItem={this.props.addItem}
                                  updateItem={this.props.updateItem}
                                  currentUser={this.props.auth.user}/>
                              </div>
                              <div className="replyActionsRight">
                                <FlagButton
                                  addNotification={this.props.addNotification}
                                  id={replyId}
                                  flag={this.props.items.actions[reply.flag]}
                                  postAction={this.props.postAction}
                                  deleteAction={this.props.deleteAction}
                                  addItem={this.props.addItem}
                                  updateItem={this.props.updateItem}
                                  currentUser={this.props.auth.user}/>
                                  <PermalinkButton
                                    comment_id={reply.parent_id}
                                    asset_id={rootItemId}
                                    />
                              </div>
                              <ReplyBox
=======

          <TabContent show={activeTab === 0}>
            <div id="commentBox">
              <InfoBox
                content={this.props.config.infoBoxContent}
                enable={this.props.config.infoBoxEnable}
              />
              {loggedIn && <UserBox user={user} logout={this.props.logout} />}
              <CommentBox
                addNotification={this.props.addNotification}
                postItem={this.props.postItem}
                appendItemArray={this.props.appendItemArray}
                updateItem={this.props.updateItem}
                id={rootItemId}
                premod={this.props.config.moderation}
                reply={false}
                author={user}
              />
              {!loggedIn && <SignInContainer />}
            </div>
            {
              rootItem.comments && rootItem.comments.map((commentId) => {
                const comment = comments[commentId];
                return <div className="comment" key={commentId} id={`c_${commentId}`}>
                  <hr aria-hidden={true}/>
                  <AuthorName author={users[comment.author_id]}/>
                  <PubDate created_at={comment.created_at}/>
                  <Content body={comment.body}/>
                  <div className="commentActionsLeft">
                    <ReplyButton
                      updateItem={this.props.updateItem}
                      id={commentId}
                      showReply={comment.showReply}/>
                    <LikeButton
                      addNotification={this.props.addNotification}
                      id={commentId}
                      like={actions[comment.like]}
                      postAction={this.props.postAction}
                      deleteAction={this.props.deleteAction}
                      addItem={this.props.addItem}
                      updateItem={this.props.updateItem}
                      currentUser={this.props.auth.user}/>
                  </div>
                  <div className="commentActionsRight">
                    <FlagButton
                      addNotification={this.props.addNotification}
                      id={commentId}
                      flag={actions[comment.flag]}
                      postAction={this.props.postAction}
                      deleteAction={this.props.deleteAction}
                      addItem={this.props.addItem}
                      updateItem={this.props.updateItem}
                      currentUser={this.props.auth.user}/>
                      <PermalinkButton
                        commentId={commentId}
                        articleURL={this.path}/>
                  </div>
                    <ReplyBox
                      addNotification={this.props.addNotification}
                      postItem={this.props.postItem}
                      appendItemArray={this.props.appendItemArray}
                      updateItem={this.props.updateItem}
                      id={rootItemId}
                      author={user}
                      parent_id={commentId}
                      premod={this.props.config.moderation}
                      showReply={comment.showReply}/>
                    {
                      comment.children &&
                      comment.children.map((replyId) => {
                        let reply = this.props.items.comments[replyId];
                        return <div className="reply" key={replyId} id={`c_${replyId}`}>
                          <hr aria-hidden={true}/>
                          <AuthorName author={users[reply.author_id]}/>
                          <PubDate created_at={reply.created_at}/>
                          <Content body={reply.body}/>
                          <div className="replyActionsLeft">
                              <ReplyButton
                                updateItem={this.props.updateItem}
                                id={replyId}
                                showReply={reply.showReply}/>
                              <LikeButton
>>>>>>> d3ff89fd
                                addNotification={this.props.addNotification}
                                postItem={this.props.postItem}
                                appendItemArray={this.props.appendItemArray}
                                updateItem={this.props.updateItem}
<<<<<<< HEAD
                                id={rootItemId}
                                author={user}
                                parent_id={commentId}
                                child_id={replyId}
                                premod={this.props.config.moderation}
                                showReply={reply.showReply}/>
                          </div>;
                        })
                    }
                  </div>;
                })
              }
              <Notification
                notifLength={4500}
                clearNotification={this.props.clearNotification}
                notification={this.props.notification}
              />
            </TabContent>
            <TabContent show={activeTab === 1}>
                <SettingsContainer
                  loggedIn={loggedIn}
                  userData={this.props.userData}
                />
            </TabContent>
          </RestrictedContent>
=======
                                currentUser={this.props.auth.user}/>
                            </div>
                            <div className="replyActionsRight">
                              <FlagButton
                                addNotification={this.props.addNotification}
                                id={replyId}
                                flag={this.props.items.actions[reply.flag]}
                                postAction={this.props.postAction}
                                deleteAction={this.props.deleteAction}
                                addItem={this.props.addItem}
                                updateItem={this.props.updateItem}
                                currentUser={this.props.auth.user}/>
                                <PermalinkButton
                                  commentId={reply.parent_id}
                                  articleURL={this.path}
                                  />
                            </div>
                            <ReplyBox
                              addNotification={this.props.addNotification}
                              postItem={this.props.postItem}
                              appendItemArray={this.props.appendItemArray}
                              updateItem={this.props.updateItem}
                              id={rootItemId}
                              author={user}
                              parent_id={commentId}
                              child_id={replyId}
                              premod={this.props.config.moderation}
                              showReply={reply.showReply}/>
                        </div>;
                      })
                  }
                </div>;
              })
            }
            <Notification
              notifLength={4500}
              clearNotification={this.props.clearNotification}
              notification={this.props.notification}
            />
          </TabContent>
          <TabContent show={activeTab === 1}>
            <SettingsContainer/>
          </TabContent>
>>>>>>> d3ff89fd
        </div>
        :
        <Spinner/>
      }
    </div>;
  }
}

const mapStateToProps = state => ({
  config: state.config.toJS(),
  items: state.items.toJS(),
  notification: state.notification.toJS(),
  auth: state.auth.toJS(),
  userData: state.user.toJS()
});

const mapDispatchToProps = (dispatch) => ({
  addItem: (item, itemType) => dispatch(addItem(item, itemType)),
  updateItem: (id, property, value, itemType) => dispatch(updateItem(id, property, value, itemType)),
  postItem: (data, type, id) => dispatch(postItem(data, type, id)),
  getStream: (rootId) => dispatch(getStream(rootId)),
  addNotification: (type, text) => dispatch(addNotification(type, text)),
  clearNotification: () => dispatch(clearNotification()),
  postAction: (item, action, user, itemType) => dispatch(postAction(item, action, user, itemType)),
  deleteAction: (item, action, user, itemType) => dispatch(deleteAction(item, action, user, itemType)),
  appendItemArray: (item, property, value, addToFront, itemType) => dispatch(appendItemArray(item, property, value, addToFront, itemType)),
  logout: () => dispatch(logout())
});

export default connect(mapStateToProps, mapDispatchToProps)(CommentStream);<|MERGE_RESOLUTION|>--- conflicted
+++ resolved
@@ -1,18 +1,11 @@
 import React, {Component, PropTypes} from 'react';
-import Pym from 'pym.js';
-import {connect} from 'react-redux';
-
-import I18n from 'coral-framework/modules/i18n/i18n';
-import translations from 'coral-framework/translations.json';
-const lang = new I18n(translations);
-
 import {
   itemActions,
   Notification,
   notificationActions,
   authActions,
 } from '../../coral-framework';
-
+import {connect} from 'react-redux';
 import CommentBox from '../../coral-plugin-commentbox/CommentBox';
 import InfoBox from '../../coral-plugin-infobox/InfoBox';
 import Content from '../../coral-plugin-commentcontent/CommentContent';
@@ -20,18 +13,43 @@
 import Count from '../../coral-plugin-comment-count/CommentCount';
 import AuthorName from '../../coral-plugin-author-name/AuthorName';
 import {ReplyBox, ReplyButton} from '../../coral-plugin-replies';
+import Pym from 'pym.js';
 import FlagButton from '../../coral-plugin-flags/FlagButton';
 import LikeButton from '../../coral-plugin-likes/LikeButton';
 import PermalinkButton from '../../coral-plugin-permalinks/PermalinkButton';
 import SignInContainer from '../../coral-sign-in/containers/SignInContainer';
 import UserBox from '../../coral-sign-in/components/UserBox';
-import {TabBar, Tab, TabContent, Spinner} from '../../coral-ui';
+import {TabBar, Tab, TabContent} from '../../coral-ui';
 import SettingsContainer from '../../coral-settings/containers/SettingsContainer';
-import RestrictedContent from '../../coral-framework/components/RestrictedContent';
 
 const {addItem, updateItem, postItem, getStream, postAction, deleteAction, appendItemArray} = itemActions;
 const {addNotification, clearNotification} = notificationActions;
 const {logout} = authActions;
+
+const mapStateToProps = (state) => {
+  return {
+    config: state.config.toJS(),
+    items: state.items.toJS(),
+    notification: state.notification.toJS(),
+    auth: state.auth.toJS()
+  };
+};
+
+const mapDispatchToProps = (dispatch) => ({
+  addItem: (item, itemType) => dispatch(addItem(item, itemType)),
+  updateItem: (id, property, value, itemType) => dispatch(updateItem(id, property, value, itemType)),
+  postItem: (data, type, id) => dispatch(postItem(data, type, id)),
+  getStream: (rootId) => dispatch(getStream(rootId)),
+  addNotification: (type, text) => dispatch(addNotification(type, text)),
+  clearNotification: () => dispatch(clearNotification()),
+  postAction: (item, action, user, itemType) => dispatch(postAction(item, action, user, itemType)),
+  deleteAction: (item, action, user, itemType) => {
+    return dispatch(deleteAction(item, action, user, itemType));
+  },
+  appendItemArray: (item, property, value, addToFront, itemType) =>
+    dispatch(appendItemArray(item, property, value, addToFront, itemType)),
+  logout: () => dispatch(logout()),
+});
 
 class CommentStream extends Component {
 
@@ -60,32 +78,13 @@
   componentDidMount () {
     // Set up messaging between embedded Iframe an parent component
     // Using recommended Pym init code which violates .eslint standards
-    this.pym = new Pym.Child({polling: 100});
-
-    const path = this.pym.parentUrl.split('#')[0];
-
-    this.props.getStream(path || window.location);
-    this.path = path;
-
-    this.pym.sendMessage('childReady');
-
-    this.pym.onMessage('DOMContentLoaded', hash => {
-      // the comment ids can start with numbers, which is invalid for DOM id attributes
-      const commentId = hash.replace('#', 'c_');
-      let count = 0;
-      const interval = setInterval(() => {
-        if (document.getElementById(commentId)) {
-          window.clearInterval(interval);
-          this.pym.scrollParentToChildEl(commentId);
-        }
-
-        if (++count > 100) { // ~10 seconds
-          // give up waiting for the comments to load.
-          // it would be weird for the page to jump after that long.
-          window.clearInterval(interval);
-        }
-      }, 100);
-    });
+    const pym = new Pym.Child({polling: 100});
+
+    if (/https?\:\/\/([^?]+)/.test(pym.parentUrl)) {
+      this.props.getStream(pym.parentUrl);
+    } else {
+      this.props.getStream(window.location);
+    }
   }
 
   render () {
@@ -95,6 +94,12 @@
         comments: [],
         url: 'http://coralproject.net'
       }, 'asset', 'assetTest');
+
+      // Loading mock user
+      //this.props.postItem({name: 'Ban Ki-Moon'}, 'user', 'user_8989')
+      //  .then((id) => {
+      //    this.props.setLoggedInUser(id);
+      //  });
     }
 
     // TODO: Replace teststream id with id from params
@@ -104,131 +109,14 @@
     const {actions, users, comments} = this.props.items;
     const {loggedIn, user, showSignInDialog} = this.props.auth;
     const {activeTab} = this.state;
-
     return <div className={showSignInDialog ? 'expandForSignin' : ''}>
       {
         rootItem
-<<<<<<< HEAD
-        ? <div>
-=======
         ? <div className="commentStream">
->>>>>>> d3ff89fd
           <TabBar onChange={this.changeTab} activeTab={activeTab}>
             <Tab><Count id={rootItemId} items={this.props.items}/></Tab>
             <Tab>Settings</Tab>
           </TabBar>
-<<<<<<< HEAD
-          {loggedIn && <UserBox user={user} logout={this.props.logout} />}
-          {/* Add to the restricted param a boolean if the user is suspended*/}
-          <RestrictedContent restricted={false} message={lang.t('suspendedAccountMsg')}>
-            <TabContent show={activeTab === 0}>
-              <div id="commentBox">
-                <InfoBox
-                  content={this.props.config.infoBoxContent}
-                  enable={this.props.config.infoBoxEnable}
-                />
-                <CommentBox
-                  addNotification={this.props.addNotification}
-                  postItem={this.props.postItem}
-                  appendItemArray={this.props.appendItemArray}
-                  updateItem={this.props.updateItem}
-                  id={rootItemId}
-                  premod={this.props.config.moderation}
-                  reply={false}
-                  author={user}
-                />
-                {!loggedIn && <SignInContainer />}
-              </div>
-              {
-                rootItem.comments && rootItem.comments.map(commentId => {
-                  const comment = comments[commentId];
-                  // This should be a return Comment Component
-                  return <div className="comment" key={commentId}>
-                    <hr aria-hidden={true}/>
-                    <AuthorName author={users[comment.author_id]}/>
-                    <PubDate created_at={comment.created_at}/>
-                    <Content body={comment.body}/>
-                    <div className="commentActionsLeft">
-                      <ReplyButton
-                        updateItem={this.props.updateItem}
-                        id={commentId}
-                        showReply={comment.showReply}/>
-                      <LikeButton
-                        addNotification={this.props.addNotification}
-                        id={commentId}
-                        like={actions[comment.like]}
-                        postAction={this.props.postAction}
-                        deleteAction={this.props.deleteAction}
-                        addItem={this.props.addItem}
-                        updateItem={this.props.updateItem}
-                        currentUser={this.props.auth.user}/>
-                    </div>
-                    <div className="commentActionsRight">
-                      <FlagButton
-                        addNotification={this.props.addNotification}
-                        id={commentId}
-                        flag={actions[comment.flag]}
-                        postAction={this.props.postAction}
-                        deleteAction={this.props.deleteAction}
-                        addItem={this.props.addItem}
-                        updateItem={this.props.updateItem}
-                        currentUser={this.props.auth.user}/>
-                        <PermalinkButton
-                          comment_id={commentId}
-                          asset_id={comment.asset_id}/>
-                    </div>
-                      <ReplyBox
-                        addNotification={this.props.addNotification}
-                        postItem={this.props.postItem}
-                        appendItemArray={this.props.appendItemArray}
-                        updateItem={this.props.updateItem}
-                        id={rootItemId}
-                        author={user}
-                        parent_id={commentId}
-                        premod={this.props.config.moderation}
-                        showReply={comment.showReply}/>
-                      {
-                        comment.children &&
-                        comment.children.map((replyId) => {
-                          let reply = this.props.items.comments[replyId];
-                          // This should be a Reply Component
-                          return <div className="reply" key={replyId}>
-                            <hr aria-hidden={true}/>
-                            <AuthorName author={users[reply.author_id]}/>
-                            <PubDate created_at={reply.created_at}/>
-                            <Content body={reply.body}/>
-                            <div className="replyActionsLeft">
-                                <ReplyButton
-                                  updateItem={this.props.updateItem}
-                                  id={replyId}
-                                  showReply={reply.showReply}/>
-                                <LikeButton
-                                  addNotification={this.props.addNotification}
-                                  id={replyId}
-                                  like={this.props.items.actions[reply.like]}
-                                  postAction={this.props.postAction}
-                                  deleteAction={this.props.deleteAction}
-                                  addItem={this.props.addItem}
-                                  updateItem={this.props.updateItem}
-                                  currentUser={this.props.auth.user}/>
-                              </div>
-                              <div className="replyActionsRight">
-                                <FlagButton
-                                  addNotification={this.props.addNotification}
-                                  id={replyId}
-                                  flag={this.props.items.actions[reply.flag]}
-                                  postAction={this.props.postAction}
-                                  deleteAction={this.props.deleteAction}
-                                  addItem={this.props.addItem}
-                                  updateItem={this.props.updateItem}
-                                  currentUser={this.props.auth.user}/>
-                                  <PermalinkButton
-                                    comment_id={reply.parent_id}
-                                    asset_id={rootItemId}
-                                    />
-                              </div>
-                              <ReplyBox
-=======
 
           <TabContent show={activeTab === 0}>
             <div id="commentBox">
@@ -252,7 +140,7 @@
             {
               rootItem.comments && rootItem.comments.map((commentId) => {
                 const comment = comments[commentId];
-                return <div className="comment" key={commentId} id={`c_${commentId}`}>
+                return <div className="comment" key={commentId}>
                   <hr aria-hidden={true}/>
                   <AuthorName author={users[comment.author_id]}/>
                   <PubDate created_at={comment.created_at}/>
@@ -283,8 +171,8 @@
                       updateItem={this.props.updateItem}
                       currentUser={this.props.auth.user}/>
                       <PermalinkButton
-                        commentId={commentId}
-                        articleURL={this.path}/>
+                        comment_id={commentId}
+                        asset_id={comment.asset_id}/>
                   </div>
                     <ReplyBox
                       addNotification={this.props.addNotification}
@@ -300,7 +188,7 @@
                       comment.children &&
                       comment.children.map((replyId) => {
                         let reply = this.props.items.comments[replyId];
-                        return <div className="reply" key={replyId} id={`c_${replyId}`}>
+                        return <div className="reply" key={replyId}>
                           <hr aria-hidden={true}/>
                           <AuthorName author={users[reply.author_id]}/>
                           <PubDate created_at={reply.created_at}/>
@@ -311,38 +199,13 @@
                                 id={replyId}
                                 showReply={reply.showReply}/>
                               <LikeButton
->>>>>>> d3ff89fd
                                 addNotification={this.props.addNotification}
-                                postItem={this.props.postItem}
-                                appendItemArray={this.props.appendItemArray}
+                                id={replyId}
+                                like={this.props.items.actions[reply.like]}
+                                postAction={this.props.postAction}
+                                deleteAction={this.props.deleteAction}
+                                addItem={this.props.addItem}
                                 updateItem={this.props.updateItem}
-<<<<<<< HEAD
-                                id={rootItemId}
-                                author={user}
-                                parent_id={commentId}
-                                child_id={replyId}
-                                premod={this.props.config.moderation}
-                                showReply={reply.showReply}/>
-                          </div>;
-                        })
-                    }
-                  </div>;
-                })
-              }
-              <Notification
-                notifLength={4500}
-                clearNotification={this.props.clearNotification}
-                notification={this.props.notification}
-              />
-            </TabContent>
-            <TabContent show={activeTab === 1}>
-                <SettingsContainer
-                  loggedIn={loggedIn}
-                  userData={this.props.userData}
-                />
-            </TabContent>
-          </RestrictedContent>
-=======
                                 currentUser={this.props.auth.user}/>
                             </div>
                             <div className="replyActionsRight">
@@ -356,8 +219,8 @@
                                 updateItem={this.props.updateItem}
                                 currentUser={this.props.auth.user}/>
                                 <PermalinkButton
-                                  commentId={reply.parent_id}
-                                  articleURL={this.path}
+                                  comment_id={reply.parent_id}
+                                  asset_id={rootItemId}
                                   />
                             </div>
                             <ReplyBox
@@ -386,34 +249,11 @@
           <TabContent show={activeTab === 1}>
             <SettingsContainer/>
           </TabContent>
->>>>>>> d3ff89fd
         </div>
-        :
-        <Spinner/>
+        : 'Loading'
       }
     </div>;
   }
 }
 
-const mapStateToProps = state => ({
-  config: state.config.toJS(),
-  items: state.items.toJS(),
-  notification: state.notification.toJS(),
-  auth: state.auth.toJS(),
-  userData: state.user.toJS()
-});
-
-const mapDispatchToProps = (dispatch) => ({
-  addItem: (item, itemType) => dispatch(addItem(item, itemType)),
-  updateItem: (id, property, value, itemType) => dispatch(updateItem(id, property, value, itemType)),
-  postItem: (data, type, id) => dispatch(postItem(data, type, id)),
-  getStream: (rootId) => dispatch(getStream(rootId)),
-  addNotification: (type, text) => dispatch(addNotification(type, text)),
-  clearNotification: () => dispatch(clearNotification()),
-  postAction: (item, action, user, itemType) => dispatch(postAction(item, action, user, itemType)),
-  deleteAction: (item, action, user, itemType) => dispatch(deleteAction(item, action, user, itemType)),
-  appendItemArray: (item, property, value, addToFront, itemType) => dispatch(appendItemArray(item, property, value, addToFront, itemType)),
-  logout: () => dispatch(logout())
-});
-
 export default connect(mapStateToProps, mapDispatchToProps)(CommentStream);