--- conflicted
+++ resolved
@@ -24,51 +24,33 @@
       body: this.state.body,
       asset_id: id,
       username: this.state.username
-<<<<<<< HEAD
-    }
+    };
     let related;
     let parent_type;
     if (parent_id) {
-      comment.parent_id = parent_id
-      related = 'children'
-      parent_type = 'comments'
+      comment.parent_id = parent_id;
+      related = 'children';
+      parent_type = 'comments';
     } else {
-      related = 'comments'
-      parent_type = 'assets'
+      related = 'comments';
+      parent_type = 'assets';
     }
-    updateItem(parent_id, 'showReply', false, 'comments')
+    updateItem(parent_id, 'showReply', false, 'comments');
     postItem(comment, 'comments')
     .then((comment_id) => {
-      appendItemArray(parent_id || id, related, comment_id, parent_id ? false : true, parent_type)
-      addNotification('success', 'Your comment has been posted.')
-    }).catch((err) => console.error(err))
-    this.setState({body: ''})
-=======
-    };
-    let related;
-    if (parent_id) {
-      comment.parent_id = parent_id;
-      related = 'children';
-    } else {
-      related = 'comments';
-    }
-    updateItem(parent_id, 'showReply', false);
-    postItem(comment, 'comments')
-    .then((comment_id) => {
-      appendItemArray((parent_id || id, related, comment_id, parent_id));
+      appendItemArray(parent_id || id, related, comment_id, !parent_id, parent_type);
       addNotification('success', 'Your comment has been posted.');
     }).catch((err) => console.error(err));
     this.setState({body: ''});
->>>>>>> 43a77e49
   }
 
   render () {
     const {styles, reply} = this.props;
     // How to handle language in plugins? Should we have a dependency on our central translation file?
     return <div>
-        <div className={`${name  }-container`}>
+        <div className={`${name}-container`}>
         <input type='text'
-          className={`${name  }-username`}
+          className={`${name}-username`}
           style={styles && styles.textarea}
           value={this.state.username}
           id={reply ? 'replyUser' : 'commentUser'}
@@ -76,7 +58,7 @@
           onChange={(e) => this.setState({username: e.target.value})}/>
       </div>
       <div
-        className={`${name  }-container`}>
+        className={`${name}-container`}>
           <label
             htmlFor={ reply ? 'replyText' : 'commentText'}
             className="screen-reader-text"
@@ -84,7 +66,7 @@
             {reply ? lang.t('reply') : lang.t('comment')}
           </label>
           <textarea
-            className={`${name  }-textarea`}
+            className={`${name}-textarea`}
             style={styles && styles.textarea}
             value={this.state.body}
             placeholder='Comment'
@@ -92,9 +74,9 @@
             onChange={(e) => this.setState({body: e.target.value})}
             rows={3}/>
         </div>
-        <div className={`${name  }-button-container`}>
+        <div className={`${name}-button-container`}>
           <button
-            className={`${name  }-button`}
+            className={`${name}-button`}
             style={styles && styles.button}
             onClick={this.postComment}>
             {lang.t('post')}
