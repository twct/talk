--- conflicted
+++ resolved
@@ -24,23 +24,14 @@
 
   postComment = () => {
     const {
-<<<<<<< HEAD
       commentPostedHandler,
       postItem,
-      assetId,
       setCommentCountCache,
-      isReply,
       commentCountCache,
-=======
       isReply,
       assetId,
->>>>>>> bfacc8f2
       parentId,
-      postItem,
-      countCache,
       addNotification,
-      updateCountCache,
-      commentPostedHandler
     } = this.props;
 
     let comment = {
@@ -50,18 +41,11 @@
       ...this.props.commentBox
     };
 
-<<<<<<< HEAD
-    if (this.props.charCount && this.state.body.length > this.props.charCount) {
-      return;
-    }
     !isReply && setCommentCountCache(commentCountCache + 1);
-=======
-    !isReply && updateCountCache(assetId, countCache + 1);
 
     // Execute preSubmit Hooks
     this.state.hooks.preSubmit.forEach(hook => hook());
 
->>>>>>> bfacc8f2
     postItem(comment, 'comments')
       .then(({data}) => {
         const postedComment = data.createComment.comment;
@@ -81,15 +65,10 @@
           commentPostedHandler();
         }
       })
-<<<<<<< HEAD
       .catch((err) => {
         console.error(err);
         setCommentCountCache(commentCountCache);
       });
-=======
-      .catch((err) => console.error(err));
-
->>>>>>> bfacc8f2
     this.setState({body: ''});
   }
 
