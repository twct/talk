--- conflicted
+++ resolved
@@ -65,22 +65,9 @@
         <hr />
 
         <h3>My comments</h3>
-<<<<<<< HEAD
-        {
-          me.comments.length ?
-            <CommentHistory
-              comments={me.comments}
-              asset={asset}
-              link={link}
-            />
-          :
-            <p>{lang.t('user_no_comment')}</p>
-        }
-=======
         {me.comments.length
           ? <CommentHistory comments={me.comments} asset={asset} link={link} />
-          : <p>{lang.t('userNoComment')}</p>}
->>>>>>> 297dee6d
+          : <p>{lang.t('user_no_comment')}</p>}
       </div>
     );
   }
