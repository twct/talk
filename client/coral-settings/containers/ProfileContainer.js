import {connect} from 'react-redux';
import {compose, graphql, gql} from 'react-apollo';
import React, {Component} from 'react';
import I18n from 'coral-framework/modules/i18n/i18n';
import {bindActionCreators} from 'redux';

import {withStopIgnoringUser} from 'coral-framework/graphql/mutations';

import {link} from 'coral-framework/services/PymConnection';
import NotLoggedIn from '../components/NotLoggedIn';
import IgnoredUsers from '../components/IgnoredUsers';
import {Spinner} from 'coral-ui';
import CommentHistory from 'coral-plugin-history/CommentHistory';
import {showSignInDialog, checkLogin} from 'coral-framework/actions/auth';

import translations from '../translations';
const lang = new I18n(translations);

class ProfileContainer extends Component {
  constructor (props) {
    super(props);
    this.state = {
      activeTab: 0,
    };

    this.handleTabChange = this.handleTabChange.bind(this);
  }

  handleTabChange(tab) {
    this.setState({
      activeTab: tab
    });
  }

  render() {
    const {asset, data, showSignInDialog, myIgnoredUsersData, stopIgnoringUser} = this.props;
    const {me} = this.props.data;

    if (data.loading) {
      return <Spinner/>;
    }

    if (!me) {
      return <NotLoggedIn showSignInDialog={showSignInDialog} />;
    }

    const localProfile = this.props.user.profiles.find((p) => p.provider === 'local');
    const emailAddress = localProfile && localProfile.id;

    return (
      <div>
        <h2>{this.props.user.username}</h2>
        { emailAddress
          ? <p>{ emailAddress }</p>
          : null
        }

        {
          myIgnoredUsersData.me.ignoredUsers && myIgnoredUsersData.me.ignoredUsers.length
          ? (
            <div>
              <h3>Ignored users</h3>
              <IgnoredUsers
                users={myIgnoredUsersData.me.ignoredUsers}
                stopIgnoring={stopIgnoringUser}
              />
            </div>
          )
          : null
        }

        <hr />

        <h3>My comments</h3>
        {
          me.comments.length ?
            <CommentHistory
              comments={me.comments}
              asset={asset}
              link={link}
            />
          :
            <p>{lang.t('userNoComment')}</p>
        }
      </div>
    );
  }
}

<<<<<<< HEAD
const mapStateToProps = (state) => ({
=======
// TODO: These currently relies on refetching (see ignoreUser and stopIgnoringUser mutations).
//
const withMyIgnoredUsersQuery = graphql(gql`
  query myIgnoredUsers {
    myIgnoredUsers {
      id,
      username,
    }
  }`, {
    props: ({data}) => {
      return ({
        myIgnoredUsersData: data
      });
    }
  });

const withMyCommentHistoryQuery = graphql(gql`
  query myCommentHistory {
    me {
      comments {
          id
          body
          asset {
            id
            title
            url
          }
          created_at
      }
    }
  }`);

const mapStateToProps = state => ({
>>>>>>> 7c5e04e8
  user: state.user.toJS(),
  asset: state.asset.toJS(),
  auth: state.auth.toJS()
});

const mapDispatchToProps = (dispatch) =>
  bindActionCreators({showSignInDialog, checkLogin}, dispatch);

export default compose(
  connect(mapStateToProps, mapDispatchToProps),
  withMyCommentHistoryQuery,
  withMyIgnoredUsersQuery,
  withStopIgnoringUser,
)(ProfileContainer);<|MERGE_RESOLUTION|>--- conflicted
+++ resolved
@@ -87,11 +87,6 @@
   }
 }
 
-<<<<<<< HEAD
-const mapStateToProps = (state) => ({
-=======
-// TODO: These currently relies on refetching (see ignoreUser and stopIgnoringUser mutations).
-//
 const withMyIgnoredUsersQuery = graphql(gql`
   query myIgnoredUsers {
     myIgnoredUsers {
@@ -122,8 +117,7 @@
     }
   }`);
 
-const mapStateToProps = state => ({
->>>>>>> 7c5e04e8
+const mapStateToProps = (state) => ({
   user: state.user.toJS(),
   asset: state.asset.toJS(),
   auth: state.auth.toJS()
