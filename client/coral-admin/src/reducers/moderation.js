import * as actions from '../constants/moderation';

const initialState = {
  singleView: false,
  modalOpen: false,
  storySearchVisible: false,
  storySearchString: '',
<<<<<<< HEAD
  shortcutsNoteVisible: window.localStorage.getItem('coral:shortcutsNote') || 'show',
  sortOrder: 'DESC',
=======
  shortcutsNoteVisible: 'show',
  sortOrder: 'REVERSE_CHRONOLOGICAL',
>>>>>>> 0ecf1ced
};

export default function moderation (state = initialState, action) {
  switch (action.type) {
  case actions.MODERATION_CLEAR_STATE:
    return {
      ...initialState,
      shortcutsNoteVisible: state.shortcutsNoteVisible,
    };
  case actions.TOGGLE_MODAL:
    return {
      ...state,
      modalOpen: action.open,
    };
  case actions.SINGLE_VIEW:
    return {
      ...state,
      singleView: !state.singleView,
    };
  case actions.HIDE_SHORTCUTS_NOTE:
    return {
      ...state,
      shortcutsNoteVisible: 'hide',
    };
  case actions.SHOW_STORY_SEARCH:
    return {
      ...state,
      storySearchVisible: true,
    };
  case actions.HIDE_STORY_SEARCH:
    return {
      ...state,
      storySearchVisible: false,
    };
  case actions.STORY_SEARCH_CHANGE_VALUE:
    return {
      ...state,
      storySearchString: action.value,
    };
  case actions.SET_SORT_ORDER:
    return {
      ...state,
      sortOrder: action.order,
    };
  default:
    return state;
  }
}<|MERGE_RESOLUTION|>--- conflicted
+++ resolved
@@ -5,13 +5,8 @@
   modalOpen: false,
   storySearchVisible: false,
   storySearchString: '',
-<<<<<<< HEAD
-  shortcutsNoteVisible: window.localStorage.getItem('coral:shortcutsNote') || 'show',
+  shortcutsNoteVisible: 'show',
   sortOrder: 'DESC',
-=======
-  shortcutsNoteVisible: 'show',
-  sortOrder: 'REVERSE_CHRONOLOGICAL',
->>>>>>> 0ecf1ced
 };
 
 export default function moderation (state = initialState, action) {
