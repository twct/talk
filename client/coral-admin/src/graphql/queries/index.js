--- conflicted
+++ resolved
@@ -1,11 +1,8 @@
 import {graphql} from 'react-apollo';
 
 import MOD_QUEUE_QUERY from './modQueueQuery.graphql';
-<<<<<<< HEAD
 import MOD_QUEUE_LOAD_MORE from './loadMore.graphql';
-=======
 import MOD_USER_FLAGGED_QUERY from './modUserFlaggedQuery.graphql';
->>>>>>> 8b0f01f2
 import METRICS from './metricsQuery.graphql';
 
 export const modQueueQuery = graphql(MOD_QUEUE_QUERY, {
@@ -36,7 +33,6 @@
   }
 });
 
-<<<<<<< HEAD
 export const loadMore = (fetchMore) => ({limit, cursor, sort, tab, asset_id}) => {
   let statuses;
   switch(tab) {
@@ -70,9 +66,8 @@
     }
   });
 };
-=======
+
 export const modUserFlaggedQuery  = graphql(MOD_USER_FLAGGED_QUERY);
->>>>>>> 8b0f01f2
 
 export const modQueueResort = (id, fetchMore) => (sort) => {
   return fetchMore({
