--- conflicted
+++ resolved
@@ -1,11 +1,8 @@
 import {graphql} from 'react-apollo';
 
 import MOD_QUEUE_QUERY from './modQueueQuery.graphql';
-<<<<<<< HEAD
 import MOD_USER_FLAGGED_QUERY from './modUserFlaggedQuery.graphql';
-=======
 import METRICS from './metricsQuery.graphql';
->>>>>>> b7fe4c68
 
 export const modQueueQuery = graphql(MOD_QUEUE_QUERY, {
   options: ({params: {id = null}}) => {
@@ -34,9 +31,8 @@
   }
 });
 
-<<<<<<< HEAD
 export const modUserFlaggedQuery  = graphql(MOD_USER_FLAGGED_QUERY);
-=======
+
 export const modQueueResort = (id, fetchMore) => (sort) => {
   return fetchMore({
     query: MOD_QUEUE_QUERY,
@@ -46,5 +42,4 @@
     },
     updateQuery: (oldData, {fetchMoreResult:{data}}) => data
   });
-};
->>>>>>> b7fe4c68
+};