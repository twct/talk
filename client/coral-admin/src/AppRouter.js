--- conflicted
+++ resolved
@@ -19,13 +19,9 @@
       <Route path='community' component={CommunityContainer} />
       <Route path='configure' component={Configure} />
       <Route path='streams' component={Streams} />
-<<<<<<< HEAD
       <Route path='dashboard' component={Dashboard} />
-=======
-
       <Route path='moderate' component={ModerationContainer} />
       <Route path='moderate/:id' component={ModerationContainer} />
->>>>>>> b8595014
     </Route>
   </div>
 );
