--- conflicted
+++ resolved
@@ -18,13 +18,8 @@
   <div>
     <Route exact path="/admin/install" component={InstallContainer}/>
     <Route path='/admin' component={LayoutContainer}>
-<<<<<<< HEAD
-      <IndexRoute component={ModerationContainer} />
-
-=======
       <IndexRoute component={Dashboard} />
       <Route path='community' component={CommunityContainer} />
->>>>>>> b7fe4c68
       <Route path='configure' component={Configure} />
       <Route path='streams' component={Streams} />
       <Route path='dashboard' component={Dashboard} />
