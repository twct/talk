
/**
 * The adapter is a redux middleware that interecepts the actions that need
 * to interface with the backend, do the job and return the results.
 * The idea is that if we expose the required actions to handle to devs, the
 * moderation app can be platform agnostic. This same client could work not only
 * for the coral but also for wordpress comments, disqus and many more.
 */

// Intercept redux actions and act over the ones we are interested
export default store => next => action => {
  switch (action.type) {
  case 'COMMENTS_MODERATION_QUEUE_FETCH':
    fetchModerationQueueComments(store);
    break;
  // case 'COMMENT_STREAM_FETCH':
  //   fetchCommentStream(store);
  //   break;
  case 'COMMENT_UPDATE':
    updateComment(store, action.comment);
    break;
  case 'COMMENT_CREATE':
    createComment(store, action.name, action.body);
    break;
  }

  next(action);
};

// Get comments to fill each of the three lists on the mod queue
const fetchModerationQueueComments = store =>
<<<<<<< HEAD
Promise.all([fetch(`/api/v1/comments/status/pending`), fetch(`/api/v1/comments/status/rejected`), fetch(`/api/v1/comments/action/flag`)])
.then(res => Promise.all(res.map(r => r.json())))
.then(res => {
  res[2] = res[2].map(comment => { comment.flagged = true; return comment; })
  return res.reduce((prev, curr) => prev.concat(curr), [])
})
.then(res => store.dispatch({ type: 'COMMENTS_MODERATION_QUEUE_FETCH_SUCCESS',
  comments: res }))
.catch(error => store.dispatch({ type: 'COMMENTS_MODERATION_QUEUE_FETCH_FAILED', error }))
=======
fetch('/api/v1/queue')
.then(res => res.json())
.then(res => store.dispatch({type: 'COMMENTS_MODERATION_QUEUE_FETCH_SUCCESS',
  comments: res}))
.catch(error => store.dispatch({type: 'COMMENTS_MODERATION_QUEUE_FETCH_FAILED', error}));
>>>>>>> 255e459e

// Update a comment. Now to update a comment we need to send back the whole object
const updateComment = (store, comment) =>
fetch(`/api/v1/comments/${comment._id}/status`, {
  method: 'POST',
  body: JSON.stringify({status: comment.status})
})
.then(res => res.json())
.then(res => store.dispatch({type: 'COMMENT_UPDATE_SUCCESS', res}))
.catch(error => store.dispatch({type: 'COMMENT_UPDATE_FAILED', error}));

// Create a new comment
const createComment = (store, name, comment) =>
fetch('/api/v1/comments', {
  method: 'POST',
  body: JSON.stringify({
    status: 'Untouched',
    body: comment,
    name: name,
    createdAt: Date.now()
  })
}).then(res => res.json())
.then(res => store.dispatch({type: 'COMMENT_CREATE_SUCCESS', comment: res}))
.catch(error => store.dispatch({type: 'COMMENT_CREATE_FAILED', error}));<|MERGE_RESOLUTION|>--- conflicted
+++ resolved
@@ -29,27 +29,20 @@
 
 // Get comments to fill each of the three lists on the mod queue
 const fetchModerationQueueComments = store =>
-<<<<<<< HEAD
-Promise.all([fetch(`/api/v1/comments/status/pending`), fetch(`/api/v1/comments/status/rejected`), fetch(`/api/v1/comments/action/flag`)])
+
+Promise.all([fetch('/api/v1/comments/status/pending'), fetch('/api/v1/comments/status/rejected'), fetch('/api/v1/comments/action/flag')])
 .then(res => Promise.all(res.map(r => r.json())))
 .then(res => {
-  res[2] = res[2].map(comment => { comment.flagged = true; return comment; })
-  return res.reduce((prev, curr) => prev.concat(curr), [])
+  res[2] = res[2].map(comment => { comment.flagged = true; return comment; });
+  return res.reduce((prev, curr) => prev.concat(curr), []);
 })
-.then(res => store.dispatch({ type: 'COMMENTS_MODERATION_QUEUE_FETCH_SUCCESS',
-  comments: res }))
-.catch(error => store.dispatch({ type: 'COMMENTS_MODERATION_QUEUE_FETCH_FAILED', error }))
-=======
-fetch('/api/v1/queue')
-.then(res => res.json())
 .then(res => store.dispatch({type: 'COMMENTS_MODERATION_QUEUE_FETCH_SUCCESS',
   comments: res}))
 .catch(error => store.dispatch({type: 'COMMENTS_MODERATION_QUEUE_FETCH_FAILED', error}));
->>>>>>> 255e459e
 
 // Update a comment. Now to update a comment we need to send back the whole object
 const updateComment = (store, comment) =>
-fetch(`/api/v1/comments/${comment._id}/status`, {
+fetch('/api/v1/comments/${comment._id}/status', {
   method: 'POST',
   body: JSON.stringify({status: comment.status})
 })
