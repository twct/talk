--- conflicted
+++ resolved
@@ -1,7 +1,6 @@
 import coralApi from '../../../coral-framework/helpers/response';
 import * as commentTypes from '../constants/comments';
 import * as actionTypes from '../constants/actions';
-import * as userTypes from '../constants/users';
 
 function addUsersCommentsActions (dispatch, {comments, users, actions}) {
   dispatch({type: commentTypes.USERS_MODERATION_QUEUE_FETCH_SUCCESS, users});
@@ -16,14 +15,9 @@
 
     return Promise.all([
       coralApi('/queue/comments/pending'),
-<<<<<<< HEAD
       coralApi('/queue/users/pending'),
-      coralApi('/comments?status=rejected'),
-      coralApi('/comments?action_type=flag')
-=======
       coralApi('/queue/comments/rejected'),
       coralApi('/queue/comments/flagged')
->>>>>>> 8632cd9b
     ])
     .then(([pendingComments, pendingUsers, rejected, flagged]) => {
 
@@ -48,12 +42,15 @@
   };
 };
 
-<<<<<<< HEAD
-      /* Post comments and users to redux store. Actions will be posted when they are needed. */
-      dispatch({type: userTypes.USERS_MODERATION_QUEUE_FETCH_SUCCESS, users});
-      dispatch({type: commentTypes.COMMENTS_MODERATION_QUEUE_FETCH_SUCCESS, comments});
-      dispatch({type: actionTypes.ACTIONS_MODERATION_QUEUE_FETCH_SUCCESS, actions});
-=======
+export const fetchPendingUsersQueue = () => {
+  return dispatch => {
+    dispatch({type: commentTypes.COMMENTS_MODERATION_QUEUE_FETCH_REQUEST});
+
+    return coralApi('/queue/users/pending')
+      .then(addUsersCommentsActions.bind(this, dispatch));
+  };
+};
+
 export const fetchRejectedQueue = () => {
   return dispatch => {
     dispatch({type: commentTypes.COMMENTS_MODERATION_QUEUE_FETCH_REQUEST});
@@ -66,7 +63,6 @@
 export const fetchFlaggedQueue = () => {
   return dispatch => {
     dispatch({type: commentTypes.COMMENTS_MODERATION_QUEUE_FETCH_REQUEST});
->>>>>>> 8632cd9b
 
     return coralApi('/queue/comments/flagged')
       .then(comments => {
