import * as actions from '../constants/auth';
import coralApi from 'coral-framework/helpers/response';

// Log In.
export const handleLogin = (email, password, recaptchaResponse) => dispatch => {
  dispatch({type: actions.LOGIN_REQUEST});
<<<<<<< HEAD
  const params = {method: 'POST', body: {email, password}};
  if (recaptchaResponse) {
    params.headers = {'X-Recaptcha-Response': recaptchaResponse};
  }
  return coralApi('/auth/local', params)
    .then(result => {
      const isAdmin = !!result.user.roles.filter(i => i === 'ADMIN').length;
      dispatch(checkLoginSuccess(result.user, isAdmin));
=======
  return coralApi('/auth/local', {method: 'POST', body: {email, password}})
    .then(({user}) => {
      if (!user) {
        return dispatch(checkLoginFailure('not logged in'));
      }

      const isAdmin = !!user.roles.filter(i => i === 'ADMIN').length;
      dispatch(checkLoginSuccess(user, isAdmin));
>>>>>>> 080895c7
    })
    .catch(error => {

      if (error.translation_key === 'LOGIN_MAXIMUM_EXCEEDED') {
        dispatch({type: actions.LOGIN_MAXIMUM_EXCEEDED, message: error.translation_key});
      } else {
        dispatch({type: actions.LOGIN_FAILURE, message: error.translation_key});
      }
    });
};

const forgotPassowordRequest = () => ({type: actions.FETCH_FORGOT_PASSWORD_REQUEST});
const forgotPassowordSuccess = () => ({type: actions.FETCH_FORGOT_PASSWORD_SUCCESS});
const forgotPassowordFailure = () => ({type: actions.FETCH_FORGOT_PASSWORD_FAILURE});

export const requestPasswordReset = email => dispatch => {
  dispatch(forgotPassowordRequest(email));
  return coralApi('/account/password/reset', {method: 'POST', body: {email}})
    .then(() => dispatch(forgotPassowordSuccess()))
    .catch(error => dispatch(forgotPassowordFailure(error)));
};

// Check Login

const checkLoginRequest = () => ({type: actions.CHECK_LOGIN_REQUEST});
const checkLoginSuccess = (user, isAdmin) => ({type: actions.CHECK_LOGIN_SUCCESS, user, isAdmin});
const checkLoginFailure = error => ({type: actions.CHECK_LOGIN_FAILURE, error});

export const checkLogin = () => dispatch => {
  dispatch(checkLoginRequest());
  return coralApi('/auth')
    .then(({user}) => {
      if (!user) {
        return dispatch(checkLoginFailure('not logged in'));
      }

      const isAdmin = !!user.roles.filter(i => i === 'ADMIN').length;
      dispatch(checkLoginSuccess(user, isAdmin));
    })
    .catch(error => {
      console.error(error);
      dispatch(checkLoginFailure(`${error.translation_key}`));
    });
};

// LogOut Actions

const logOutRequest = () => ({type: actions.LOGOUT_REQUEST});
const logOutSuccess = () => ({type: actions.LOGOUT_SUCCESS});
const logOutFailure = () => ({type: actions.LOGOUT_FAILURE});

export const logout = () => dispatch => {
  dispatch(logOutRequest());
  return coralApi('/auth', {method: 'DELETE'})
    .then(() => dispatch(logOutSuccess()))
    .catch(error => dispatch(logOutFailure(error)));
};<|MERGE_RESOLUTION|>--- conflicted
+++ resolved
@@ -4,17 +4,11 @@
 // Log In.
 export const handleLogin = (email, password, recaptchaResponse) => dispatch => {
   dispatch({type: actions.LOGIN_REQUEST});
-<<<<<<< HEAD
   const params = {method: 'POST', body: {email, password}};
   if (recaptchaResponse) {
     params.headers = {'X-Recaptcha-Response': recaptchaResponse};
   }
   return coralApi('/auth/local', params)
-    .then(result => {
-      const isAdmin = !!result.user.roles.filter(i => i === 'ADMIN').length;
-      dispatch(checkLoginSuccess(result.user, isAdmin));
-=======
-  return coralApi('/auth/local', {method: 'POST', body: {email, password}})
     .then(({user}) => {
       if (!user) {
         return dispatch(checkLoginFailure('not logged in'));
@@ -22,7 +16,6 @@
 
       const isAdmin = !!user.roles.filter(i => i === 'ADMIN').length;
       dispatch(checkLoginSuccess(user, isAdmin));
->>>>>>> 080895c7
     })
     .catch(error => {
 
