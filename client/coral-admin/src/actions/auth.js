import * as actions from '../constants/auth';
import * as Storage from 'coral-framework/helpers/storage';
import coralApi from 'coral-framework/helpers/response';
import {handleAuthToken} from 'coral-framework/actions/auth';

//==============================================================================
// SIGN IN
//==============================================================================

export const handleLogin = (email, password, recaptchaResponse) => (dispatch) => {
  dispatch({type: actions.LOGIN_REQUEST});
  const params = {method: 'POST', body: {email, password}};
  if (recaptchaResponse) {
    params.headers = {'X-Recaptcha-Response': recaptchaResponse};
  }
  return coralApi('/auth/local', params)
    .then(({user, token}) => {
      if (!user) {
        Storage.removeItem('token');
        return dispatch(checkLoginFailure('not logged in'));
      }
<<<<<<< HEAD

      dispatch(checkLoginSuccess(user));
=======
      dispatch(handleAuthToken(token));
      const isAdmin = !!user.roles.filter((i) => i === 'ADMIN').length;
      dispatch(checkLoginSuccess(user, isAdmin));
>>>>>>> c21e500e
    })
    .catch((error) => {
      if (error.translation_key === 'LOGIN_MAXIMUM_EXCEEDED') {
        dispatch({
          type: actions.LOGIN_MAXIMUM_EXCEEDED,
          message: error.translation_key
        });
      } else {
        dispatch({type: actions.LOGIN_FAILURE, message: error.translation_key});
      }
    });
};

//==============================================================================
// FORGOT PASSWORD
//==============================================================================

const forgotPassowordRequest = () => ({
  type: actions.FETCH_FORGOT_PASSWORD_REQUEST
});

const forgotPassowordSuccess = () => ({
  type: actions.FETCH_FORGOT_PASSWORD_SUCCESS
});

const forgotPassowordFailure = () => ({
  type: actions.FETCH_FORGOT_PASSWORD_FAILURE
});

export const requestPasswordReset = (email) => (dispatch) => {
  dispatch(forgotPassowordRequest(email));
  return coralApi('/account/password/reset', {method: 'POST', body: {email}})
    .then(() => dispatch(forgotPassowordSuccess()))
    .catch((error) => dispatch(forgotPassowordFailure(error)));
};

//==============================================================================
// CHECK LOGIN
//==============================================================================

<<<<<<< HEAD
const checkLoginRequest = () => ({type: actions.CHECK_LOGIN_REQUEST});
const checkLoginSuccess = (user) => ({type: actions.CHECK_LOGIN_SUCCESS, user});
const checkLoginFailure = error => ({type: actions.CHECK_LOGIN_FAILURE, error});
=======
const checkLoginRequest = () => ({
  type: actions.CHECK_LOGIN_REQUEST
});
>>>>>>> c21e500e

const checkLoginSuccess = (user, isAdmin) => ({
  type: actions.CHECK_LOGIN_SUCCESS,
  user,
  isAdmin
});

const checkLoginFailure = (error) => ({
  type: actions.CHECK_LOGIN_FAILURE,
  error
});

export const checkLogin = () => (dispatch) => {
  dispatch(checkLoginRequest());
  return coralApi('/auth')
    .then(({user}) => {
      if (!user) {
        Storage.removeItem('token');
        return dispatch(checkLoginFailure('not logged in'));
      }

<<<<<<< HEAD
      dispatch(checkLoginSuccess(user));
=======
      const isAdmin = !!user.roles.filter((i) => i === 'ADMIN').length;
      dispatch(checkLoginSuccess(user, isAdmin));
>>>>>>> c21e500e
    })
    .catch((error) => {
      console.error(error);
      dispatch(checkLoginFailure(`${error.translation_key}`));
    });
};<|MERGE_RESOLUTION|>--- conflicted
+++ resolved
@@ -19,14 +19,8 @@
         Storage.removeItem('token');
         return dispatch(checkLoginFailure('not logged in'));
       }
-<<<<<<< HEAD
-
+      dispatch(handleAuthToken(token));
       dispatch(checkLoginSuccess(user));
-=======
-      dispatch(handleAuthToken(token));
-      const isAdmin = !!user.roles.filter((i) => i === 'ADMIN').length;
-      dispatch(checkLoginSuccess(user, isAdmin));
->>>>>>> c21e500e
     })
     .catch((error) => {
       if (error.translation_key === 'LOGIN_MAXIMUM_EXCEEDED') {
@@ -67,15 +61,9 @@
 // CHECK LOGIN
 //==============================================================================
 
-<<<<<<< HEAD
-const checkLoginRequest = () => ({type: actions.CHECK_LOGIN_REQUEST});
-const checkLoginSuccess = (user) => ({type: actions.CHECK_LOGIN_SUCCESS, user});
-const checkLoginFailure = error => ({type: actions.CHECK_LOGIN_FAILURE, error});
-=======
 const checkLoginRequest = () => ({
   type: actions.CHECK_LOGIN_REQUEST
 });
->>>>>>> c21e500e
 
 const checkLoginSuccess = (user, isAdmin) => ({
   type: actions.CHECK_LOGIN_SUCCESS,
@@ -97,12 +85,7 @@
         return dispatch(checkLoginFailure('not logged in'));
       }
 
-<<<<<<< HEAD
       dispatch(checkLoginSuccess(user));
-=======
-      const isAdmin = !!user.roles.filter((i) => i === 'ADMIN').length;
-      dispatch(checkLoginSuccess(user, isAdmin));
->>>>>>> c21e500e
     })
     .catch((error) => {
       console.error(error);
