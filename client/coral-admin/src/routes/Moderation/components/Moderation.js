--- conflicted
+++ resolved
@@ -103,17 +103,10 @@
   }
 
   render () {
-<<<<<<< HEAD
-    const {root, moderation, settings, assets, viewUserDetail, hideUserDetail, activeTab, ...props} = this.props;
+
+    const {root, moderation, settings, viewUserDetail, hideUserDetail, activeTab, ...props} = this.props;
     const providedAssetId = this.props.params.id;
-
-    let asset;
-=======
-    const {root, moderation, settings, viewUserDetail, hideUserDetail, ...props} = this.props;
-    const providedAssetId = this.props.params.id;
-    const activeTab = this.props.route.path === ':id' ? 'premod' : this.props.route.path;
     const {asset} = root;
->>>>>>> 332679a7
 
     if (providedAssetId) {
       if (asset === null) {
