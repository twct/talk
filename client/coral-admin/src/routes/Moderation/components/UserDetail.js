--- conflicted
+++ resolved
@@ -81,17 +81,14 @@
     }
 
     return (
-<<<<<<< HEAD
       <ClickOutside onClickOutside={hideUserDetail}>
         <Drawer onClose={hideUserDetail}>
           <h3>{user.username}</h3>
-          {profile && <input className={styles.profileEmail} readOnly type="text" ref={(ref) => this.profile = ref} value={profile} />}
 
-          <Copy onCopy={() => this.showCopied()} text={profile} className={styles.profileEmail}>
-            <Button className={styles.copyButton}>
-              {this.state.emailCopied ? 'Copied!' : 'Copy'}
-            </Button>
-          </Copy>
+          <div>
+            {profile && <input className={styles.profileEmail} readOnly type="text" ref={(ref) => this.profile = ref} value={profile} />}
+            <ButtonCopyToClipboard className={styles.copyButton} copyText={profile} />
+          </div>
 
           <Slot
             fill="userProfile"
@@ -109,61 +106,6 @@
             <div className={styles.stat}>
               <p>Total Comments</p>
               <p>{totalComments}</p>
-=======
-      <Drawer handleClickOutside={hideUserDetail}>
-        <h3>{user.username}</h3>
-
-        <div>
-          {profile && <input className={styles.profileEmail} readOnly type="text" ref={(ref) => this.profile = ref} value={profile} />}
-          <ButtonCopyToClipboard className={styles.copyButton} copyText={profile} />
-        </div>
-
-        <Slot
-          fill="userProfile"
-          data={this.props.data}
-          root={this.props.root}
-          user={user}
-        />
-        <p className={styles.memberSince}><strong>Member since</strong> {new Date(user.created_at).toLocaleString()}</p>
-        <hr/>
-        <p>
-          <strong>Account summary</strong>
-          <br/><small className={styles.small}>Data represents the last six months of activity</small>
-        </p>
-        <div className={styles.stats}>
-          <div className={styles.stat}>
-            <p>Total Comments</p>
-            <p>{totalComments}</p>
-          </div>
-          <div className={styles.stat}>
-            <p>Reject Rate</p>
-            <p>{`${(rejectedPercent).toFixed(1)}%`}</p>
-          </div>
-        </div>
-        {
-          selectedIds.length === 0
-          ? (
-            <ul className={styles.commentStatuses}>
-              <li className={tab === 'all' ? styles.active : ''} onClick={this.showAll}>All</li>
-              <li className={tab === 'rejected' ? styles.active : ''} onClick={this.showRejected}>Rejected</li>
-            </ul>
-          )
-          : (
-            <div className={styles.bulkActionGroup}>
-              <Button
-                onClick={bulkAccept}
-                className={styles.bulkAction}
-                cStyle='approve'
-                icon='done'>
-              </Button>
-              <Button
-                onClick={bulkReject}
-                className={styles.bulkAction}
-                cStyle='reject'
-                icon='close'>
-              </Button>
-              {`${selectedIds.length} comments selected`}
->>>>>>> c0dcfe5f
             </div>
             <div className={styles.stat}>
               <p>Reject Rate</p>
