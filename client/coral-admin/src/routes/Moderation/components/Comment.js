import React from 'react';
import PropTypes from 'prop-types';
import {Link} from 'react-router';

import {Icon} from 'coral-ui';
import CommentDetails from 'coral-admin/src/components/CommentDetails';
import styles from './Comment.css';
import CommentLabels from 'coral-admin/src/components/CommentLabels';
import CommentAnimatedEdit from 'coral-admin/src/components/CommentAnimatedEdit';
import Slot from 'coral-framework/components/Slot';
import CommentBodyHighlighter from 'coral-admin/src/components/CommentBodyHighlighter';
import IfHasLink from 'coral-admin/src/components/IfHasLink';
import cn from 'classnames';
import ApproveButton from 'coral-admin/src/components/ApproveButton';
import RejectButton from 'coral-admin/src/components/RejectButton';

import t, {timeago} from 'coral-framework/services/i18n';

class Comment extends React.Component {

  viewUserDetail = () => {
    const {viewUserDetail, comment} = this.props;
    return viewUserDetail(comment.user.id);
  };

  approve = () => (this.props.comment.status === 'ACCEPTED'
    ? null
    : this.props.acceptComment({commentId: this.props.comment.id})
  );

  reject = () => (this.props.comment.status === 'REJECTED'
    ? null
    : this.props.rejectComment({commentId: this.props.comment.id})
  );

  render() {
    const {
      comment,
      selected,
      className,
      data,
      root,
      root: {settings},
      currentAsset,
    } = this.props;

    const selectionStateCSS = selected ? 'mdl-shadow--16dp' : 'mdl-shadow--2dp';
    const queryData = {root, comment, asset: comment.asset};

    return (
      <li
        tabIndex={0}
        className={cn(className, 'mdl-card', selectionStateCSS, styles.root, {[styles.selected]: selected}, 'talk-admin-moderate-comment')}
        id={`comment_${comment.id}`}
      >
        <div className={styles.container}>
          <div className={styles.itemHeader}>
            <div className={styles.author}>

              <span
                className={cn(styles.username, 'talk-admin-moderate-comment-username')}
                onClick={this.viewUserDetail}>
                {comment.user.username}
              </span>

              <span className={styles.created}>
                {timeago(comment.created_at)}
              </span>
              {
                (comment.editing && comment.editing.edited)
                  ? <span>&nbsp;<span className={styles.editedMarker}>({t('comment.edited')})</span></span>
                  : null
              }
<<<<<<< HEAD
              {currentUserId !== comment.user.id &&
                <ActionsMenu icon="not_interested" className="talk-admin-moderate-comment-actions-menu">
                  <ActionsMenuItem
                    disabled={comment.user.state.status.suspension.status}
                    onClick={this.showSuspendUserDialog}>
                    Suspend User</ActionsMenuItem>
                  <ActionsMenuItem
                    disabled={comment.user.state.status.banned.status}
                    onClick={this.showBanUserDialog}>
                    Ban User
                  </ActionsMenuItem>
                </ActionsMenu>
              }
=======
>>>>>>> c53fe4b1
              <div className={styles.adminCommentInfoBar}>
                <CommentLabels
                  comment={comment}
                />
                <Slot
                  fill="adminCommentInfoBar"
                  data={data}
                  queryData={queryData}
                />
              </div>
            </div>
          </div>

          <div className={styles.moderateArticle}>
            Story: {comment.asset.title}
            {!currentAsset &&
              <Link to={`/admin/moderate/${comment.asset.id}`}>{t('modqueue.moderate')}</Link>}
          </div>
          <CommentAnimatedEdit body={comment.body}>
            <div className={styles.itemBody}>
              <div className={styles.body}>
                <CommentBodyHighlighter
                  suspectWords={settings.wordlist.suspect}
                  bannedWords={settings.wordlist.banned}
                  body={comment.body}
                />
                {' '}
                <a
                  className={styles.external}
                  href={`${comment.asset.url}?commentId=${comment.id}`}
                  target="_blank"
                >
                  <Icon name="open_in_new" /> {t('comment.view_context')}
                </a>
              </div>
              <Slot
                fill="adminCommentContent"
                data={data}
                queryData={queryData}
              />
              <div className={styles.sideActions}>
                <IfHasLink text={comment.body}>
                  <span className={styles.hasLinks}>
                    <Icon name="error_outline" /> Contains Link
                  </span>
                </IfHasLink>
                <div className={`actions ${styles.actions}`}>
                  <ApproveButton
                    active={comment.status === 'ACCEPTED'}
                    onClick={this.approve}
                  />
                  <RejectButton
                    active={comment.status === 'REJECTED'}
                    onClick={this.reject}
                  />
                </div>
                <Slot
                  fill="adminSideActions"
                  data={data}
                  queryData={queryData}
                />
              </div>
            </div>
          </CommentAnimatedEdit>
        </div>
        <CommentDetails
          data={data}
          root={root}
          comment={comment}
        />
      </li>
    );
  }
}

Comment.propTypes = {
  viewUserDetail: PropTypes.func.isRequired,
  acceptComment: PropTypes.func.isRequired,
  rejectComment: PropTypes.func.isRequired,
  className: PropTypes.string,
  currentAsset: PropTypes.object,
  currentUserId: PropTypes.string.isRequired,
  comment: PropTypes.shape({
    id: PropTypes.string.isRequired,
    status: PropTypes.string.isRequired,
    body: PropTypes.string.isRequired,
    action_summaries: PropTypes.array,
    actions: PropTypes.array,
    created_at: PropTypes.string.isRequired,
    user: PropTypes.shape({
      id: PropTypes.string,
      status: PropTypes.string
    }).isRequired,
    asset: PropTypes.shape({
      title: PropTypes.string,
      url: PropTypes.string,
      id: PropTypes.string
    }),
  }),
  data: PropTypes.object.isRequired,
  root: PropTypes.object.isRequired,
  selected: PropTypes.bool,
};

export default Comment;<|MERGE_RESOLUTION|>--- conflicted
+++ resolved
@@ -71,22 +71,6 @@
                   ? <span>&nbsp;<span className={styles.editedMarker}>({t('comment.edited')})</span></span>
                   : null
               }
-<<<<<<< HEAD
-              {currentUserId !== comment.user.id &&
-                <ActionsMenu icon="not_interested" className="talk-admin-moderate-comment-actions-menu">
-                  <ActionsMenuItem
-                    disabled={comment.user.state.status.suspension.status}
-                    onClick={this.showSuspendUserDialog}>
-                    Suspend User</ActionsMenuItem>
-                  <ActionsMenuItem
-                    disabled={comment.user.state.status.banned.status}
-                    onClick={this.showBanUserDialog}>
-                    Ban User
-                  </ActionsMenuItem>
-                </ActionsMenu>
-              }
-=======
->>>>>>> c53fe4b1
               <div className={styles.adminCommentInfoBar}>
                 <CommentLabels
                   comment={comment}
