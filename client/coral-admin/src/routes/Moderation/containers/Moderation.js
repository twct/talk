import React, {Component} from 'react';
import {connect} from 'react-redux';
import {bindActionCreators} from 'redux';
import {compose, gql} from 'react-apollo';
import withQuery from 'coral-framework/hocs/withQuery';
import {getDefinitionName} from 'coral-framework/utils';
import * as notification from 'coral-admin/src/services/notification';
import t, {timeago} from 'coral-framework/services/i18n';
import update from 'immutability-helper';
import truncate from 'lodash/truncate';

import {withSetUserStatus, withSuspendUser, withSetCommentStatus} from 'coral-framework/graphql/mutations';
import {handleCommentChange} from '../../../graphql/utils';

import {fetchSettings} from 'actions/settings';
import {
  toggleModal,
  singleView,
  showBanUserDialog,
  hideBanUserDialog,
  showSuspendUserDialog,
  hideSuspendUserDialog,
  hideShortcutsNote,
  toggleStorySearch,
  viewUserDetail,
  hideUserDetail,
  setSortOrder,
  storySearchChange,
  clearState
} from 'actions/moderation';

import {Spinner} from 'coral-ui';
import Moderation from '../components/Moderation';
import Comment from './Comment';

class ModerationContainer extends Component {
  subscriptions = [];

  get activeTab() { return this.props.route.path === ':id' ? 'premod' : this.props.route.path; }

  subscribeToUpdates() {
    const sub1 = this.props.data.subscribeToMore({
      document: COMMENT_ACCEPTED_SUBSCRIPTION,
      variables: {
        asset_id: this.props.data.variables.asset_id,
      },
      updateQuery: (prev, {subscriptionData: {data: {commentAccepted: comment}}}) => {
        const user = comment.status_history[comment.status_history.length - 1].assigned_by;
        const sort = this.props.moderation.sortOrder;
        const notify = this.props.auth.user.id === user.id
          ? {}
          : {
            activeQueue: this.activeTab,
            text: `${user.username} accepted comment "${truncate(comment.body, {lenght: 50})}"`,
            anyQueue: false,
          };
        return handleCommentChange(prev, comment, sort, notify);
      },
    });

    const sub2 = this.props.data.subscribeToMore({
      document: COMMENT_REJECTED_SUBSCRIPTION,
      variables: {
        asset_id: this.props.data.variables.asset_id,
      },
      updateQuery: (prev, {subscriptionData: {data: {commentRejected: comment}}}) => {
        const user = comment.status_history[comment.status_history.length - 1].assigned_by;
        const sort = this.props.moderation.sortOrder;
        const notify = this.props.auth.user.id === user.id
          ? {}
          : {
            activeQueue: this.activeTab,
            text: `${user.username} rejected comment "${truncate(comment.body, {lenght: 50})}"`,
            anyQueue: false,
          };
        return handleCommentChange(prev, comment, sort, notify);
      },
    });

    const sub3 = this.props.data.subscribeToMore({
      document: COMMENT_EDITED_SUBSCRIPTION,
      variables: {
        asset_id: this.props.data.variables.asset_id,
      },
      updateQuery: (prev, {subscriptionData: {data: {commentEdited: comment}}}) => {
        const sort = this.props.moderation.sortOrder;
        const notify = {
          activeQueue: this.activeTab,
          text: `${comment.user.username} edited comment to "${truncate(comment.body, {lenght: 50})}"`,
          anyQueue: false,
        };
        return handleCommentChange(prev, comment, sort, notify);
      },
    });

    const sub4 = this.props.data.subscribeToMore({
      document: COMMENT_FLAGGED_SUBSCRIPTION,
      variables: {
        asset_id: this.props.data.variables.asset_id,
      },
      updateQuery: (prev, {subscriptionData: {data: {commentFlagged: comment}}}) => {
        const user = comment.actions[comment.actions.length - 1].user;
        const sort = this.props.moderation.sortOrder;
        const notify = {
          activeQueue: this.activeTab,
          text: `${user.username} flagged comment "${truncate(comment.body, {lenght: 50})}"`,
          anyQueue: true,
        };
        return handleCommentChange(prev, comment, sort, notify);
      },
    });

    this.subscriptions.push(sub1, sub2, sub3, sub4);
  }

  unsubscribe() {
    this.subscriptions.forEach((unsubscribe) => unsubscribe());
    this.subscriptions = [];
  }

  resubscribe() {
    this.unsubscribe();
    this.subscribeToUpdates();
  }

  componentWillMount() {
    this.props.clearState();
    this.props.fetchSettings();
    this.subscribeToUpdates();
  }

  componentWillUnmount() {
    this.unsubscribe();
  }

<<<<<<< HEAD
  componentWillReceiveProps(nextProps) {
    const {updateAssets} = this.props;
    if(!isEqual(nextProps.root.assets, this.props.root.assets)) {
      updateAssets(nextProps.root.assets);
    }

    // Resubscribe when we change between assets.
    if(this.props.data.variables.asset_id !== nextProps.data.variables.asset_id) {
      this.resubscribe();
    }
  }

=======
>>>>>>> 332679a7
  suspendUser = async (args) => {
    this.props.hideSuspendUserDialog();
    try {
      const result = await this.props.suspendUser(args);
      if (result.data.suspendUser.errors) {
        throw result.data.suspendUser.errors;
      }
      notification.success(
        t('suspenduser.notify_suspend_until',
          this.props.moderation.suspendUserDialog.username,
          timeago(args.until)),
      );
      const {commentStatus, commentId} = this.props.moderation.suspendUserDialog;
      if (commentStatus !== 'REJECTED') {
        return this.props.rejectComment({commentId})
          .then((result) => {
            if (result.data.setCommentStatus.errors) {
              throw result.data.setCommentStatus.errors;
            }
          });
      }
    }
    catch(err) {
      notification.showMutationErrors(err);
    }
  };

  banUser = ({userId}) => {
    return this.props.setUserStatus({userId, status: 'BANNED'});
  }

  acceptComment = ({commentId}) => {
    return this.props.setCommentStatus({commentId, status: 'ACCEPTED'});
  }

  rejectComment = ({commentId}) => {
    return this.props.setCommentStatus({commentId, status: 'REJECTED'});
  }

  loadMore = (tab) => {
    const variables = {
      limit: 10,
      cursor: this.props.root[tab].endCursor,
      sort: this.props.data.variables.sort,
      asset_id: this.props.data.variables.asset_id,
    };
    switch(tab) {
    case 'all':
      variables.statuses = null;
      break;
    case 'accepted':
      variables.statuses = ['ACCEPTED'];
      break;
    case 'premod':
      variables.statuses = ['PREMOD'];
      break;
    case 'flagged':
      variables.statuses = ['NONE', 'PREMOD'];
      variables.action_type = 'FLAG';
      break;
    case 'rejected':
      variables.statuses = ['REJECTED'];
      break;
    }
    return this.props.data.fetchMore({
      query: LOAD_MORE_QUERY,
      variables,
      updateQuery: (prev, {fetchMoreResult:{comments}}) => {
        return update(prev, {
          [tab]: {
            nodes: {$push: comments.nodes},
            hasNextPage: {$set: comments.hasNextPage},
            startCursor: {$set: comments.startCursor},
            endCursor: {$set: comments.endCursor},
          },
        });
      }
    });
  };

  render () {
    const {root, data} = this.props;

    if (data.error) {
      return <div>Error</div>;
    }

    if (!('premodCount' in root)) {
      return <div><Spinner/></div>;
    }

    return <Moderation
      {...this.props}
      loadMore={this.loadMore}
      banUser={this.banUser}
      acceptComment={this.acceptComment}
      rejectComment={this.rejectComment}
      suspendUser={this.suspendUser}
      activeTab={this.activeTab}
    />;
  }
}

const COMMENT_EDITED_SUBSCRIPTION = gql`
  subscription CommentEdited($asset_id: ID){
    commentEdited(asset_id: $asset_id){
      ...${getDefinitionName(Comment.fragments.comment)}
    }
  }
  ${Comment.fragments.comment}
`;

const COMMENT_FLAGGED_SUBSCRIPTION = gql`
  subscription CommentFlagged($asset_id: ID){
    commentFlagged(asset_id: $asset_id){
      ...${getDefinitionName(Comment.fragments.comment)}
    }
  }
  ${Comment.fragments.comment}
`;

const COMMENT_ACCEPTED_SUBSCRIPTION = gql`
  subscription CommentAccepted($asset_id: ID){
    commentAccepted(asset_id: $asset_id){
      ...${getDefinitionName(Comment.fragments.comment)}
      status_history {
        type
        created_at
        assigned_by {
          id
          username
        }
      }
    }
  }
  ${Comment.fragments.comment}
`;

const COMMENT_REJECTED_SUBSCRIPTION = gql`
  subscription CommentRejected($asset_id: ID){
    commentRejected(asset_id: $asset_id){
      ...${getDefinitionName(Comment.fragments.comment)}
      status_history {
        type
        created_at
        assigned_by {
          id
          username
        }
      }
    }
  }
  ${Comment.fragments.comment}
`;

const LOAD_MORE_QUERY = gql`
  query CoralAdmin_Moderation_LoadMore($limit: Int = 10, $cursor: Date, $sort: SORT_ORDER, $asset_id: ID, $statuses:[COMMENT_STATUS!], $action_type: ACTION_TYPE) {
    comments(query: {limit: $limit, cursor: $cursor, asset_id: $asset_id, statuses: $statuses, sort: $sort, action_type: $action_type}) {
      nodes {
        ...${getDefinitionName(Comment.fragments.comment)}
      }
      hasNextPage
      startCursor
      endCursor
    }
  }
  ${Comment.fragments.comment}
`;

const commentConnectionFragment = gql`
  fragment CoralAdmin_Moderation_CommentConnection on CommentConnection {
    nodes {
      ...${getDefinitionName(Comment.fragments.comment)}
    }
    hasNextPage
    startCursor
    endCursor
  }
  ${Comment.fragments.comment}
`;

const withModQueueQuery = withQuery(gql`
  query CoralAdmin_Moderation($asset_id: ID, $sort: SORT_ORDER, $allAssets: Boolean!) {
    all: comments(query: {
      statuses: [NONE, PREMOD, ACCEPTED, REJECTED],
      asset_id: $asset_id,
      sort: $sort
    }) {
      ...CoralAdmin_Moderation_CommentConnection
    }
    accepted: comments(query: {
      statuses: [ACCEPTED],
      asset_id: $asset_id,
      sort: $sort
    }) {
      ...CoralAdmin_Moderation_CommentConnection
    }
    premod: comments(query: {
        statuses: [PREMOD],
        asset_id: $asset_id,
        sort: $sort
    }) {
      ...CoralAdmin_Moderation_CommentConnection
    }
    flagged: comments(query: {
        action_type: FLAG,
        asset_id: $asset_id,
        statuses: [NONE, PREMOD],
        sort: $sort
    }) {
      ...CoralAdmin_Moderation_CommentConnection
    }
    rejected: comments(query: {
        statuses: [REJECTED],
        asset_id: $asset_id,
        sort: $sort
    }) {
      ...CoralAdmin_Moderation_CommentConnection
    }
    asset(id: $asset_id) @skip(if: $allAssets) {
      id
      title
      url
    }
    allCount: commentCount(query: {
      asset_id: $asset_id
    })
    acceptedCount: commentCount(query: {
      statuses: [ACCEPTED],
      asset_id: $asset_id
    })
    premodCount: commentCount(query: {
      statuses: [PREMOD],
      asset_id: $asset_id
    })
    rejectedCount: commentCount(query: {
       statuses: [REJECTED],
       asset_id: $asset_id
    })
    flaggedCount: commentCount(query: {
      action_type: FLAG,
      asset_id: $asset_id,
      statuses: [NONE, PREMOD]
    })
    settings {
      organizationName
    }
  }
  ${commentConnectionFragment}
`, {
  options: ({params: {id = null}, moderation: {sortOrder}}) => {
    return {
      variables: {
        asset_id: id,
        sort: sortOrder,
        allAssets: id === null
      }
    };
  },
});

const withQueueCountPolling = withQuery(gql`
  query CoralAdmin_ModerationCountPoll($asset_id: ID) {
    allCount: commentCount(query: {
      asset_id: $asset_id
    })
    acceptedCount: commentCount(query: {
      statuses: [ACCEPTED],
      asset_id: $asset_id
    })
    premodCount: commentCount(query: {
      statuses: [PREMOD],
      asset_id: $asset_id
    })
    rejectedCount: commentCount(query: {
       statuses: [REJECTED],
       asset_id: $asset_id
    })
    flaggedCount: commentCount(query: {
      action_type: FLAG,
      asset_id: $asset_id,
      statuses: [NONE, PREMOD]
    })
  }
`, {
  options: ({params: {id = null}}) => {
    return {
      pollInterval: 5000,
      variables: {
        asset_id: id
      }
    };
  }
});

const mapStateToProps = (state) => ({
  moderation: state.moderation.toJS(),
  settings: state.settings.toJS(),
  auth: state.auth.toJS(),
});

const mapDispatchToProps = (dispatch) => ({
  ...bindActionCreators({
    toggleModal,
    singleView,
    fetchSettings,
    showBanUserDialog,
    hideBanUserDialog,
    hideShortcutsNote,
    toggleStorySearch,
    showSuspendUserDialog,
    hideSuspendUserDialog,
    viewUserDetail,
    hideUserDetail,
    setSortOrder,
    storySearchChange,
    clearState
  }, dispatch),
});

export default compose(
  connect(mapStateToProps, mapDispatchToProps),
  withSetCommentStatus,
  withSetUserStatus,
  withSuspendUser,
  withQueueCountPolling,
  withModQueueQuery,
)(ModerationContainer);<|MERGE_RESOLUTION|>--- conflicted
+++ resolved
@@ -133,21 +133,13 @@
     this.unsubscribe();
   }
 
-<<<<<<< HEAD
   componentWillReceiveProps(nextProps) {
-    const {updateAssets} = this.props;
-    if(!isEqual(nextProps.root.assets, this.props.root.assets)) {
-      updateAssets(nextProps.root.assets);
-    }
-
     // Resubscribe when we change between assets.
     if(this.props.data.variables.asset_id !== nextProps.data.variables.asset_id) {
       this.resubscribe();
     }
   }
 
-=======
->>>>>>> 332679a7
   suspendUser = async (args) => {
     this.props.hideSuspendUserDialog();
     try {
