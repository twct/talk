--- conflicted
+++ resolved
@@ -1,38 +1,10 @@
 import React from 'react';
-<<<<<<< HEAD
-import t from 'coral-framework/services/i18n';
-import { can } from 'coral-framework/services/perms';
-import PropTypes from 'prop-types';
-import { Button, List, Item } from 'coral-ui';
-import StreamSettings from '../containers/StreamSettings';
-import ModerationSettings from '../containers/ModerationSettings';
-import TechSettings from '../containers/TechSettings';
-import OrganizationSettings from '../containers/OrganizationSettings';
-import styles from './Configure.css';
-
-class Configure extends React.Component {
-  getSectionComponent(section) {
-    switch (section) {
-      case 'stream':
-        return StreamSettings;
-      case 'moderation':
-        return ModerationSettings;
-      case 'tech':
-        return TechSettings;
-      case 'organization':
-        return OrganizationSettings;
-      default:
-        return StreamSettings;
-    }
-  }
-=======
 import PropTypes from 'prop-types';
 import t from 'coral-framework/services/i18n';
 import { Button, List, Item } from 'coral-ui';
 import { can } from 'coral-framework/services/perms';
 import styles from './Configure.css';
 import SaveChangesDialog from './SaveChangesDialog';
->>>>>>> aef096fa
 
 class Configure extends React.Component {
   render() {
@@ -109,12 +81,9 @@
   canSave: PropTypes.bool.isRequired,
   handleSectionChange: PropTypes.func.isRequired,
   activeSection: PropTypes.string.isRequired,
-<<<<<<< HEAD
-=======
   children: PropTypes.node.isRequired,
   saveDialog: PropTypes.bool,
   hideSaveDialog: PropTypes.func.isRequired,
->>>>>>> aef096fa
 };
 
 export default Configure;