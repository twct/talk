--- conflicted
+++ resolved
@@ -2,13 +2,8 @@
 import {render} from 'react-dom';
 import {ApolloProvider} from 'react-apollo';
 
-<<<<<<< HEAD
-import {client} from 'services/client';
-import store from 'services/store';
-=======
 import {client} from './services/client';
 import store from './services/store';
->>>>>>> a4d62f78
 
 import App from './components/App';
 
