--- conflicted
+++ resolved
@@ -8,9 +8,6 @@
 import translations from '../translations';
 const lang = new I18n(translations);
 
-<<<<<<< HEAD
-const BanUserDialog = ({open, handleClose, handleBanUser, user, showRejectedNote}) => (
-=======
 const onBanClick = (userId, commentId, handleBanUser, rejectComment, handleClose) => (e) => {
   e.preventDefault();
   handleBanUser({userId})
@@ -18,8 +15,7 @@
   .then(() => rejectComment({commentId}));
 };
 
-const BanUserDialog = ({open, handleClose, handleBanUser, rejectComment, user, commentId}) => (
->>>>>>> f24eb747
+const BanUserDialog = ({open, handleClose, handleBanUser, rejectComment, user, commentId, showRejectedNote}) => (
   <Dialog
     className={styles.dialog}
     id="banuserDialog"
@@ -51,6 +47,8 @@
 BanUserDialog.propTypes = {
   handleBanUser: PropTypes.func.isRequired,
   handleClose: PropTypes.func.isRequired,
+  rejectComment: PropTypes.func.isRequired,
+  commentId: PropTypes.string,
   user: PropTypes.object.isRequired,
 };
 
