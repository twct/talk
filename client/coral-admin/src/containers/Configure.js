--- conflicted
+++ resolved
@@ -1,11 +1,7 @@
-<<<<<<< HEAD
-import React from 'react'
-import {connect} from 'react-redux'
-import {fetchSettings, updateSettings, saveSettingsToServer} from '../actions/settings'
-=======
+
 import React from 'react';
 import {connect} from 'react-redux';
->>>>>>> 255e459e
+import {fetchSettings, updateSettings, saveSettingsToServer} from '../actions/settings';
 import {
   List,
   ListItem,
@@ -22,29 +18,26 @@
 
 class Configure extends React.Component {
   constructor (props) {
-<<<<<<< HEAD
-    super(props)
-    this.state = {activeSection: 'comments'}
-    this.updateModeration = this.updateModeration.bind(this)
-    this.saveSettings = this.saveSettings.bind(this)
+    super(props);
+
+    this.state = {activeSection: 'comments', copied: false};
+
+    this.copyToClipBoard = this.copyToClipBoard.bind(this);
+    this.updateModeration = this.updateModeration.bind(this);
+    this.saveSettings = this.saveSettings.bind(this);
   }
 
   componentWillMount () {
-    this.props.dispatch(fetchSettings())
+    this.props.dispatch(fetchSettings());
   }
 
   updateModeration () {
-    const moderation = this.props.settings.moderation === 'pre' ? 'post' : 'pre'
-    this.props.dispatch(updateSettings({moderation}))
+    const moderation = this.props.settings.moderation === 'pre' ? 'post' : 'pre';
+    this.props.dispatch(updateSettings({moderation}));
   }
 
   saveSettings () {
-    this.props.dispatch(saveSettingsToServer())
-=======
-    super(props);
-    this.state = {activeSection: 'comments', copied: false};
-    this.copyToClipBoard = this.copyToClipBoard.bind(this);
->>>>>>> 255e459e
+    this.props.dispatch(saveSettingsToServer());
   }
 
   getCommentSettings () {
@@ -109,7 +102,9 @@
       ? 'Comment Settings'
       : 'Embed Comment Stream';
 
-    if (this.props.fetchingSettings) pageTitle += ' - Loading...'
+    if (this.props.fetchingSettings) {
+      pageTitle += ' - Loading...';
+    }
 
     return (
         <div className={styles.container}>
@@ -145,12 +140,7 @@
   }
 }
 
-<<<<<<< HEAD
-const mapStateToProps = state => state.settings.toJS()
-
-export default connect(mapStateToProps)(Configure)
-=======
-export default connect(x => x)(Configure);
->>>>>>> 255e459e
+const mapStateToProps = state => state.settings.toJS();
+export default connect(mapStateToProps)(Configure);
 
 const lang = new I18n(translations);