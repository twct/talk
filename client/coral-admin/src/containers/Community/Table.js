--- conflicted
+++ resolved
@@ -63,14 +63,9 @@
                   label={t('community.role')}
                   onChange={(role) => this.onRoleChange(row.id, role)}>
                   <Option value={''}>.</Option>
-<<<<<<< HEAD
+                  <Option value={'STAFF'}>{t('community.staff')}</Option>
                   <Option value={'MODERATOR'}>{t('community.moderator')}</Option>
                   <Option value={'ADMIN'}>{t('community.admin')}</Option>
-=======
-                  <Option value={'STAFF'}>{lang.t('community.staff')}</Option>
-                  <Option value={'MODERATOR'}>{lang.t('community.moderator')}</Option>
-                  <Option value={'ADMIN'}>{lang.t('community.admin')}</Option>
->>>>>>> f32208b3
                 </SelectField>
               </td>
             </tr>
