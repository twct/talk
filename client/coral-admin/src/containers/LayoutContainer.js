--- conflicted
+++ resolved
@@ -3,14 +3,11 @@
 import Layout from '../components/ui/Layout';
 import {fetchConfig} from '../actions/config';
 import AdminLogin from '../components/AdminLogin';
-<<<<<<< HEAD
-import {can} from 'coral-framework/utils/roles';
-=======
 import {logout} from 'coral-framework/actions/auth';
 import {FullLoading} from '../components/FullLoading';
 import {toggleModal as toggleShortcutModal} from '../actions/moderation';
 import {checkLogin, handleLogin, requestPasswordReset} from '../actions/auth';
->>>>>>> c21e500e
+import {can} from 'coral-framework/utils/roles';
 
 class LayoutContainer extends Component {
   componentWillMount() {
@@ -29,23 +26,6 @@
       passwordRequestSuccess
     } = this.props.auth;
 
-<<<<<<< HEAD
-    const {handleLogout, toggleShortcutModal, TALK_RECAPTCHA_PUBLIC} = this.props;
-    if (loadingUser) { return <FullLoading />; }
-    if (!loggedIn) {
-      return <AdminLogin
-        loginMaxExceeded={loginMaxExceeded}
-        handleLogin={this.props.handleLogin}
-        requestPasswordReset={this.props.requestPasswordReset}
-        passwordRequestSuccess={passwordRequestSuccess}
-        recaptchaPublic={TALK_RECAPTCHA_PUBLIC}
-        errorMessage={loginError} />;
-    }
-    if (can(user, 'ACCESS_ADMIN') && loggedIn) {
-      return <Layout handleLogout={handleLogout} toggleShortcutModal={toggleShortcutModal} {...this.props} />;
-    } else if (loggedIn) {
-      return <p>you do not have permission to see this page.</p>;
-=======
     const {
       handleLogout,
       toggleShortcutModal,
@@ -54,7 +34,7 @@
     if (loadingUser) {
       return <FullLoading />;
     }
-    if (!isAdmin) {
+    if (!loggedIn) {
       return (
         <AdminLogin
           loginMaxExceeded={loginMaxExceeded}
@@ -66,7 +46,7 @@
         />
       );
     }
-    if (isAdmin && loggedIn) {
+    if (can(user, 'ACCESS_ADMIN') && loggedIn) {
       return (
         <Layout
           handleLogout={handleLogout}
@@ -74,7 +54,8 @@
           {...this.props}
         />
       );
->>>>>>> c21e500e
+    } else if (loggedIn) {
+      return <p>you do not have permission to see this page.</p>;
     }
     return <FullLoading />;
   }
