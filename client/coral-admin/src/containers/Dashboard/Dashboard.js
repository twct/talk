import React from 'react';
import styles from './Dashboard.css';
import {compose} from 'react-apollo';
import {connect} from 'react-redux';
import {getMetrics} from 'coral-admin/src/graphql/queries';
import FlagWidget from './FlagWidget';
import LikeWidget from './LikeWidget';
import ActivityWidget from './ActivityWidget';
import {showBanUserDialog, hideBanUserDialog} from 'coral-admin/src/actions/moderation';
import I18n from 'coral-framework/modules/i18n/i18n';
import translations from 'coral-admin/src/translations';
import {Spinner, Icon} from 'coral-ui';

const lang = new I18n(translations);
const refreshIntervalSeconds = 60 * 5;

class Dashboard extends React.Component {

  constructor (props) {
    super(props);

    try {
      if (window.localStorage.getItem('coral:dashboardNote') === null) {
        window.localStorage.setItem('coral:dashboardNote', 'show');
      }
    } catch (e) {

      // above will fail in Private Mode in some browsers.
    }

    this.state = {
      secondsUntilRefresh: refreshIntervalSeconds,
      dashboardNote: window.localStorage.getItem('coral:dashboardNote') || 'show'
    };
  }

  componentWillMount () {
    setInterval(() => { // the countdown timer
      let nextCount = this.state.secondsUntilRefresh - 1;
      if (nextCount < 0) {
        nextCount = refreshIntervalSeconds;
        this.props.data.refetch();
      }
      this.setState({secondsUntilRefresh: nextCount});
    }, 1000);
  }

  dismissNote = () => {
    try {
      window.localStorage.setItem('coral:dashboardNote', 'hide');
    } catch (e) {

      // when setItem fails in Safari Private mode
      this.setState({dashboardNote: 'hide'});
    }
  }

  formatTime = () => {
    const minutes = Math.floor(this.state.secondsUntilRefresh / 60);
    let seconds = (this.state.secondsUntilRefresh % 60).toString();
    if (seconds.length < 2) {
      seconds = `0${seconds}`;
    }

    return `${minutes}:${seconds}`;
  }

  render () {

    if (this.props.data && this.props.data.loading) {
      return <Spinner />;
    }

<<<<<<< HEAD
    const {data: {assetsByLike, assetsByFlag, assetsByActivity}} = this.props;
=======
    const {data: {assetsByLike, assetsByFlag}} = this.props;
    const hideReloadNote = window.localStorage.getItem('coral:dashboardNote') === 'hide' ||
      this.state.dashboardNote === 'hide'; // for Safari Incognito
>>>>>>> 8876c102

    return (
      <div>
        <p
          style={{display: hideReloadNote ? 'none' : 'block'}}
          className={styles.autoUpdate}
          onClick={this.dismissNote}>
          <b>×</b>
          <Icon name='timer' /> <strong>{lang.t('dashboard.next-update', this.formatTime())}</strong> {lang.t('dashboard.auto-update')}
        </p>
        <div className={styles.Dashboard}>
          <FlagWidget assets={assetsByFlag} />
          <LikeWidget assets={assetsByLike} />
          <ActivityWidget assets={assetsByActivity} />
        </div>
      </div>
    );
  }
}

const mapStateToProps = state => {
  return {
    settings: state.settings.toJS(),
    moderation: state.moderation.toJS()
  };
};

const mapDispatchToProps = dispatch => ({
  showBanUserDialog: (user, commentId) => dispatch(showBanUserDialog(user, commentId)),
  hideBanUserDialog: () => dispatch(hideBanUserDialog(false))
});

export default compose(
  connect(mapStateToProps, mapDispatchToProps),
  getMetrics
)(Dashboard);<|MERGE_RESOLUTION|>--- conflicted
+++ resolved
@@ -4,7 +4,6 @@
 import {connect} from 'react-redux';
 import {getMetrics} from 'coral-admin/src/graphql/queries';
 import FlagWidget from './FlagWidget';
-import LikeWidget from './LikeWidget';
 import ActivityWidget from './ActivityWidget';
 import {showBanUserDialog, hideBanUserDialog} from 'coral-admin/src/actions/moderation';
 import I18n from 'coral-framework/modules/i18n/i18n';
@@ -71,13 +70,9 @@
       return <Spinner />;
     }
 
-<<<<<<< HEAD
-    const {data: {assetsByLike, assetsByFlag, assetsByActivity}} = this.props;
-=======
-    const {data: {assetsByLike, assetsByFlag}} = this.props;
+    const {data: {assetsByActivity, assetsByFlag}} = this.props;
     const hideReloadNote = window.localStorage.getItem('coral:dashboardNote') === 'hide' ||
       this.state.dashboardNote === 'hide'; // for Safari Incognito
->>>>>>> 8876c102
 
     return (
       <div>
@@ -90,7 +85,6 @@
         </p>
         <div className={styles.Dashboard}>
           <FlagWidget assets={assetsByFlag} />
-          <LikeWidget assets={assetsByLike} />
           <ActivityWidget assets={assetsByActivity} />
         </div>
       </div>
