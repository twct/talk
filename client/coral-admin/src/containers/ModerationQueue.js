--- conflicted
+++ resolved
@@ -1,26 +1,12 @@
-
-<<<<<<< HEAD
 import React from 'react';
 import {connect} from 'react-redux';
 import ModerationKeysModal from 'components/ModerationKeysModal';
-import Page from 'components/Page';
 import CommentList from 'components/CommentList';
 import {updateStatus} from 'actions/comments';
 import styles from './ModerationQueue.css';
 import key from 'keymaster';
 import I18n from 'coral-framework/i18n/i18n';
 import translations from '../translations';
-=======
-import React from 'react'
-import { connect } from 'react-redux'
-import ModerationKeysModal from 'components/ModerationKeysModal'
-import CommentList from 'components/CommentList'
-import { updateStatus } from 'actions/comments'
-import styles from './ModerationQueue.css'
-import key from 'keymaster'
-import I18n from 'coral-framework/i18n/i18n'
-import translations from '../translations'
->>>>>>> 890bacc2
 
 /*
  * Renders the moderation queue as a tabbed layout with 3 moderation
@@ -32,13 +18,7 @@
   constructor (props) {
     super(props);
 
-<<<<<<< HEAD
-    console.log('ModerationQueue', props);
-
     this.state = {activeTab: 'pending', singleView: false, modalOpen: false};
-=======
-    this.state = { activeTab: 'pending', singleView: false, modalOpen: false }
->>>>>>> 890bacc2
   }
 
   // Fetch comments and bind singleView key before render
@@ -75,14 +55,8 @@
 
   // Render the tabbed lists moderation queues
   render () {
-<<<<<<< HEAD
     const {comments} = this.props;
     const {activeTab, singleView, modalOpen} = this.state;
-    console.log('moderation queue', styles);
-=======
-    const { comments } = this.props
-    const { activeTab, singleView, modalOpen } = this.state
->>>>>>> 890bacc2
 
     return (
       <div>
@@ -131,13 +105,8 @@
           <ModerationKeysModal open={modalOpen}
             onClose={() => this.setState({modalOpen: false})} />
         </div>
-<<<<<<< HEAD
-      </Page>
+      </div>
     );
-=======
-      </div>
-    )
->>>>>>> 890bacc2
   }
 }
 
