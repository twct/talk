import React from 'react';
import {connect} from 'react-redux';
import {fetchSettings, updateSettings, saveSettingsToServer} from '../../actions/settings';
import {
  List,
  ListItem,
  ListItemContent,
  Button,
  Icon
} from 'react-mdl';
import styles from './Configure.css';
import I18n from 'coral-framework/modules/i18n/i18n';
import translations from '../../translations.json';
import EmbedLink from './EmbedLink';
import CommentSettings from './CommentSettings';
import Wordlist from './Wordlist';

class Configure extends React.Component {
  constructor (props) {
    super(props);
<<<<<<< HEAD
    this.state = {
      activeSection: 'comments',
      wordlist: [],
      changed: false
    };
=======

    this.state = {activeSection: 'comments', copied: false};

    this.copyToClipBoard = this.copyToClipBoard.bind(this);

    // Update settings
    this.updateModeration = this.updateModeration.bind(this);
    // InfoBox has two settings. Enable or not and the content of it if it is enable.
    this.updateInfoBoxEnable = this.updateInfoBoxEnable.bind(this);
    this.updateInfoBoxContent = this.updateInfoBoxContent.bind(this);
    this.updateClosedMessage = this.updateClosedMessage.bind(this);

>>>>>>> 47da346e
    this.saveSettings = this.saveSettings.bind(this);
    this.onChangeWordlist = this.onChangeWordlist.bind(this);
    this.onSettingUpdate = this.onSettingUpdate.bind(this);
  }

  componentWillMount () {
    this.props.dispatch(fetchSettings());
  }

  componentWillUpdate (newProps) {
    if ((!this.props.settings
      || !this.props.settings.wordlist)
      && newProps.settings.wordlist
      && newProps.settings.wordlist.length !== 0 ) {
      this.setState({wordlist: newProps.settings.wordlist.join(', ')});
    }
  }

  updateClosedMessage (event) {
    const closedMessage = event.target.value;
    this.props.dispatch(updateSettings({closedMessage}));
  }

  saveSettings () {
    this.props.dispatch(saveSettingsToServer());
    this.setState({changed: false});
  }

<<<<<<< HEAD
  changeSection (activeSection) {
    this.setState({activeSection});
=======
  getCommentSettings () {
    return <List>
      <ListItem className={styles.configSetting}>
        <ListItemAction>
          <Checkbox
            onClick={this.updateModeration}
            checked={this.props.settings.moderation === 'pre'} />
        </ListItemAction>
        {lang.t('configure.enable-pre-moderation')}
      </ListItem>
      <ListItem threeLine className={styles.configSettingInfoBox}>
        <ListItemAction>
          <Checkbox
            onClick={this.updateInfoBoxEnable}
            checked={this.props.settings.infoBoxEnable} />
        </ListItemAction>
        <ListItemContent>
          {lang.t('configure.include-comment-stream')}
          <p>
            {lang.t('configure.include-comment-stream-desc')}
          </p>
        </ListItemContent>
      </ListItem>
      <ListItem className={styles.configSettingInfoBox}>
        <ListItemContent>
          {lang.t('configure.closed-comments-desc')}
          <Textfield
            onChange={this.updateClosedMessage}
            value={this.props.settings.closedMessage}
            label={lang.t('configure.closed-comments-label')}
            rows={3}/>
        </ListItemContent>
      </ListItem>
      <ListItem className={`${styles.configSettingInfoBox} ${this.props.settings.infoBoxEnable ? null : styles.hidden}`} >
        <ListItemContent>
          <Textfield
            onChange={this.updateInfoBoxContent}
            value={this.props.settings.infoBoxContent}
            label={lang.t('configure.include-text')}
            rows={3}/>
        </ListItemContent>
      </ListItem>
    </List>;
>>>>>>> 47da346e
  }

  onChangeWordlist (event) {
    event.preventDefault();
    const newlist = event.target.value;
    this.setState({wordlist: newlist.toLowerCase(), changed: true});
    this.props.dispatch(updateSettings({
      wordlist: newlist.toLowerCase()
        .split(',')
        .map((word) => word.trim())
    }));
  }

  onSettingUpdate (setting) {
    this.setState({changed: true});
    this.props.dispatch(updateSettings(setting));
  }

  getSection (section) {
    switch(section){
    case 'comments':
      return <CommentSettings
        settings={this.props.settings}
        updateSettings={this.onSettingUpdate}/>;
    case 'embed':
      return <EmbedLink/>;
    case 'wordlist':
      return <Wordlist
        wordlist={this.state.wordlist}
        onChangeWordlist={this.onChangeWordlist}/>;
    }
  }

  getPageTitle (section) {
    switch(section) {
    case 'comments':
      return lang.t('configure.comment-settings');
    case 'embed':
      return lang.t('configure.embed-comment-stream');
    case 'wordlist':
      return lang.t('configure.wordlist');
    }
  }

  render () {
    let pageTitle = this.getPageTitle(this.state.activeSection);
    const section = this.getSection(this.state.activeSection);

    if (this.props.fetchingSettings) {
      pageTitle += ' - Loading...';
    }

    return (
        <div className={styles.container}>
          <div className={styles.leftColumn}>
            <List>
              <ListItem className={styles.settingOption}>
                <ListItemContent
                  onClick={this.changeSection.bind(this, 'comments')}
                  icon='settings'>{lang.t('configure.comment-settings')}</ListItemContent>
              </ListItem>
              <ListItem className={styles.settingOption}>
                <ListItemContent
                  onClick={this.changeSection.bind(this, 'embed')}
                  icon='code'>{lang.t('configure.embed-comment-stream')}</ListItemContent>
              </ListItem>
              <ListItem className={styles.settingOption}>
                <ListItemContent
                  onClick={this.changeSection.bind(this, 'wordlist')}
                  icon='settings'>{lang.t('configure.wordlist')}</ListItemContent>
              </ListItem>
            </List>
            {
              this.state.changed ?
              <Button
                raised
                onClick={this.saveSettings}
                className={styles.changedSave}>
                <Icon name='check' /> {lang.t('configure.save-changes')}
              </Button>
              : <Button
              raised
              disabled>
              {lang.t('configure.save-changes')}
            </Button>
            }

          </div>
          <div className={styles.mainContent}>
            <h1>{pageTitle}</h1>
            { this.props.saveFetchingError }
            { this.props.fetchSettingsError }
            { section }
          </div>
        </div>
    );
  }
}

const mapStateToProps = state => state.settings.toJS();
export default connect(mapStateToProps)(Configure);

const lang = new I18n(translations);<|MERGE_RESOLUTION|>--- conflicted
+++ resolved
@@ -18,36 +18,19 @@
 class Configure extends React.Component {
   constructor (props) {
     super(props);
-<<<<<<< HEAD
+
     this.state = {
       activeSection: 'comments',
       wordlist: [],
       changed: false
     };
-=======
-
-    this.state = {activeSection: 'comments', copied: false};
-
-    this.copyToClipBoard = this.copyToClipBoard.bind(this);
-
-    // Update settings
-    this.updateModeration = this.updateModeration.bind(this);
-    // InfoBox has two settings. Enable or not and the content of it if it is enable.
-    this.updateInfoBoxEnable = this.updateInfoBoxEnable.bind(this);
-    this.updateInfoBoxContent = this.updateInfoBoxContent.bind(this);
-    this.updateClosedMessage = this.updateClosedMessage.bind(this);
-
->>>>>>> 47da346e
-    this.saveSettings = this.saveSettings.bind(this);
-    this.onChangeWordlist = this.onChangeWordlist.bind(this);
-    this.onSettingUpdate = this.onSettingUpdate.bind(this);
   }
 
-  componentWillMount () {
+  componentWillMount = () => {
     this.props.dispatch(fetchSettings());
   }
 
-  componentWillUpdate (newProps) {
+  componentWillUpdate = (newProps) => {
     if ((!this.props.settings
       || !this.props.settings.wordlist)
       && newProps.settings.wordlist
@@ -56,67 +39,16 @@
     }
   }
 
-  updateClosedMessage (event) {
-    const closedMessage = event.target.value;
-    this.props.dispatch(updateSettings({closedMessage}));
-  }
-
-  saveSettings () {
+  saveSettings = () => {
     this.props.dispatch(saveSettingsToServer());
     this.setState({changed: false});
   }
 
-<<<<<<< HEAD
-  changeSection (activeSection) {
+  changeSection = (activeSection) => () => {
     this.setState({activeSection});
-=======
-  getCommentSettings () {
-    return <List>
-      <ListItem className={styles.configSetting}>
-        <ListItemAction>
-          <Checkbox
-            onClick={this.updateModeration}
-            checked={this.props.settings.moderation === 'pre'} />
-        </ListItemAction>
-        {lang.t('configure.enable-pre-moderation')}
-      </ListItem>
-      <ListItem threeLine className={styles.configSettingInfoBox}>
-        <ListItemAction>
-          <Checkbox
-            onClick={this.updateInfoBoxEnable}
-            checked={this.props.settings.infoBoxEnable} />
-        </ListItemAction>
-        <ListItemContent>
-          {lang.t('configure.include-comment-stream')}
-          <p>
-            {lang.t('configure.include-comment-stream-desc')}
-          </p>
-        </ListItemContent>
-      </ListItem>
-      <ListItem className={styles.configSettingInfoBox}>
-        <ListItemContent>
-          {lang.t('configure.closed-comments-desc')}
-          <Textfield
-            onChange={this.updateClosedMessage}
-            value={this.props.settings.closedMessage}
-            label={lang.t('configure.closed-comments-label')}
-            rows={3}/>
-        </ListItemContent>
-      </ListItem>
-      <ListItem className={`${styles.configSettingInfoBox} ${this.props.settings.infoBoxEnable ? null : styles.hidden}`} >
-        <ListItemContent>
-          <Textfield
-            onChange={this.updateInfoBoxContent}
-            value={this.props.settings.infoBoxContent}
-            label={lang.t('configure.include-text')}
-            rows={3}/>
-        </ListItemContent>
-      </ListItem>
-    </List>;
->>>>>>> 47da346e
   }
 
-  onChangeWordlist (event) {
+  onChangeWordlist = (event) => {
     event.preventDefault();
     const newlist = event.target.value;
     this.setState({wordlist: newlist.toLowerCase(), changed: true});
@@ -127,12 +59,12 @@
     }));
   }
 
-  onSettingUpdate (setting) {
+  onSettingUpdate = (setting) => {
     this.setState({changed: true});
     this.props.dispatch(updateSettings(setting));
   }
 
-  getSection (section) {
+  getSection = (section) => {
     switch(section){
     case 'comments':
       return <CommentSettings
@@ -147,7 +79,7 @@
     }
   }
 
-  getPageTitle (section) {
+  getPageTitle = (section) => {
     switch(section) {
     case 'comments':
       return lang.t('configure.comment-settings');
@@ -172,17 +104,17 @@
             <List>
               <ListItem className={styles.settingOption}>
                 <ListItemContent
-                  onClick={this.changeSection.bind(this, 'comments')}
+                  onClick={this.changeSection('comments')}
                   icon='settings'>{lang.t('configure.comment-settings')}</ListItemContent>
               </ListItem>
               <ListItem className={styles.settingOption}>
                 <ListItemContent
-                  onClick={this.changeSection.bind(this, 'embed')}
+                  onClick={this.changeSection('embed')}
                   icon='code'>{lang.t('configure.embed-comment-stream')}</ListItemContent>
               </ListItem>
               <ListItem className={styles.settingOption}>
                 <ListItemContent
-                  onClick={this.changeSection.bind(this, 'wordlist')}
+                  onClick={this.changeSection('wordlist')}
                   icon='settings'>{lang.t('configure.wordlist')}</ListItemContent>
               </ListItem>
             </List>
