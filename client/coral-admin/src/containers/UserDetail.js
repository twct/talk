import React from 'react';
import PropTypes from 'prop-types';
import { compose, gql } from 'react-apollo';
import { connect } from 'react-redux';
import { bindActionCreators } from 'redux';
import UserDetail from '../components/UserDetail';
import withQuery from 'coral-framework/hocs/withQuery';
import { withRouter } from 'react-router';
import {
  getDefinitionName,
  getSlotFragmentSpreads,
} from 'coral-framework/utils';
import {
  viewUserDetail,
  hideUserDetail,
  changeTab,
  clearUserDetailSelections,
  toggleSelectCommentInUserDetail,
  toggleSelectAllCommentInUserDetail,
} from 'coral-admin/src/actions/userDetail';
import {
  withSetCommentStatus,
  withUnbanUser,
  withUnsuspendUser,
  withRejectUsername,
} from 'coral-framework/graphql/mutations';
import UserDetailComment from './UserDetailComment';
import update from 'immutability-helper';
import { showBanUserDialog } from 'actions/banUserDialog';
import { showSuspendUserDialog } from 'actions/suspendUserDialog';

const commentConnectionFragment = gql`
  fragment CoralAdmin_UserDetail_CommentConnection on CommentConnection {
    nodes {
      ...${getDefinitionName(UserDetailComment.fragments.comment)}
    }
    hasNextPage
    startCursor
    endCursor
  }
  ${UserDetailComment.fragments.comment}
`;

const slots = ['userProfile'];

class UserDetailContainer extends React.Component {
  isLoadingMore = false;

  // status can be 'ACCEPTED' or 'REJECTED'
  bulkSetCommentStatus = async status => {
    const changes = this.props.selectedCommentIds.map(commentId => {
      return this.props.setCommentStatus({ commentId, status });
    });

    await Promise.all(changes);
    this.props.clearUserDetailSelections(); // un-select everything
  };

  bulkReject = () => {
    return this.bulkSetCommentStatus('REJECTED');
  };

  bulkAccept = () => {
    return this.bulkSetCommentStatus('ACCEPTED');
  };

  acceptComment = ({ commentId }) => {
    return this.props.setCommentStatus({ commentId, status: 'ACCEPTED' });
  };

  rejectComment = ({ commentId }) => {
    return this.props.setCommentStatus({ commentId, status: 'REJECTED' });
  };

  loadMore = () => {
    if (this.isLoadingMore) {
      return;
    }

    this.isLoadingMore = true;
    const variables = {
      limit: 10,
      cursor: this.props.root.comments.endCursor,
      author_id: this.props.data.variables.author_id,
      statuses: this.props.data.variables.statuses,
    };
    this.props.data
      .fetchMore({
        query: LOAD_MORE_QUERY,
        variables,
        updateQuery: (prev, { fetchMoreResult: { comments } }) => {
          return update(prev, {
            comments: {
              nodes: { $push: comments.nodes },
              hasNextPage: { $set: comments.hasNextPage },
              startCursor: { $set: comments.startCursor },
              endCursor: { $set: comments.endCursor },
            },
          });
        },
      })
      .then(() => {
        this.isLoadingMore = false;
      })
      .catch(err => {
        this.isLoadingMore = false;
        throw err;
      });
  };

  componentWillReceiveProps(next) {
    if (this.props.userId === null && next.userId) {
      next.data.refetch();
    }
  }

  render() {
    if (!this.props.userId) {
      return null;
    }

    const loading = this.props.data.loading;

    return (
      <UserDetail
        bulkReject={this.bulkReject}
        bulkAccept={this.bulkAccept}
        changeTab={this.props.changeTab}
        toggleSelect={this.props.toggleSelectCommentInUserDetail}
        toggleSelectAll={this.props.toggleSelectAllCommentInUserDetail}
        acceptComment={this.acceptComment}
        rejectComment={this.rejectComment}
        loading={loading}
        error={this.props.data && this.props.data.error}
        loadMore={this.loadMore}
        rejectUsername={this.props.rejectUsername}
        {...this.props}
      />
    );
  }
}

UserDetailContainer.propTypes = {
  changeTab: PropTypes.func,
  toggleSelectCommentInUserDetail: PropTypes.func,
  toggleSelectAllCommentInUserDetail: PropTypes.func,
  data: PropTypes.object,
  root: PropTypes.object,
  setCommentStatus: PropTypes.func,
  clearUserDetailSelections: PropTypes.func,
  selectedCommentIds: PropTypes.array,
  unbanUser: PropTypes.func.isRequired,
  unsuspendUser: PropTypes.func.isRequired,
<<<<<<< HEAD
  rejectUsername: PropTypes.func.isRequired,
=======
  userId: PropTypes.string,
>>>>>>> d483b13a
};

const LOAD_MORE_QUERY = gql`
  query CoralAdmin_Moderation_LoadMore(
    $limit: Int = 10
    $cursor: Cursor
    $author_id: ID!
    $statuses: [COMMENT_STATUS!]
  ) {
    comments(
      query: {
        limit: $limit
        cursor: $cursor
        author_id: $author_id
        statuses: $statuses
      }
    ) {
      ...CoralAdmin_UserDetail_CommentConnection
    }
  }
  ${commentConnectionFragment}
`;

export const withUserDetailQuery = withQuery(
  gql`
  query CoralAdmin_UserDetail($author_id: ID!, $statuses: [COMMENT_STATUS!]) {
    user(id: $author_id) {
      id
      username
      created_at
      profiles {
        id
        provider
      }
      reliable {
        flagger
      }
      state {
        status {
          suspension {
            until
            history {
              until
              created_at
              assigned_by {
                id
                username
              }
            }
          }
          banned {
            status
            history {
              status
              assigned_by {
                id
                username
              }
              created_at
            }
          }
          username {
            status
            history {
              status
              assigned_by {
                id
                username
              }
              created_at
            }
          }
        }
      }
      ${getSlotFragmentSpreads(slots, 'user')}
    }
    me {
      id
    }
    totalComments: commentCount(query: {author_id: $author_id, statuses: []})
    rejectedComments: commentCount(query: {author_id: $author_id, statuses: [REJECTED]})
    comments: comments(query: {
      author_id: $author_id,
      statuses: $statuses
    }) {
      ...CoralAdmin_UserDetail_CommentConnection
    }
    ...${getDefinitionName(UserDetailComment.fragments.root)}
    ${getSlotFragmentSpreads(slots, 'root')}
  }
  ${UserDetailComment.fragments.root}
  ${commentConnectionFragment}
`,
  {
    options: ({ userId, statuses }) => {
      return {
        variables: { author_id: userId, statuses },
      };
    },
    skip: ownProps => !ownProps.userId,
  }
);

const mapStateToProps = state => ({
  userId: state.userDetail.userId,
  selectedCommentIds: state.userDetail.selectedCommentIds,
  statuses: state.userDetail.statuses,
  activeTab: state.userDetail.activeTab,
  modal: state.ui.modal,
});

const mapDispatchToProps = dispatch => ({
  ...bindActionCreators(
    {
      showBanUserDialog,
      showSuspendUserDialog,
      changeTab,
      clearUserDetailSelections,
      toggleSelectCommentInUserDetail,
      viewUserDetail,
      hideUserDetail,
      toggleSelectAllCommentInUserDetail,
    },
    dispatch
  ),
});

export default compose(
  connect(mapStateToProps, mapDispatchToProps),
  withUserDetailQuery,
  withSetCommentStatus,
  withUnbanUser,
  withUnsuspendUser,
  withRejectUsername,
  withRouter
)(UserDetailContainer);<|MERGE_RESOLUTION|>--- conflicted
+++ resolved
@@ -151,11 +151,8 @@
   selectedCommentIds: PropTypes.array,
   unbanUser: PropTypes.func.isRequired,
   unsuspendUser: PropTypes.func.isRequired,
-<<<<<<< HEAD
   rejectUsername: PropTypes.func.isRequired,
-=======
   userId: PropTypes.string,
->>>>>>> d483b13a
 };
 
 const LOAD_MORE_QUERY = gql`
