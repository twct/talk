import React, {Component} from 'react';
import {connect} from 'react-redux';
import {compose} from 'react-apollo';
import key from 'keymaster';
import isEqual from 'lodash/isEqual';

import {modQueueQuery} from '../../graphql/queries';
import {banUser, setCommentStatus} from '../../graphql/mutations';

import {fetchSettings} from 'actions/settings';
import {updateAssets} from 'actions/assets';
import {toggleModal, singleView, showBanUserDialog, hideBanUserDialog} from 'actions/moderation';

import {Spinner} from 'coral-ui';
import BanUserDialog from '../../components/BanUserDialog';
import ModerationQueue from './ModerationQueue';
import ModerationMenu from './components/ModerationMenu';
import ModerationHeader from './components/ModerationHeader';
import NotFoundAsset from './components/NotFoundAsset';

class ModerationContainer extends Component {
  componentWillMount() {
    const {toggleModal, singleView} = this.props;

    this.props.fetchSettings();

    key('s', () => singleView());
    key('shift+/', () => toggleModal(true));
    key('esc', () => toggleModal(false));
  }

  componentWillUnmount() {
    key.unbind('s');
    key.unbind('shift+/');
    key.unbind('esc');
  }

  componentWillReceiveProps(nextProps) {
    const {updateAssets} = this.props;
    if(!isEqual(nextProps.data.assets, this.props.data.assets)) {
      updateAssets(nextProps.data.assets);
    }
  }

  render () {
    const {data, moderation, settings, assets, modQueueResort, ...props} = this.props;
    const providedAssetId = this.props.params.id;
    const activeTab = this.props.route.path === ':id' ? 'premod' : this.props.route.path;

    let asset;

    if (data.loading) {
      return <div><Spinner/></div>;
    }

    if (data.error) {
      return <div>Error</div>;
    }

    if (providedAssetId) {
      asset = assets.find(asset => asset.id === this.props.params.id);

      if (!asset) {
        return <NotFoundAsset assetId={providedAssetId} />;
      }
    }

    const comments = data[activeTab];

    return (
      <div>
        <ModerationHeader asset={asset} />
        <ModerationMenu
          asset={asset}
          premodCount={data.premodCount}
          rejectedCount={data.rejectedCount}
          flaggedCount={data.flaggedCount}
          modQueueResort={modQueueResort}
        />
        <ModerationQueue
          currentAsset={asset}
          comments={comments}
<<<<<<< HEAD
=======
          activeTab={activeTab}
>>>>>>> ea0602b7
          suspectWords={settings.wordlist.suspect}
          showBanUserDialog={props.showBanUserDialog}
          acceptComment={props.acceptComment}
          rejectComment={props.rejectComment}
        />
        <BanUserDialog
          open={moderation.banDialog}
          user={moderation.user}
          handleClose={props.hideBanUserDialog}
          handleBanUser={props.banUser}
        />
      </div>
    );
  }
}

const mapStateToProps = state => ({
  moderation: state.moderation.toJS(),
  settings: state.settings.toJS(),
  assets: state.assets.get('assets')
});

const mapDispatchToProps = dispatch => ({
  toggleModal: toggle => dispatch(toggleModal(toggle)),
  onClose: () => dispatch(toggleModal(false)),
  singleView: () => dispatch(singleView()),
  updateAssets: assets => dispatch(updateAssets(assets)),
  fetchSettings: () => dispatch(fetchSettings()),
  showBanUserDialog: (user, commentId) => dispatch(showBanUserDialog(user, commentId)),
  hideBanUserDialog: () => dispatch(hideBanUserDialog(false)),
});

export default compose(
  connect(mapStateToProps, mapDispatchToProps),
  setCommentStatus,
  modQueueQuery,
  banUser
)(ModerationContainer);<|MERGE_RESOLUTION|>--- conflicted
+++ resolved
@@ -80,10 +80,7 @@
         <ModerationQueue
           currentAsset={asset}
           comments={comments}
-<<<<<<< HEAD
-=======
           activeTab={activeTab}
->>>>>>> ea0602b7
           suspectWords={settings.wordlist.suspect}
           showBanUserDialog={props.showBanUserDialog}
           acceptComment={props.acceptComment}
