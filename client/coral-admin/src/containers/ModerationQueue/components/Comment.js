import React, {PropTypes} from 'react';
import timeago from 'timeago.js';
import {Link} from 'react-router';
import Linkify from 'react-linkify';
import Highlighter from 'react-highlight-words';

import styles from './styles.css';
import {Icon} from 'coral-ui';
import FlagBox from './FlagBox';
import CommentType from './CommentType';
import Slot from 'coral-framework/components/Slot';
import {getActionSummary} from 'coral-framework/utils';
import ActionButton from 'coral-admin/src/components/ActionButton';
import BanUserButton from 'coral-admin/src/components/BanUserButton';

const linkify = new Linkify();

import I18n from 'coral-framework/modules/i18n/i18n';
import translations from 'coral-admin/src/translations.json';
const lang = new I18n(translations);

const Comment = ({actions = [], comment, suspectWords, bannedWords, ...props}) => {
  const links = linkify.getMatches(comment.body);
  const linkText = links ? links.map(link => link.raw) : [];
  const flagActionSummaries = getActionSummary('FlagActionSummary', comment);
  const flagActions = comment.actions && comment.actions.filter(a => a.__typename === 'FlagAction');
  let commentType = '';
  if (comment.status === 'PREMOD') {
    commentType = 'premod';
  } else if (flagActions && flagActions.length) {
    commentType = 'flagged';
  }

  // since words are checked against word boundaries on the backend,
  // this should be the behavior on the front end as well.
  // currently the highlighter plugin does not support this out of the box.
  const searchWords = [...suspectWords, ...bannedWords].filter(w => {
    return new RegExp(`(^|\\s)${w}(\\s|$)`).test(comment.body);
  }).concat(linkText);

  return (
    <li tabIndex={props.index} className={`mdl-card ${props.selected ?  'mdl-shadow--16dp' : 'mdl-shadow--2dp'} ${styles.Comment} ${styles.listItem} ${props.selected ? styles.selected : ''}`}>
      <div className={styles.container}>
        <div className={styles.itemHeader}>
          <div className={styles.author}>
            <span>
              {comment.user.name}
            </span>
            <span className={styles.created}>
              {timeago().format(comment.created_at || (Date.now() - props.index * 60 * 1000), lang.getLocale().replace('-', '_'))}
            </span>
            <BanUserButton user={comment.user} onClick={() => props.showBanUserDialog(comment.user, comment.id, comment.status, comment.status !== 'REJECTED')} />
            <CommentType type={commentType} />
          </div>
          {comment.user.status === 'banned' ?
            <span className={styles.banned}>
              <Icon name='error_outline'/>
              {lang.t('comment.banned_user')}
            </span>
            : null}
          <Slot
            fill="adminCommentInfoBar"
            comment={comment}
          />
        </div>
        <div className={styles.moderateArticle}>
          Story: {comment.asset.title}
          {!props.currentAsset && (
            <Link to={`/admin/moderate/${comment.asset.id}`}>Moderate →</Link>
          )}
        </div>
        <div className={styles.itemBody}>
          <p className={styles.body}>
            <Highlighter
<<<<<<< HEAD
              searchWords={[...props.suspectWords, ...props.bannedWords, ...linkText]}
              textToHighlight={comment.body} />
            <Slot
              fill="adminCommentContent"
              comment={comment}
            />
=======
              searchWords={searchWords}
              textToHighlight={comment.body} /> <a className={styles.external} href={`${comment.asset.url}#${comment.id}`} target="_blank"><Icon name='open_in_new' /> {lang.t('comment.view_context')}</a>
>>>>>>> d8e7b25d
          </p>
          <div className={styles.sideActions}>
            {links ? <span className={styles.hasLinks}><Icon name='error_outline'/> Contains Link</span> : null}
            <div className={`actions ${styles.actions}`}>
              {actions.map((action, i) => {
                const active = (action === 'REJECT' && comment.status === 'REJECTED') ||
                               (action === 'APPROVE' && comment.status === 'ACCEPTED');
                return <ActionButton key={i}
                  type={action}
                  user={comment.user}
                  status={comment.status}
                  active={active}
                  acceptComment={() => comment.status === 'ACCEPTED' ? null : props.acceptComment({commentId: comment.id})}
                  rejectComment={() => comment.status === 'REJECTED' ? null : props.rejectComment({commentId: comment.id})} />;
              })}
            </div>
            <Slot
              fill="adminSideActions"
              comment={comment}
            />
          </div>
        </div>
      </div>
      <div>
        <Slot
          fill="adminCommentDetailArea"
          comment={comment}
        />
      </div>
      {
        flagActions && flagActions.length
        ? <FlagBox actions={flagActions} actionSummaries={flagActionSummaries} />
        : null
      }
    </li>
  );
};

Comment.propTypes = {
  acceptComment: PropTypes.func.isRequired,
  rejectComment: PropTypes.func.isRequired,
  suspectWords: PropTypes.arrayOf(PropTypes.string).isRequired,
  bannedWords: PropTypes.arrayOf(PropTypes.string).isRequired,
  currentAsset: PropTypes.object,
  comment: PropTypes.shape({
    body: PropTypes.string.isRequired,
    action_summaries: PropTypes.array,
    actions: PropTypes.array,
    created_at: PropTypes.string.isRequired,
    user: PropTypes.shape({
      status: PropTypes.string
    }),
    asset: PropTypes.shape({
      title: PropTypes.string,
      url: PropTypes.string,
      id: PropTypes.string
    })
  })
};

export default Comment;<|MERGE_RESOLUTION|>--- conflicted
+++ resolved
@@ -2,12 +2,12 @@
 import timeago from 'timeago.js';
 import {Link} from 'react-router';
 import Linkify from 'react-linkify';
-import Highlighter from 'react-highlight-words';
 
-import styles from './styles.css';
 import {Icon} from 'coral-ui';
 import FlagBox from './FlagBox';
+import styles from './styles.css';
 import CommentType from './CommentType';
+import Highlighter from 'react-highlight-words';
 import Slot from 'coral-framework/components/Slot';
 import {getActionSummary} from 'coral-framework/utils';
 import ActionButton from 'coral-admin/src/components/ActionButton';
@@ -19,11 +19,19 @@
 import translations from 'coral-admin/src/translations.json';
 const lang = new I18n(translations);
 
-const Comment = ({actions = [], comment, suspectWords, bannedWords, ...props}) => {
+const Comment = ({
+  actions = [],
+  comment,
+  suspectWords,
+  bannedWords,
+  ...props
+}) => {
   const links = linkify.getMatches(comment.body);
   const linkText = links ? links.map(link => link.raw) : [];
   const flagActionSummaries = getActionSummary('FlagActionSummary', comment);
-  const flagActions = comment.actions && comment.actions.filter(a => a.__typename === 'FlagAction');
+  const flagActions =
+    comment.actions &&
+    comment.actions.filter(a => a.__typename === 'FlagAction');
   let commentType = '';
   if (comment.status === 'PREMOD') {
     commentType = 'premod';
@@ -34,12 +42,17 @@
   // since words are checked against word boundaries on the backend,
   // this should be the behavior on the front end as well.
   // currently the highlighter plugin does not support this out of the box.
-  const searchWords = [...suspectWords, ...bannedWords].filter(w => {
-    return new RegExp(`(^|\\s)${w}(\\s|$)`).test(comment.body);
-  }).concat(linkText);
+  const searchWords = [...suspectWords, ...bannedWords]
+    .filter(w => {
+      return new RegExp(`(^|\\s)${w}(\\s|$)`).test(comment.body);
+    })
+    .concat(linkText);
 
   return (
-    <li tabIndex={props.index} className={`mdl-card ${props.selected ?  'mdl-shadow--16dp' : 'mdl-shadow--2dp'} ${styles.Comment} ${styles.listItem} ${props.selected ? styles.selected : ''}`}>
+    <li
+      tabIndex={props.index}
+      className={`mdl-card ${props.selected ? 'mdl-shadow--16dp' : 'mdl-shadow--2dp'} ${styles.Comment} ${styles.listItem} ${props.selected ? styles.selected : ''}`}
+    >
       <div className={styles.container}>
         <div className={styles.itemHeader}>
           <div className={styles.author}>
@@ -47,76 +60,95 @@
               {comment.user.name}
             </span>
             <span className={styles.created}>
-              {timeago().format(comment.created_at || (Date.now() - props.index * 60 * 1000), lang.getLocale().replace('-', '_'))}
+              {timeago().format(
+                comment.created_at || Date.now() - props.index * 60 * 1000,
+                lang.getLocale().replace('-', '_')
+              )}
             </span>
-            <BanUserButton user={comment.user} onClick={() => props.showBanUserDialog(comment.user, comment.id, comment.status, comment.status !== 'REJECTED')} />
+            <BanUserButton
+              user={comment.user}
+              onClick={() =>
+                props.showBanUserDialog(
+                  comment.user,
+                  comment.id,
+                  comment.status,
+                  comment.status !== 'REJECTED'
+                )}
+            />
             <CommentType type={commentType} />
           </div>
-          {comment.user.status === 'banned' ?
-            <span className={styles.banned}>
-              <Icon name='error_outline'/>
-              {lang.t('comment.banned_user')}
-            </span>
+          {comment.user.status === 'banned'
+            ? <span className={styles.banned}>
+                <Icon name="error_outline" />
+                {lang.t('comment.banned_user')}
+              </span>
             : null}
-          <Slot
-            fill="adminCommentInfoBar"
-            comment={comment}
-          />
+          <Slot fill="adminCommentInfoBar" comment={comment} />
         </div>
         <div className={styles.moderateArticle}>
           Story: {comment.asset.title}
-          {!props.currentAsset && (
-            <Link to={`/admin/moderate/${comment.asset.id}`}>Moderate →</Link>
-          )}
+          {!props.currentAsset &&
+            <Link to={`/admin/moderate/${comment.asset.id}`}>Moderate →</Link>}
         </div>
         <div className={styles.itemBody}>
           <p className={styles.body}>
             <Highlighter
-<<<<<<< HEAD
-              searchWords={[...props.suspectWords, ...props.bannedWords, ...linkText]}
-              textToHighlight={comment.body} />
-            <Slot
-              fill="adminCommentContent"
-              comment={comment}
+              searchWords={searchWords}
+              textToHighlight={comment.body}
             />
-=======
-              searchWords={searchWords}
-              textToHighlight={comment.body} /> <a className={styles.external} href={`${comment.asset.url}#${comment.id}`} target="_blank"><Icon name='open_in_new' /> {lang.t('comment.view_context')}</a>
->>>>>>> d8e7b25d
+            {' '}
+            <a
+              className={styles.external}
+              href={`${comment.asset.url}#${comment.id}`}
+              target="_blank"
+            >
+              <Icon name="open_in_new" /> {lang.t('comment.view_context')}
+            </a>
           </p>
+          <Slot fill="adminCommentContent" comment={comment} />
           <div className={styles.sideActions}>
-            {links ? <span className={styles.hasLinks}><Icon name='error_outline'/> Contains Link</span> : null}
+            {links
+              ? <span className={styles.hasLinks}>
+                  <Icon name="error_outline" /> Contains Link
+                </span>
+              : null}
             <div className={`actions ${styles.actions}`}>
               {actions.map((action, i) => {
-                const active = (action === 'REJECT' && comment.status === 'REJECTED') ||
-                               (action === 'APPROVE' && comment.status === 'ACCEPTED');
-                return <ActionButton key={i}
-                  type={action}
-                  user={comment.user}
-                  status={comment.status}
-                  active={active}
-                  acceptComment={() => comment.status === 'ACCEPTED' ? null : props.acceptComment({commentId: comment.id})}
-                  rejectComment={() => comment.status === 'REJECTED' ? null : props.rejectComment({commentId: comment.id})} />;
+                const active =
+                  (action === 'REJECT' && comment.status === 'REJECTED') ||
+                  (action === 'APPROVE' && comment.status === 'ACCEPTED');
+                return (
+                  <ActionButton
+                    key={i}
+                    type={action}
+                    user={comment.user}
+                    status={comment.status}
+                    active={active}
+                    acceptComment={() =>
+                      (comment.status === 'ACCEPTED'
+                        ? null
+                        : props.acceptComment({commentId: comment.id}))}
+                    rejectComment={() =>
+                      (comment.status === 'REJECTED'
+                        ? null
+                        : props.rejectComment({commentId: comment.id}))}
+                  />
+                );
               })}
             </div>
-            <Slot
-              fill="adminSideActions"
-              comment={comment}
-            />
+            <Slot fill="adminSideActions" comment={comment} />
           </div>
         </div>
       </div>
       <div>
-        <Slot
-          fill="adminCommentDetailArea"
-          comment={comment}
-        />
+        <Slot fill="adminCommentDetailArea" comment={comment} />
       </div>
-      {
-        flagActions && flagActions.length
-        ? <FlagBox actions={flagActions} actionSummaries={flagActionSummaries} />
-        : null
-      }
+      {flagActions && flagActions.length
+        ? <FlagBox
+            actions={flagActions}
+            actionSummaries={flagActionSummaries}
+          />
+        : null}
     </li>
   );
 };
