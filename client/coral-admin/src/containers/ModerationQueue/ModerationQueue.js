import React, {PropTypes} from 'react';

import Comment from './components/Comment';
import styles from './components/styles.css';
import EmptyCard from '../../components/EmptyCard';
import {actionsMap} from './helpers/moderationQueueActionsMap';
import I18n from 'coral-framework/modules/i18n/i18n';
import translations from 'coral-admin/src/translations';
import LoadMore from './components/LoadMore';

const lang = new I18n(translations);
<<<<<<< HEAD
const ModerationQueue = ({
  comments,
  selectedIndex,
  commentCount,
  singleView,
  loadMore,
  activeTab,
  sort,
  viewUserDetail,
  ...props}) => {
  return (
    <div id="moderationList" className={`${styles.list} ${singleView ? styles.singleView : ''}`}>
      <ul style={{paddingLeft: 0}}>
      {
        comments.length
        ? comments.map((comment, i) => {
          const status = comment.action_summaries ? 'FLAGGED' : comment.status;
          return <Comment
            key={i}
            index={i}
            comment={comment}
            selected={i === selectedIndex}
            suspectWords={props.suspectWords}
            bannedWords={props.bannedWords}
            actions={actionsMap[status]}
            showBanUserDialog={props.showBanUserDialog}
            viewUserDetail={viewUserDetail}
            acceptComment={props.acceptComment}
            rejectComment={props.rejectComment}
            currentAsset={props.currentAsset}
          />;
        })
        : <EmptyCard>{lang.t('modqueue.emptyqueue')}</EmptyCard>
      }
      </ul>
      <LoadMore
        comments={comments}
        loadMore={loadMore}
        sort={sort}
        tab={activeTab}
        showLoadMore={comments.length < commentCount}
        assetId={props.assetId}
        />
    </div>
  );
};

ModerationQueue.propTypes = {
  viewUserDetail: PropTypes.func.isRequired,
  bannedWords: PropTypes.arrayOf(PropTypes.string).isRequired,
  suspectWords: PropTypes.arrayOf(PropTypes.string).isRequired,
  currentAsset: PropTypes.object,
  showBanUserDialog: PropTypes.func.isRequired,
  rejectComment: PropTypes.func.isRequired,
  acceptComment: PropTypes.func.isRequired,
  comments: PropTypes.array.isRequired
};
=======
class ModerationQueue extends React.Component {

  static propTypes = {
    bannedWords: PropTypes.arrayOf(PropTypes.string).isRequired,
    suspectWords: PropTypes.arrayOf(PropTypes.string).isRequired,
    currentAsset: PropTypes.object,
    showBanUserDialog: PropTypes.func.isRequired,
    rejectComment: PropTypes.func.isRequired,
    acceptComment: PropTypes.func.isRequired,
    comments: PropTypes.array.isRequired
  }

  componentDidUpdate (prev) {
    const {loadMore, comments, commentCount, sort, activeTab: tab, assetId: asset_id} = this.props;

    // if the user just moderated the last (visible) comment
    // AND there are more comments available on the server,
    // go ahead and load more comments
    if (prev.comments.length > 0 && comments.length === 0 && commentCount > 0) {
      loadMore({sort, tab, asset_id});
    }
  }

  render () {
    const {comments, selectedIndex, commentCount, singleView, loadMore, activeTab, sort, ...props} = this.props;

    return (
      <div id="moderationList" className={`${styles.list} ${singleView ? styles.singleView : ''}`}>
        <ul style={{paddingLeft: 0}}>
          {
            comments.length
            ? comments.map((comment, i) => {
              const status = comment.action_summaries ? 'FLAGGED' : comment.status;
              return <Comment
                key={i}
                index={i}
                comment={comment}
                selected={i === selectedIndex}
                suspectWords={props.suspectWords}
                bannedWords={props.bannedWords}
                actions={actionsMap[status]}
                showBanUserDialog={props.showBanUserDialog}
                acceptComment={props.acceptComment}
                rejectComment={props.rejectComment}
                currentAsset={props.currentAsset}
                />;
            })
            : <EmptyCard>{lang.t('modqueue.emptyqueue')}</EmptyCard>
          }
        </ul>
        <LoadMore
          comments={comments}
          loadMore={loadMore}
          sort={sort}
          tab={activeTab}
          showLoadMore={comments.length < commentCount}
          assetId={props.assetId}
          />
      </div>
    );
  }
}
>>>>>>> 5168f563

export default ModerationQueue;<|MERGE_RESOLUTION|>--- conflicted
+++ resolved
@@ -9,68 +9,10 @@
 import LoadMore from './components/LoadMore';
 
 const lang = new I18n(translations);
-<<<<<<< HEAD
-const ModerationQueue = ({
-  comments,
-  selectedIndex,
-  commentCount,
-  singleView,
-  loadMore,
-  activeTab,
-  sort,
-  viewUserDetail,
-  ...props}) => {
-  return (
-    <div id="moderationList" className={`${styles.list} ${singleView ? styles.singleView : ''}`}>
-      <ul style={{paddingLeft: 0}}>
-      {
-        comments.length
-        ? comments.map((comment, i) => {
-          const status = comment.action_summaries ? 'FLAGGED' : comment.status;
-          return <Comment
-            key={i}
-            index={i}
-            comment={comment}
-            selected={i === selectedIndex}
-            suspectWords={props.suspectWords}
-            bannedWords={props.bannedWords}
-            actions={actionsMap[status]}
-            showBanUserDialog={props.showBanUserDialog}
-            viewUserDetail={viewUserDetail}
-            acceptComment={props.acceptComment}
-            rejectComment={props.rejectComment}
-            currentAsset={props.currentAsset}
-          />;
-        })
-        : <EmptyCard>{lang.t('modqueue.emptyqueue')}</EmptyCard>
-      }
-      </ul>
-      <LoadMore
-        comments={comments}
-        loadMore={loadMore}
-        sort={sort}
-        tab={activeTab}
-        showLoadMore={comments.length < commentCount}
-        assetId={props.assetId}
-        />
-    </div>
-  );
-};
-
-ModerationQueue.propTypes = {
-  viewUserDetail: PropTypes.func.isRequired,
-  bannedWords: PropTypes.arrayOf(PropTypes.string).isRequired,
-  suspectWords: PropTypes.arrayOf(PropTypes.string).isRequired,
-  currentAsset: PropTypes.object,
-  showBanUserDialog: PropTypes.func.isRequired,
-  rejectComment: PropTypes.func.isRequired,
-  acceptComment: PropTypes.func.isRequired,
-  comments: PropTypes.array.isRequired
-};
-=======
 class ModerationQueue extends React.Component {
 
   static propTypes = {
+    viewUserDetail: PropTypes.func.isRequired,
     bannedWords: PropTypes.arrayOf(PropTypes.string).isRequired,
     suspectWords: PropTypes.arrayOf(PropTypes.string).isRequired,
     currentAsset: PropTypes.object,
@@ -92,7 +34,17 @@
   }
 
   render () {
-    const {comments, selectedIndex, commentCount, singleView, loadMore, activeTab, sort, ...props} = this.props;
+    const {
+      comments,
+      selectedIndex,
+      commentCount,
+      singleView,
+      loadMore,
+      activeTab,
+      sort,
+      viewUserDetail,
+      ...props
+    } = this.props;
 
     return (
       <div id="moderationList" className={`${styles.list} ${singleView ? styles.singleView : ''}`}>
@@ -108,6 +60,7 @@
                 selected={i === selectedIndex}
                 suspectWords={props.suspectWords}
                 bannedWords={props.bannedWords}
+                viewUserDetail={viewUserDetail}
                 actions={actionsMap[status]}
                 showBanUserDialog={props.showBanUserDialog}
                 acceptComment={props.acceptComment}
@@ -130,6 +83,5 @@
     );
   }
 }
->>>>>>> 5168f563
 
 export default ModerationQueue;