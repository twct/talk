--- conflicted
+++ resolved
@@ -48,7 +48,6 @@
   // Hack for dynamic mdl tabs
   componentDidMount () {
     if (typeof componentHandler !== 'undefined') {
-
       // FIXME: fix this hack
       componentHandler.upgradeAllRegistered(); // eslint-disable-line no-undef
     }
@@ -56,7 +55,6 @@
 
   // Dispatch the update status action
   onCommentAction (action, id) {
-
     // If not banning then change the status to approved or flagged as action = status
     this.props.dispatch(updateStatus(action, id));
   }
@@ -73,11 +71,7 @@
     this.props.dispatch(banUser('banned', userId, commentId));
   }
 
-<<<<<<< HEAD
-  showShortcuts = () => {
-=======
   showShortcuts () {
->>>>>>> d36a4717
     this.setState({modalOpen: true});
   }
 
@@ -104,11 +98,7 @@
               className={`mdl-tabs__tab ${styles.tab}`}>{lang.t('modqueue.rejected')}</a>
             <a href='#flagged' onClick={() => this.onTabClick('flagged')}
               className={`mdl-tabs__tab ${styles.tab}`}>{lang.t('modqueue.flagged')}</a>
-<<<<<<< HEAD
-            <a href='#shortcuts' onClick={this.showShortcuts}
-=======
             <a href='#' onClick={() => this.showShortcuts()}
->>>>>>> d36a4717
               className={`mdl-tabs__tab ${styles.tab} ${styles.showShortcuts}`}>
               <Icon name='keyboard' />
               <span>{lang.t('modqueue.showshortcuts')}</span>
@@ -130,7 +120,7 @@
               handleClose={() => this.hideBanUserDialog()}
               onClickBanUser={(userId, commentId) => this.banUser(userId, commentId)}
               user={comments.banUser}/>
-          </div>
+        </div>
           <div className={`mdl-tabs__panel ${styles.listContainer}`} id='rejected'>
             <CommentList
               isActive={activeTab === 'rejected'}
@@ -144,7 +134,7 @@
           </div>
           <div className={`mdl-tabs__panel ${styles.listContainer}`} id='flagged'>
             <CommentList
-              isActive={activeTab === 'flagged'}
+              isActive={activeTab === 'rejected'}
               singleView={singleView}
               commentIds={flaggedIds}
               comments={comments.byId}
@@ -153,14 +143,11 @@
               actions={['reject', 'approve']}
               loading={comments.loading} />
           </div>
-          <div className={`mdl-tabs__panel ${styles.listContainer}`} id='shortcuts'>
-            <ModerationKeysModal open={modalOpen}
-              onClose={() => this.setState({modalOpen: false})} />
-          </div>
+          <ModerationKeysModal open={modalOpen}
+            onClose={() => this.setState({modalOpen: false})} />
         </div>
       </div>
     );
-
   }
 }
 
