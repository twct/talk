--- conflicted
+++ resolved
@@ -83,19 +83,6 @@
       }
       </div>
       <div className={`mdl-tabs__panel ${styles.listContainer}`} id='flagged'>
-<<<<<<< HEAD
-        <CommentList
-          suspectWords={props.settings.settings.wordlist.suspect}
-          isActive={props.activeTab === 'rejected'}
-          singleView={props.singleView}
-          commentIds={props.flaggedIds}
-          comments={props.comments.byId}
-          users={props.users.byId}
-          onClickAction={props.updateStatus}
-          modActions={['reject', 'approve']}
-          loading={props.comments.loading}/>
-      </div>
-=======
       {
         props.activeTab === 'flagged'
         ? <CommentList
@@ -111,7 +98,6 @@
         : null
       }
        </div>
->>>>>>> 5fff644e
       <ModerationKeysModal open={props.modalOpen} onClose={props.closeModal} />
     </div>
   </div>
