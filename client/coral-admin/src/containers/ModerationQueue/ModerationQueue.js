--- conflicted
+++ resolved
@@ -8,12 +8,8 @@
     <div id="moderationList">
       <ul>
       {
-<<<<<<< HEAD
-        props.data[props.activeTab].map((comment, i) => {
+        props.data[activeTab].map((comment, i) => {
           const status = comment.action_summaries ? 'FLAGGED' : comment.status;
-=======
-        props.data[activeTab].map((comment, i) => {
->>>>>>> d4651d4a
           return <Comment
             key={i}
             index={i}
