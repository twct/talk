--- conflicted
+++ resolved
@@ -139,12 +139,8 @@
           </div>
           <div className={`mdl-tabs__panel ${styles.listContainer}`} id='flagged'>
             <CommentList
-<<<<<<< HEAD
+              isActive={activeTab === 'rejected'}
               commentActions={[]}
-              isActive={activeTab === 'flagged'}
-=======
-              isActive={activeTab === 'rejected'}
->>>>>>> 9d22dcd0
               singleView={singleView}
               commentIds={flaggedIds}
               comments={comments.byId}
