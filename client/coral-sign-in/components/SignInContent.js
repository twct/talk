--- conflicted
+++ resolved
@@ -44,11 +44,7 @@
       <div className={styles.action}>
         {
           !props.auth.isLoading ?
-<<<<<<< HEAD
-          <Button id='coralLogInButton' type="submit" cStyle="black" className={styles.signInButton}>
-=======
-          <Button type="submit" cStyle="black" className={styles.signInButton} full>
->>>>>>> 5485a446
+          <Button id='coralLogInButton' type="submit" cStyle="black" className={styles.signInButton} full>
             {lang.t('signIn.signIn')}
           </Button>
           :
