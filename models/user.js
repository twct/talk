--- conflicted
+++ resolved
@@ -156,14 +156,10 @@
   'mutation:deleteAction',
   'mutation:editName',
   'mutation:setUserStatus',
-<<<<<<< HEAD
   'mutation:suspendUser',
-  'mutation:setCommentStatus'
-=======
   'mutation:setCommentStatus',
   'mutation:addCommentTag',
-  'mutation:removeCommentTag',
->>>>>>> b7fe4c68
+  'mutation:removeCommentTag'
 ];
 
 /**
