--- conflicted
+++ resolved
@@ -194,55 +194,11 @@
 });
 
 /**
-<<<<<<< HEAD
-=======
- * All the graph operations that are available for a user.
- * @type {Array}
- */
-const USER_GRAPH_OPERATIONS = [
-  'mutation:createComment',
-  'mutation:createAction',
-  'mutation:deleteAction',
-  'mutation:editName',
-  'mutation:setUserStatus',
-  'mutation:suspendUser',
-  'mutation:rejectUsername',
-  'mutation:setCommentStatus',
-  'mutation:addCommentTag',
-  'mutation:removeCommentTag',
-  'mutation:editComment'
-];
-
-/**
->>>>>>> 04fbeede
  * Can returns true if the user is allowed to perform a specific graph
  * operation.
  */
 UserSchema.method('can', function(...actions) {
-<<<<<<< HEAD
   return can(this, ...actions);
-=======
-  if (actions.some((action) => USER_GRAPH_OPERATIONS.indexOf(action) === -1)) {
-    throw new Error(`invalid actions: ${actions}`);
-  }
-
-  if (this.status === 'BANNED' || (this.suspension.until && this.suspension.until > new Date())) {
-    return false;
-  }
-
-  const adminOnlyActions = ['mutation:setUserStatus', 'mutation:suspendUser', 'mutation:rejectUsername', 'mutation:setCommentStatus'];
-  if (actions.some((action) => adminOnlyActions.indexOf(action) > 0 && !this.hasRoles('ADMIN'))) {
-    return false;
-  }
-
-  // {add,remove}CommentTag - requires admin and/or moderator role
-  const userCanModifyTags = (user) => ['ADMIN', 'MODERATOR'].some((r) => user.hasRoles(r));
-  if (actions.some((a) => ['mutation:removeCommentTag', 'mutation:addCommentTag'].includes(a)) && !userCanModifyTags(this)) {
-    return false;
-  }
-
-  return true;
->>>>>>> 04fbeede
 });
 
 // Create the User model.
