--- conflicted
+++ resolved
@@ -647,13 +647,14 @@
 });
 
 /**
-<<<<<<< HEAD
  * Returns all users with pending moderation actions.
  * @return {Promise}
  */
 UserService.moderationQueue = () => {
   return UserModel.find({status: 'pending'});
-=======
+};
+
+/*
  * This creates a token based around confirming the local profile.
  * @param  {String} userID The user id for the user that we are creating the
  *                         token for.
@@ -725,5 +726,4 @@
           }
         });
     });
->>>>>>> bf040340
 };