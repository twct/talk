--- conflicted
+++ resolved
@@ -84,11 +84,9 @@
   // user.
   roles: [String],
 
-<<<<<<< HEAD
   // Status provides a string that says in which state the account is.
   // When the account is banned, the user login is disabled.
-  status: {type: String, enum: USER_STATUS, default: 'active'}
-=======
+  status: {type: String, enum: USER_STATUS, default: 'active'},
   // User's settings
   settings: {
     bio: {
@@ -96,7 +94,6 @@
       default: ''
     }
   }
->>>>>>> e6b9cf4b
 }, {
 
   // This will ensure that we have proper timestamps available on this model.
