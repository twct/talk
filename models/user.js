const mongoose = require('../services/mongoose');
const uuid = require('uuid');
const _ = require('lodash');
const bcrypt = require('bcrypt');
const jwt = require('jsonwebtoken');
const Action = require('./action');
const Comment = require('./comment');
const Wordlist = require('../services/wordlist');
const errors = require('../errors');

const EMAIL_CONFIRM_JWT_SUBJECT = 'email_confirm';
const PASSWORD_RESET_JWT_SUBJECT = 'password_reset';

// SALT_ROUNDS is the number of rounds that the bcrypt algorithm will run
// through during the salting process.
const SALT_ROUNDS = 10;

// USER_ROLES is the array of roles that is permissible as a user role.
const USER_ROLES = [
  'admin',
  'moderator'
];

// USER_STATUSES is the list of statuses that are permitted for the user status.
const USER_STATUS = [
  'active',
  'banned'
];

// In the event that the TALK_SESSION_SECRET is missing but we are testing, then
// set the process.env.TALK_SESSION_SECRET.
if (process.env.NODE_ENV === 'test' && !process.env.TALK_SESSION_SECRET) {
  process.env.TALK_SESSION_SECRET = 'keyboard cat';
} else if (!process.env.TALK_SESSION_SECRET) {
  throw new Error('TALK_SESSION_SECRET must be defined to encode JSON Web Tokens and other auth functionality');
}

// ProfileSchema is the mongoose schema defined as the representation of a
// User's profile stored in MongoDB.
const ProfileSchema = new mongoose.Schema({

  // ID provides the identifier for the user profile, in the case of a local
  // provider, the id would be an email, in the case of a social provider,
  // the id would be the foreign providers identifier.
  id: {
    type: String,
    required: true
  },

  // Provider is simply the name attached to the authentication mode. In the
  // case of a locally provided profile, this will simply be `local`, or a
  // social provider which for Facebook would just be `facebook`.
  provider: {
    type: String,
    required: true
  },

  // Metadata provides a place to put provider specific details. An example of
  // something that could be stored here is the `metadata.confirmed_at` could be
  // used by the `local` provider to indicate when the email address was
  // confirmed.
  metadata: {
    type: mongoose.Schema.Types.Mixed
  }
}, {
  _id: false
});

// UserSchema is the mongoose schema defined as the representation of a User in
// MongoDB.
const UserSchema = new mongoose.Schema({

  // This ID represents the most unique identifier for a user, it is generated
  // when the user is created as a random uuid.
  id: {
    type: String,
    default: uuid.v4,
    unique: true,
    required: true
  },

  // This is sourced from the social provider or set manually during user setup
  // and simply provides a name to display for the given user.
  displayName: {
    type: String,
    unique: true,
    required: true
  },

  // This is true when the user account is disabled, no action should be
  // acknowledged when they are disabled. Logins are also prevented.
  disabled: Boolean,

  // This provides a source of identity proof for users who login using the
  // local provider. A local provider will be assumed for users who do not
  // have any social profiles.
  password: String,

  // Profiles describes the array of identities for a given user. Any one user
  // can have multiple profiles associated with them, including multiple email
  // addresses.
  profiles: [ProfileSchema],

  // Roles provides an array of roles (as strings) that is associated with a
  // user.
  roles: [String],

  // Status provides a string that says in which state the account is.
  // When the account is banned, the user login is disabled.
  status: {type: String, enum: USER_STATUS, default: 'active'},

  // User's settings
  settings: {
    bio: {
      type: String,
      default: ''
    }
  }
}, {

  // This will ensure that we have proper timestamps available on this model.
  timestamps: {
    createdAt: 'created_at',
    updatedAt: 'updated_at'
  }
});

// Add the indixies on the user profile data.
UserSchema.index({
  'profiles.id': 1,
  'profiles.provider': 1
}, {
  unique: true,
  background: false
});

/**
 * toJSON overrides to remove the password field from the json
 * output.
 */
UserSchema.options.toJSON = {};
UserSchema.options.toJSON.hide = '_id password';
UserSchema.options.toJSON.virtuals = true;
UserSchema.options.toJSON.transform = (doc, ret, options) => {
  if (options.hide) {
    options.hide.split(' ').forEach((prop) => {
      delete ret[prop];
    });
  }

  return ret;
};

/**
 * Filters the object for the given user only allowing those with the allowed
 * roles/permissions to access particular parameters.
 */
UserSchema.method('filterForUser', function(user = false) {
  if (!user || !user.roles.includes('admin')) {
    let allowed = ['id', 'displayName', 'settings', 'created_at', 'updated_at'];

    if (user && user.id === this.id) {
      allowed.push('roles');
    }

    return _.pick(this.toJSON(), allowed);
  }

  return this.toJSON();
});

// Create the User model.
const UserModel = mongoose.model('User', UserSchema);

// UserService is the interface for the application to interact with the
// UserModel through.
const UserService = module.exports = {};

/**
 * Finds a user given their email address that we have for them in the system
 * and ensures that the retuned user matches the password passed in as well.
 * @param  {string}   email     - email to look up the user by
 * @param  {string}   password  - password to match against the found user
 * @param  {Function} done     [description]
 */
UserService.findLocalUser = (email, password) => {
  if (!email || typeof email !== 'string') {
    return Promise.reject('email is required for findLocalUser');
  }

  return UserModel.findOne({
    profiles: {
      $elemMatch: {
        id: email.toLowerCase(),
        provider: 'local'
      }
    }
  })
  .then((user) => {
    if (!user) {
      return false;
    }

    return new Promise((resolve, reject) => {
      bcrypt.compare(password, user.password, (err, res) => {
        if (err) {
          return reject(err);
        }

        if (!res) {
          return resolve(false);
        }

        return resolve(user);
      });
    });
  });
};

/**
 * Merges two users together by taking all the profiles on a given user and
 * pushing them into the source user followed by deleting the destination user's
 * user account. This will not merge the roles associated with the source user.
 * @param  {String} dstUserID id of the user to which is the target of the merge
 * @param  {String} srcUserID id of the user to which is the source of the merge
 * @return {Promise}          resolves when the users are merged
 */
UserService.mergeUsers = (dstUserID, srcUserID) => {
  let srcUser, dstUser;

  return Promise
    .all([
      UserModel.findOne({id: dstUserID}).exec(),
      UserModel.findOne({id: srcUserID}).exec()
    ])
    .then((users) => {
      dstUser = users[0];
      srcUser = users[1];

      srcUser.profiles.forEach((profile) => {
        dstUser.profiles.push(profile);
      });

      return srcUser.remove();
    })
    .then(() => dstUser.save());
};

/**
 * Finds a user given a social profile and if the user does not exist, creates
 * them.
 * @param  {Object}   profile - User social/external profile
 * @param  {Function} done    [description]
 */
UserService.findOrCreateExternalUser = (profile) => {
  return UserModel
    .findOne({
      profiles: {
        $elemMatch: {
          id: profile.id,
          provider: profile.provider
        }
      }
    })
    .then((user) => {
      if (user) {
        return user;
      }

      // The user was not found, lets create them!
      user = new UserModel({
        displayName: profile.displayName,
        roles: [],
        profiles: [
          {
            id: profile.id,
            provider: profile.provider
          }
        ]
      });

      return user.save();
    });
};

UserService.changePassword = (id, password) => {
  return new Promise((resolve, reject) => {
    bcrypt.hash(password, SALT_ROUNDS, (err, hashedPassword) => {
      if (err) {
        return reject(err);
      }

      resolve(hashedPassword);
    });
  })
  .then((hashedPassword) => {
    return UserModel.update({id}, {
      $inc: {__v: 1},
      $set: {
        password: hashedPassword
      }
    });
  });
};

/**
 * Creates local users.
 * @param  {Array} users Users to create
 * @return {Promise}     Resolves with the users that were created
 */
UserService.createLocalUsers = (users) => {
  return Promise.all(users.map((user) => {
    return UserService
      .createLocalUser(user.email, user.password, user.displayName);
  }));
};

/**
 * Check the requested displayname for naughty words (currently in English) and special chars
 * @param  {String}   displayName word to be checked for profanity
 * @return {Promise}  rejected if the machine's sensibilites are offended
 */
const isValidDisplayName = (displayName) => {
  const onlyLettersNumbersUnderscore = /^[a-z0-9_]+$/;

  if (!displayName) {
    return Promise.reject(errors.ErrMissingDisplay);
  }

  if (!onlyLettersNumbersUnderscore.test(displayName)) {

    return Promise.reject(errors.ErrSpecialChars);
  }

  // check for profanity
  return Wordlist.displayNameCheck(displayName);
};

/**
 * Creates the local user with a given email, password, and name.
 * @param  {String}   email       email of the new user
 * @param  {String}   password    plaintext password of the new user
 * @param  {String}   displayName name of the display user
 * @param  {Function} done        callback
 */
UserService.createLocalUser = (email, password, displayName) => {

  if (!email) {
    return Promise.reject(errors.ErrMissingEmail);
  }

  email = email.toLowerCase().trim();
  displayName = displayName.toLowerCase().trim();

  if (!password) {
    return Promise.reject(errors.ErrMissingPassword);
  }

  if (password.length < 8) {
    return Promise.reject(errors.ErrPasswordTooShort);
  }

  return isValidDisplayName(displayName)
    .then(() => { // displayName is valid
      return new Promise((resolve, reject) => {
        bcrypt.hash(password, SALT_ROUNDS, (err, hashedPassword) => {
          if (err) {
            return reject(err);
          }

<<<<<<< HEAD
      user.save((err) => {
        if (err) {
          if (err.code === 11000) {
            return reject(new Error('Email address or Name already in use'));
          }
          return reject(err);
        }
        return resolve(user);
=======
          let user = new UserModel({
            displayName: displayName,
            password: hashedPassword,
            roles: [],
            profiles: [
              {
                id: email,
                provider: 'local'
              }
            ]
          });

          user.save((err) => {
            if (err) {
              if (err.code === 11000) {
                return reject(errors.ErrEmailTaken);
              }
              return reject(err);
            }
            return resolve(user);
          });
        });
>>>>>>> 18b35e38
      });
    });
};

/**
 * Disables a given user account.
 * @param  {String}   id   id of a user
 * @param  {Function} done callback after the operation is complete
 */
UserService.disableUser = (id) => {
  return UserModel.update({
    id: id
  }, {
    $set: {
      disabled: true
    }
  });
};

/**
 * Enables a given user account.
 * @param  {String}   id   id of a user
 * @param  {Function} done callback after the operation is complete
 */
UserService.enableUser = (id) => {
  return UserModel.update({
    id: id
  }, {
    $set: {
      disabled: false
    }
  });
};

/**
 * Adds a role to a user.
 * @param  {String}   id   id of a user
 * @param  {String}   role role to add
 * @param  {Function} done callback after the operation is complete
 */
UserService.addRoleToUser = (id, role) => {

  // Check to see if the user role is in the allowable set of roles.
  if (USER_ROLES.indexOf(role) === -1) {

    // User role is not supported! Error out here.
    return Promise.reject(new Error(`role ${role} is not supported`));
  }

  return UserModel.update({
    id: id
  }, {
    $addToSet: {
      roles: role
    }
  });
};

/**
 * Removes a role from a user.
 * @param  {String}   id   id of a user
 * @param  {String}   role role to remove
 * @param  {Function} done callback after the operation is complete
 */
UserService.removeRoleFromUser = (id, role) => {
  return UserModel.update({
    id: id
  }, {
    $pull: {
      roles: role
    }
  });
};

/**
 * Set status of a user.
 * @param  {String}   id   id of a user
 * @param  {String}   status status to set
 * @param  {String}   comment_id   id of the comment that the user was ban for.
 * @param  {Function} done callback after the operation is complete
 */
UserService.setStatus = (id, status, comment_id) => {

  // Check to see if the user status is in the allowable set of roles.
  if (USER_STATUS.indexOf(status) === -1) {

    // User status is not supported! Error out here.
    return Promise.reject(new Error(`status ${status} is not supported`));
  }

  // If ban then reject the comment and update status
  if (status === 'banned') {
    return UserModel.update({
      id: id
    }, {
      $set: {
        status: status
      }
    })
    .then(() => {
      return Comment.pushStatus(comment_id, 'rejected', id);
    });
  }

  if (status === 'active') {
    return UserModel.update({
      id: id
    }, {
      $set: {
        status: status
      }
    });
  }
};

/**
 * Finds a user with the id.
 * @param {String} id  user id (uuid)
*/
UserService.findById = (id) => {
  return UserModel.findOne({id});
};

/**
 * Finds users in an array of ids.
 * @param {Array} ids  array of user identifiers (uuid)
*/
UserService.findByIdArray = (ids) => {
  return UserModel.find({
    'id': {$in: ids}
  });
};

/**
 * Finds public user information by an array of ids.
 * @param {Array} ids  array of user identifiers (uuid)
*/
UserService.findPublicByIdArray = (ids) => {
  return UserModel.find({
    'id': {$in: ids}
  }, 'id displayName');
};

/**
 * Creates a JWT from a user email. Only works for local accounts.
 * @param {String} email of the local user
 */
UserService.createPasswordResetToken = function (email) {
  if (!email || typeof email !== 'string') {
    return Promise.reject('email is required when creating a JWT for resetting passord');
  }

  email = email.toLowerCase();

  return UserModel.findOne({profiles: {$elemMatch: {id: email}}})
    .then((user) => {
      if (!user) {

        // Since we don't want to reveal that the email does/doesn't exist
        // just go ahead and resolve the Promise with null and check in the
        // endpoint.
        return;
      }

      const payload = {
        jti: uuid.v4(),
        email,
        userId: user.id,
        version: user.__v
      };

      return jwt.sign(payload, process.env.TALK_SESSION_SECRET, {
        algorithm: 'HS256',
        expiresIn: '1d',
        subject: PASSWORD_RESET_JWT_SUBJECT
      });
    });
};

/**
 * Verifies that the token was indeed signed by the session secret.
 * @param  {String} token JWT token from the client
 * @return {Promise}
 */
UserService.verifyToken = (token, options = {}) => {
  return new Promise((resolve, reject) => {

    // Set the allowed algorithms.
    options.algorithms = ['HS256'];

    jwt.verify(token, process.env.TALK_SESSION_SECRET, options, (err, decoded) => {
      if (err) {
        return reject(err);
      }

      resolve(decoded);
    });
  });
};

/**
 * Verifies a jwt and returns the associated user.
 * @param {String} token the JSON Web Token to verify
 */
UserService.verifyPasswordResetToken = (token) => {
  return UserService
    .verifyToken(token, {
      subject: PASSWORD_RESET_JWT_SUBJECT
    })
    .then((decoded) => UserService.findById(decoded.userId));
};

/**
 * Finds a user using a value which gets compared using a prefix match against
 * the user's email address and/or their display name.
 * @param  {String} value value to search by
 * @return {Promise}
 */
UserService.search = (value) => {
  return UserModel.find({
    $or: [

      // Search by a prefix match on the displayName.
      {
        'displayName': {
          $regex: new RegExp(`^${value}`),
          $options: 'i'
        }
      },

      // Search by a prefix match on the email address.
      {
        'profiles': {
          $elemMatch: {
            id: {
              $regex: new RegExp(`^${value}`),
              $options: 'i'
            },
            provider: 'local'
          }
        }
      }
    ]
  });
};

/**
 * Returns a count of the current users.
 * @return {Promise}
 */
UserService.count = () => UserModel.count();

/**
 * Returns all the users.
 * @return {Promise}
 */
UserService.all = () => UserModel.find();

/**
 * Updates the user's settings.
 * @return {Promise}
 */
UserService.updateSettings = (id, settings) => UserModel.update({
  id
}, {
  $set: {
    settings
  }
});

/**
 * Add an action to the user.
 * @param {String} item_id  identifier of the user  (uuid)
 * @param {String} user_id  user id of the action (uuid)
 * @param {String} action the new action to the user
 * @return {Promise}
 */
UserService.addAction = (item_id, user_id, action_type, metadata) => Action.insertUserAction({
  item_id,
  item_type: 'users',
  user_id,
  action_type,
  metadata
});

/**
 * This creates a token based around confirming the local profile.
 * @param  {String} userID The user id for the user that we are creating the
 *                         token for.
 * @param  {String} email The email that we are needing to get confirmed.
 * @return {Promise}
 */
UserService.createEmailConfirmToken = (userID, email) => {
  if (!email || typeof email !== 'string') {
    return Promise.reject('email is required when creating a JWT for resetting passord');
  }

  email = email.toLowerCase();

  return UserService
    .findById(userID)
    .then((user) => {
      if (!user) {
        return Promise.reject(new Error('user not found'));
      }

      // Get the profile representing the local account.
      let profile = user.profiles.find((profile) => profile.id === email && profile.provider === 'local');

      // Ensure that the user email hasn't already been verified.
      if (profile && profile.metadata && profile.metadata.confirmed_at) {
        return Promise.reject(new Error('email address already confirmed'));
      }

      const payload = {
        email,
        userID
      };

      return jwt.sign(payload, process.env.TALK_SESSION_SECRET, {
        jwtid: uuid.v4(),
        algorithm: 'HS256',
        expiresIn: '1d',
        subject: EMAIL_CONFIRM_JWT_SUBJECT
      });
    });
};

/**
 * This verifies that a given token was for the email confirmation and updates
 * that user's profile with a 'confirmed_at' parameter with the current date.
 * @param  {String} token the token containing the email confirmation details
 *                        signed with our secret.
 * @return {Promise}
 */
UserService.verifyEmailConfirmation = (token) => {
  return UserService
    .verifyToken(token, {
      subject: EMAIL_CONFIRM_JWT_SUBJECT
    })
    .then(({userID, email}) => {

      return UserModel
        .update({
          id: userID,
          profiles: {
            $elemMatch: {
              id: email,
              provider: 'local'
            }
          }
        }, {
          $set: {
            'profiles.$.metadata.confirmed_at': new Date()
          }
        });
    });
};<|MERGE_RESOLUTION|>--- conflicted
+++ resolved
@@ -368,16 +368,6 @@
             return reject(err);
           }
 
-<<<<<<< HEAD
-      user.save((err) => {
-        if (err) {
-          if (err.code === 11000) {
-            return reject(new Error('Email address or Name already in use'));
-          }
-          return reject(err);
-        }
-        return resolve(user);
-=======
           let user = new UserModel({
             displayName: displayName,
             password: hashedPassword,
@@ -393,14 +383,13 @@
           user.save((err) => {
             if (err) {
               if (err.code === 11000) {
-                return reject(errors.ErrEmailTaken);
+                return reject(errors.ErrEmailDisplaynameTaken);
               }
               return reject(err);
             }
             return resolve(user);
           });
         });
->>>>>>> 18b35e38
       });
     });
 };
