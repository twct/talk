--- conflicted
+++ resolved
@@ -38,7 +38,6 @@
 };
 
 /**
-<<<<<<< HEAD
  * Returns summaries of actions for an array of ids
  * @param {String} ids array of user identifiers (uuid)
 */
@@ -69,7 +68,7 @@
   });
 };
 
-=======
+/*
  * Finds all comments for a specific action.
  * @param {String} action_type type of action
  * @param {String} item_type type of item the action is on
@@ -95,7 +94,6 @@
   );
 };
 
->>>>>>> 890bacc2
 const Action = mongoose.model('Action', ActionSchema);
 
 module.exports = Action;