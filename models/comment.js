--- conflicted
+++ resolved
@@ -46,22 +46,13 @@
   return Comment.find({asset_id});
 };
 
-<<<<<<< HEAD
 /**
  * Change the status of a comment.
  * @param {String} id  identifier of the comment  (uuid)
  * @param {String} status the new status of the comment
 */
 CommentSchema.statics.changeStatus = function(id, status) {
-  return Comment.update({'id': id}, {$set: {'status': status}}, {upsert: false}).then(() => {
-    Comment.findById(id).then((comment) => {
-      return comment;
-    }).catch((err) => {
-      console.log('Error updating status for the comment.', err);
-    });
-  }).catch((err) => {
-    console.log('Error updating status for the comment.', err);
-  });
+  return Comment.findOneAndUpdate({'id': id}, {$set: {'status': status}}, {upsert: false, new: true});
 };
 
 /**
@@ -71,7 +62,7 @@
 */
 CommentSchema.statics.addAction = function(id, user_id, action_type) {
   // check that the comment exist
-  var action  = new Action({
+  let action  = new Action({
     action_type: action_type,
     item_type: 'comment',
     item_id: id,
@@ -80,8 +71,6 @@
   return action.save();
 };
 
-=======
->>>>>>> 22bb837b
 const Comment = mongoose.model('Comment', CommentSchema);
 
 module.exports = Comment;