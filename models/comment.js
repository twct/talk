const mongoose = require('../services/mongoose');
const Schema = mongoose.Schema;
const TagLinkSchema = require('./schema/tag_link');
const uuid = require('uuid');
const COMMENT_STATUS = require('./enum/comment_status');

/**
 * The Mongo schema for a Comment Status.
 * @type {Schema}
 */
const StatusSchema = new Schema({
  type: {
    type: String,
    enum: COMMENT_STATUS,
  },

  // The User ID of the user that assigned the status.
  assigned_by: {
    type: String,
    default: null
  },

  created_at: Date
}, {
  _id: false
});

/**
<<<<<<< HEAD
=======
 * The Mongo schema for a Comment Tag.
 * @type {Schema}
 */
const TagSchema = new Schema({
  name: String,

  // The User ID of the user that assigned the status.
  assigned_by: {
    type: String,
    default: null
  },

  created_at: {
    type: Date,
    default: Date
  }
}, {
  _id: false
});

/**
 * A record of old body values for a Comment
 */
const BodyHistoryItemSchema = new Schema({
  body: {
    required: true,
    type: String,
  },

  // datetime until the comment body value was this.body
  created_at: {
    required: true,
    type: Date,
    default: Date,
  }
});

/**
>>>>>>> 5c5d014e
 * The Mongo schema for a Comment.
 * @type {Schema}
 */
const CommentSchema = new Schema({
  id: {
    type: String,
    default: uuid.v4,
    unique: true
  },
  body: {
    type: String,
    required: [true, 'The body is required.'],
    minlength: 2
  },
  body_history: [BodyHistoryItemSchema],
  asset_id: String,
  author_id: String,
  status_history: [StatusSchema],
  status: {
    type: String,
    enum: COMMENT_STATUS,
    default: 'NONE'
  },
  parent_id: String,
  
  // Tags are added by the self or by administrators.
  tags: [TagLinkSchema],

  // Additional metadata stored on the field.
  metadata: {
    default: {},
    type: Object
  }
}, {
  timestamps: {
    createdAt: 'created_at',
    updatedAt: 'updated_at'
  }
});

// Add the indexes for the id of the comment.
CommentSchema.index({
  'id': 1
}, {
  unique: true,
  background: false
});

// Comment model.
const Comment = mongoose.model('Comment', CommentSchema);

module.exports = Comment;<|MERGE_RESOLUTION|>--- conflicted
+++ resolved
@@ -26,29 +26,6 @@
 });
 
 /**
-<<<<<<< HEAD
-=======
- * The Mongo schema for a Comment Tag.
- * @type {Schema}
- */
-const TagSchema = new Schema({
-  name: String,
-
-  // The User ID of the user that assigned the status.
-  assigned_by: {
-    type: String,
-    default: null
-  },
-
-  created_at: {
-    type: Date,
-    default: Date
-  }
-}, {
-  _id: false
-});
-
-/**
  * A record of old body values for a Comment
  */
 const BodyHistoryItemSchema = new Schema({
@@ -66,7 +43,6 @@
 });
 
 /**
->>>>>>> 5c5d014e
  * The Mongo schema for a Comment.
  * @type {Schema}
  */
@@ -91,7 +67,7 @@
     default: 'NONE'
   },
   parent_id: String,
-  
+
   // Tags are added by the self or by administrators.
   tags: [TagLinkSchema],
 
