const {check} = require('./utils');
const types = require('./constants');

module.exports = (user, perm) => {
  switch (perm) {
  case types.CREATE_COMMENT:
  case types.CREATE_ACTION:
  case types.DELETE_ACTION:
  case types.EDIT_NAME:
  case types.EDIT_COMMENT:
    return true;
  case types.UPDATE_USER_ROLES:
  case types.REJECT_USERNAME:
  case types.SET_USER_STATUS:
  case types.SUSPEND_USER:
  case types.SET_COMMENT_STATUS:
  case types.ADD_COMMENT_TAG:
<<<<<<< HEAD
    return check(user, ['ADMIN', 'MODERATOR', 'STAFF']);
  case types.REMOVE_COMMENT_TAG:
    return check(user, ['ADMIN', 'MODERATOR', 'STAFF']);
=======
  case types.REMOVE_COMMENT_TAG:
>>>>>>> 24a87121
  case types.UPDATE_CONFIG:
  case types.UPDATE_SETTINGS:
  case types.UPDATE_WORDLIST:
    return check(user, ['ADMIN', 'MODERATOR']);
  case types.CREATE_TOKEN:
  case types.REVOKE_TOKEN:
    return check(user, ['ADMIN']);
  case types.UPDATE_ASSET_SETTINGS:
    return check(user, ['ADMIN', 'MODERATOR']);
  case types.UPDATE_ASSET_STATUS:
    return check(user, ['ADMIN', 'MODERATOR']);
  default:
    break;
  }
};<|MERGE_RESOLUTION|>--- conflicted
+++ resolved
@@ -9,30 +9,23 @@
   case types.EDIT_NAME:
   case types.EDIT_COMMENT:
     return true;
+  case types.ADD_COMMENT_TAG:
+  case types.REMOVE_COMMENT_TAG:
+    return check(user, ['ADMIN', 'MODERATOR', 'STAFF']);
   case types.UPDATE_USER_ROLES:
   case types.REJECT_USERNAME:
   case types.SET_USER_STATUS:
   case types.SUSPEND_USER:
   case types.SET_COMMENT_STATUS:
-  case types.ADD_COMMENT_TAG:
-<<<<<<< HEAD
-    return check(user, ['ADMIN', 'MODERATOR', 'STAFF']);
-  case types.REMOVE_COMMENT_TAG:
-    return check(user, ['ADMIN', 'MODERATOR', 'STAFF']);
-=======
-  case types.REMOVE_COMMENT_TAG:
->>>>>>> 24a87121
   case types.UPDATE_CONFIG:
   case types.UPDATE_SETTINGS:
   case types.UPDATE_WORDLIST:
+  case types.UPDATE_ASSET_SETTINGS:
+  case types.UPDATE_ASSET_STATUS:
     return check(user, ['ADMIN', 'MODERATOR']);
   case types.CREATE_TOKEN:
   case types.REVOKE_TOKEN:
     return check(user, ['ADMIN']);
-  case types.UPDATE_ASSET_SETTINGS:
-    return check(user, ['ADMIN', 'MODERATOR']);
-  case types.UPDATE_ASSET_STATUS:
-    return check(user, ['ADMIN', 'MODERATOR']);
   default:
     break;
   }
