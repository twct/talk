### Localization for Embed Stream

## General

general-userBoxUnauthenticated-joinTheConversation = Join the conversation
general-userBoxUnauthenticated-signIn = Sign in
general-userBoxUnauthenticated-register = Register

general-userBoxAuthenticated-signedInAs =
  Signed in as <username></username>.

general-userBoxAuthenticated-notYou =
  Not you? <button>Sign Out</button>

<<<<<<< HEAD
## General App Tabs
general-app-commentTab = Comments
general-app-myProfileTab = My Profile

general-profileQuery-errorLoading = Error loading profile

=======
general-app-commentsTab = Comments
general-app-myProfileTab = My Profile

>>>>>>> a09b50a9
## Comments Tab

comments-streamQuery-assetNotFound = Asset not found

comments-postCommentForm-submit = Submit
comments-stream-loadMore = Load More
comments-replyList-showAll = Show All

comments-permalinkButton-share = Share
comments-permalinkPopover-copy = Copy
comments-permalinkPopover-copied = Copied
comments-permalinkView-showAllComments = Show All Comments
comments-permalinkView-commentNotFound = Comment not found

comments-rte-bold =
  .title = Bold

comments-rte-italic =
  .title = Italic

comments-rte-blockquote =
  .title = Blockquote

comments-poweredBy = Powered by <logo>{ -brand-name }</logo>

comments-postCommentFormFake-signInAndJoin = Sign in and Join the Conversation

comments-postCommentForm-rteLabel = Post a comment

comments-postCommentForm-rte =
  .placeholder = { comments-postCommentForm-rteLabel }

comments-postCommentFormFake-rte =
  .placeholder = { comments-postCommentForm-rteLabel }

comments-replyButton-reply = Reply

comments-permalinkViewQuery-assetNotFound = { comments-streamQuery-assetNotFound }

comments-replyCommentForm-submit = Submit
comments-replyCommentForm-cancel = Cancel
comments-replyCommentForm-rteLabel = Write a reply
comments-replyCommentForm-rte =
  .placeholder = { comments-replyCommentForm-rteLabel }

comments-commentContainer-editButton = Edit

comments-editCommentForm-saveChanges = Save Changes
comments-editCommentForm-cancel = Cancel
comments-editCommentForm-close = Close
comments-editCommentForm-rteLabel = Edit comment
comments-editCommentForm-rte =
  .placeholder = { comments-editCommentForm-rteLabel }
comments-editCommentForm-editRemainingTime = Edit: <time></time> remaining
comments-editCommentForm-editTimeExpired = Edit time has expired. You can no longer edit this comment. Why not post another one?
comments-editedMarker-edited = Edited
comments-showConversationLink-readMore = Read More of this Conversation >

## Profile Tab
profile-historyComment-viewConversation = View Conversation
profile-historyComment-replies = Replies {$replyCount}
profile-historyComment-commentHistory = Comment History
profile-historyComment-story = Story: {$title}
profile-historyComment-errorLoadingProfile = Error loading profile
profile-historyComment-assetNotFound = Asset not found<|MERGE_RESOLUTION|>--- conflicted
+++ resolved
@@ -12,18 +12,9 @@
 general-userBoxAuthenticated-notYou =
   Not you? <button>Sign Out</button>
 
-<<<<<<< HEAD
-## General App Tabs
-general-app-commentTab = Comments
-general-app-myProfileTab = My Profile
-
-general-profileQuery-errorLoading = Error loading profile
-
-=======
 general-app-commentsTab = Comments
 general-app-myProfileTab = My Profile
 
->>>>>>> a09b50a9
 ## Comments Tab
 
 comments-streamQuery-assetNotFound = Asset not found
