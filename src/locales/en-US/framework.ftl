--- conflicted
+++ resolved
@@ -2,7 +2,8 @@
 ### All keys must start with `framework` because this file is shared
 ### among different targets.
 
-<<<<<<< HEAD
+## Validation
+
 framework-validation-required = This field is required.
 
 framework-timeago-time =
@@ -48,9 +49,4 @@
         [in] in {framework-timeago-time}
         *[other] unknown suffix
       }
-  }
-=======
-## Validation
-
-framework-validation-required = This field is required.
->>>>>>> cf1c5c58
+  }