--- conflicted
+++ resolved
@@ -1,20 +1,13 @@
 import Context from "talk-server/graph/tenant/context";
-<<<<<<< HEAD
-import Assets from "./assets";
+
 import Auth from "./auth";
-=======
->>>>>>> 1dc400ba
 import Comments from "./comments";
 import Stories from "./stories";
 import Users from "./users";
 
 export default (ctx: Context) => ({
-<<<<<<< HEAD
   Auth: Auth(ctx),
-  Assets: Assets(ctx),
-=======
   Stories: Stories(ctx),
->>>>>>> 1dc400ba
   Comments: Comments(ctx),
   Users: Users(ctx),
 });