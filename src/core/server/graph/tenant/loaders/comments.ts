import DataLoader from "dataloader";

import Context from "talk-server/graph/tenant/context";
import {
  AssetToCommentsArgs,
  CommentToParentsArgs,
  CommentToRepliesArgs,
  GQLActionPresence,
  GQLCOMMENT_SORT,
} from "talk-server/graph/tenant/schema/__generated__/types";
import {
<<<<<<< HEAD
  ACTION_ITEM_TYPE,
  retrieveManyUserActionPresence,
} from "talk-server/models/action";
import {
=======
  Comment,
>>>>>>> 122b9e98
  retrieveCommentAssetConnection,
  retrieveCommentParentsConnection,
  retrieveCommentRepliesConnection,
  retrieveManyComments,
} from "talk-server/models/comment";
import { Connection } from "talk-server/models/connection";

/**
 * primeCommentsFromConnection will prime a given context with the comments
 * retrieved via a connection.
 *
 * @param ctx graph context to use to prime the loaders.
 */
const primeCommentsFromConnection = (ctx: Context) => (
  connection: Readonly<Connection<Readonly<Comment>>>
) => {
  // For each of the edges, prime the comment loader.
  connection.edges.forEach(({ node }) => {
    ctx.loaders.Comments.comment.prime(node.id, node);
  });

  return connection;
};

export default (ctx: Context) => ({
  comment: new DataLoader((ids: string[]) =>
    retrieveManyComments(ctx.mongo, ctx.tenant.id, ids)
  ),
  retrieveMyActionPresence: new DataLoader<string, GQLActionPresence>(
    (itemIDs: string[]) =>
      retrieveManyUserActionPresence(
        ctx.mongo,
        ctx.tenant.id,
        // This should only ever be accessed when a user is logged in.
        ctx.user!.id,
        ACTION_ITEM_TYPE.COMMENTS,
        itemIDs
      )
  ),
  forAsset: (
    assetID: string,
    // Apply the graph schema defaults at the loader.
    {
      first = 10,
      orderBy = GQLCOMMENT_SORT.CREATED_AT_DESC,
      after,
    }: AssetToCommentsArgs
  ) =>
    retrieveCommentAssetConnection(ctx.mongo, ctx.tenant.id, assetID, {
      first,
      orderBy,
      after,
    }).then(primeCommentsFromConnection(ctx)),
  forParent: (
    assetID: string,
    parentID: string,
    // Apply the graph schema defaults at the loader.
    {
      first = 10,
      orderBy = GQLCOMMENT_SORT.CREATED_AT_DESC,
      after,
    }: CommentToRepliesArgs
  ) =>
    retrieveCommentRepliesConnection(
      ctx.mongo,
      ctx.tenant.id,
      assetID,
      parentID,
      {
        first,
        orderBy,
        after,
      }
    ).then(primeCommentsFromConnection(ctx)),
  parents: (comment: Comment, { last = 1, before }: CommentToParentsArgs) =>
    retrieveCommentParentsConnection(ctx.mongo, ctx.tenant.id, comment, {
      last,
      // The cursor passed here is always going to be a number.
      before: before as number,
    }).then(primeCommentsFromConnection(ctx)),
});<|MERGE_RESOLUTION|>--- conflicted
+++ resolved
@@ -9,14 +9,11 @@
   GQLCOMMENT_SORT,
 } from "talk-server/graph/tenant/schema/__generated__/types";
 import {
-<<<<<<< HEAD
   ACTION_ITEM_TYPE,
   retrieveManyUserActionPresence,
 } from "talk-server/models/action";
 import {
-=======
   Comment,
->>>>>>> 122b9e98
   retrieveCommentAssetConnection,
   retrieveCommentParentsConnection,
   retrieveCommentRepliesConnection,
