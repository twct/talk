--- conflicted
+++ resolved
@@ -43,7 +43,6 @@
   comment: new DataLoader((ids: string[]) =>
     retrieveManyComments(ctx.mongo, ctx.tenant.id, ids)
   ),
-<<<<<<< HEAD
   retrieveMyActionPresence: new DataLoader<string, GQLActionPresence>(
     (itemIDs: string[]) =>
       retrieveManyUserActionPresence(
@@ -55,7 +54,6 @@
         itemIDs
       )
   ),
-=======
   forUser: (
     userID: string,
     // Apply the graph schema defaults at the loader.
@@ -70,7 +68,6 @@
       orderBy,
       after,
     }),
->>>>>>> 929dfb99
   forAsset: (
     assetID: string,
     // Apply the graph schema defaults at the loader.
