import React, { StatelessComponent } from "react";
import { Field, Form } from "react-final-form";
<<<<<<< HEAD

import {
  composeValidators,
  required,
  validateEqualPasswords,
  validatePassword,
} from "talk-framework/lib/validation";
=======
import { OnSubmit } from "talk-framework/lib/form";
import * as styles from "./SignIn.css";
>>>>>>> 5aad0082

import {
  composeValidators,
  required,
  validateEqualPasswords,
  validatePassword,
} from "talk-framework/lib/validation";

import {
  Button,
  Flex,
  FormField,
  InputDescription,
  InputLabel,
  TextField,
  Typography,
  ValidationMessage,
} from "talk-ui/components";

<<<<<<< HEAD
import * as styles from "./ResetPassword.css";

const ResetPassword: StatelessComponent = props => {
  return (
    // TODO (bc) add functionality when Reset Password is done on the backend
    // tslint:disable-next-line:no-empty
    <Form onSubmit={() => {}}>
      {({ handleSubmit, submitting }) => (
=======
interface FormProps {
  password: string;
  confirmPassword: string;
}

export interface ResetPasswordForm {
  onSubmit: OnSubmit<FormProps>;
}

const ResetPassword: StatelessComponent<ResetPasswordForm> = props => {
  return (
    <Form onSubmit={props.onSubmit}>
      {({ handleSubmit }) => (
>>>>>>> 5aad0082
        <form autoComplete="off" onSubmit={handleSubmit}>
          <Flex itemGutter direction="column" className={styles.root}>
            <Typography variant="heading1" align="center">
              Reset Password
            </Typography>
            <Field
              name="password"
              validate={composeValidators(required, validatePassword)}
            >
              {({ input, meta }) => (
                <FormField>
                  <InputLabel>Password</InputLabel>
<<<<<<< HEAD
                  <Typography variant="inputDescription">
                    Must be at least 8 characters
                  </Typography>
=======
                  <InputDescription>
                    Must be at least 8 characters
                  </InputDescription>
>>>>>>> 5aad0082
                  <TextField
                    name={input.name}
                    onChange={input.onChange}
                    value={input.value}
                    placeholder="Password"
                    type="password"
                  />
                  {meta.touched &&
                    (meta.error || meta.submitError) && (
                      <ValidationMessage>
                        {meta.error || meta.submitError}
                      </ValidationMessage>
                    )}
                </FormField>
              )}
            </Field>

            <Field
              name="confirmPassword"
              validate={composeValidators(
                required,
                validatePassword,
                validateEqualPasswords
              )}
            >
              {({ input, meta }) => (
                <FormField>
                  <InputLabel>Confirm Password</InputLabel>
<<<<<<< HEAD
                  <Typography variant="inputDescription">
                    Must be at least 8 characters
                  </Typography>
=======
                  <InputDescription>
                    Must be at least 8 characters
                  </InputDescription>
>>>>>>> 5aad0082
                  <TextField
                    name={input.name}
                    onChange={input.onChange}
                    value={input.value}
                    placeholder="Confirm Password"
                    type="password"
                  />
                  {meta.touched &&
                    (meta.error || meta.submitError) && (
                      <ValidationMessage>
                        {meta.error || meta.submitError}
                      </ValidationMessage>
                    )}
                </FormField>
              )}
            </Field>
<<<<<<< HEAD
=======

>>>>>>> 5aad0082
            <div className={styles.footer}>
              <Button variant="filled" color="primary" size="large" fullWidth>
                Reset Password
              </Button>
            </div>
          </Flex>
        </form>
      )}
    </Form>
  );
};

export default ResetPassword;<|MERGE_RESOLUTION|>--- conflicted
+++ resolved
@@ -1,17 +1,7 @@
 import React, { StatelessComponent } from "react";
 import { Field, Form } from "react-final-form";
-<<<<<<< HEAD
-
-import {
-  composeValidators,
-  required,
-  validateEqualPasswords,
-  validatePassword,
-} from "talk-framework/lib/validation";
-=======
 import { OnSubmit } from "talk-framework/lib/form";
 import * as styles from "./SignIn.css";
->>>>>>> 5aad0082
 
 import {
   composeValidators,
@@ -31,16 +21,6 @@
   ValidationMessage,
 } from "talk-ui/components";
 
-<<<<<<< HEAD
-import * as styles from "./ResetPassword.css";
-
-const ResetPassword: StatelessComponent = props => {
-  return (
-    // TODO (bc) add functionality when Reset Password is done on the backend
-    // tslint:disable-next-line:no-empty
-    <Form onSubmit={() => {}}>
-      {({ handleSubmit, submitting }) => (
-=======
 interface FormProps {
   password: string;
   confirmPassword: string;
@@ -54,7 +34,6 @@
   return (
     <Form onSubmit={props.onSubmit}>
       {({ handleSubmit }) => (
->>>>>>> 5aad0082
         <form autoComplete="off" onSubmit={handleSubmit}>
           <Flex itemGutter direction="column" className={styles.root}>
             <Typography variant="heading1" align="center">
@@ -67,15 +46,9 @@
               {({ input, meta }) => (
                 <FormField>
                   <InputLabel>Password</InputLabel>
-<<<<<<< HEAD
-                  <Typography variant="inputDescription">
-                    Must be at least 8 characters
-                  </Typography>
-=======
                   <InputDescription>
                     Must be at least 8 characters
                   </InputDescription>
->>>>>>> 5aad0082
                   <TextField
                     name={input.name}
                     onChange={input.onChange}
@@ -104,15 +77,9 @@
               {({ input, meta }) => (
                 <FormField>
                   <InputLabel>Confirm Password</InputLabel>
-<<<<<<< HEAD
-                  <Typography variant="inputDescription">
-                    Must be at least 8 characters
-                  </Typography>
-=======
                   <InputDescription>
                     Must be at least 8 characters
                   </InputDescription>
->>>>>>> 5aad0082
                   <TextField
                     name={input.name}
                     onChange={input.onChange}
@@ -129,10 +96,6 @@
                 </FormField>
               )}
             </Field>
-<<<<<<< HEAD
-=======
-
->>>>>>> 5aad0082
             <div className={styles.footer}>
               <Button variant="filled" color="primary" size="large" fullWidth>
                 Reset Password
