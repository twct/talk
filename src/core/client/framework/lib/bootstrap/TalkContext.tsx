--- conflicted
+++ resolved
@@ -19,16 +19,14 @@
   /** formatter for timeago. */
   timeagoFormatter?: Formatter;
 
-<<<<<<< HEAD
   /** Session Storage */
   localStorage: Storage;
 
   /** Session storage */
   sessionStorage: Storage;
-=======
+  
   /** media query values for testing purposes */
   mediaQueryValues?: MediaQueryMatchers;
->>>>>>> 797a02b2
 
   /**
    * A way to listen for clicks that are e.g. outside of the
