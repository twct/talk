import { LocalizationProvider } from "fluent-react/compat";
import { MessageContext } from "fluent/compat";
import { Child as PymChild } from "pym.js";
import React, { StatelessComponent } from "react";
import { MediaQueryMatchers } from "react-responsive";
import { Formatter } from "react-timeago";
import { Environment } from "relay-runtime";

<<<<<<< HEAD
import { RestClient } from "talk-framework/lib/rest";
=======
import { PostMessageService } from "talk-framework/lib/postMessage";
>>>>>>> e1c60bc1
import { UIContext } from "talk-ui/components";
import { ClickFarAwayRegister } from "talk-ui/components/ClickOutside";

export interface TalkContext {
  /** relayEnvironment for our relay framework. */
  relayEnvironment: Environment;

  /** localMessages for our i18n framework. */
  localeMessages: MessageContext[];

  /** formatter for timeago. */
  timeagoFormatter?: Formatter;

  /** Session Storage */
  localStorage: Storage;

  /** Session storage */
  sessionStorage: Storage;

  /** media query values for testing purposes */
  mediaQueryValues?: MediaQueryMatchers;

<<<<<<< HEAD
  /** Rest client */
  rest: RestClient;
=======
  /** postMessage service */
  postMessage: PostMessageService;
>>>>>>> e1c60bc1

  /**
   * A way to listen for clicks that are e.g. outside of the
   * current frame for `ClickOutside`
   */
  registerClickFarAway?: ClickFarAwayRegister;

  /** A pym child that interacts with the pym parent. */
  pym?: PymChild;
}

const { Provider, Consumer } = React.createContext<TalkContext>({} as any);

/**
 * Allows consuming the provided context using the React Context API.
 */
export const TalkContextConsumer = Consumer;

/**
 * In addition to just providing the context, TalkContextProvider also
 * renders the `LocalizationProvider` with the appropite data.
 */
export const TalkContextProvider: StatelessComponent<{
  value: TalkContext;
}> = ({ value, children }) => (
  <Provider value={value}>
    <LocalizationProvider messages={value.localeMessages}>
      <UIContext.Provider
        value={{
          timeagoFormatter: value.timeagoFormatter,
          registerClickFarAway: value.registerClickFarAway,
          mediaQueryValues: value.mediaQueryValues,
        }}
      >
        {children}
      </UIContext.Provider>
    </LocalizationProvider>
  </Provider>
);<|MERGE_RESOLUTION|>--- conflicted
+++ resolved
@@ -6,11 +6,8 @@
 import { Formatter } from "react-timeago";
 import { Environment } from "relay-runtime";
 
-<<<<<<< HEAD
+import { PostMessageService } from "talk-framework/lib/postMessage";
 import { RestClient } from "talk-framework/lib/rest";
-=======
-import { PostMessageService } from "talk-framework/lib/postMessage";
->>>>>>> e1c60bc1
 import { UIContext } from "talk-ui/components";
 import { ClickFarAwayRegister } from "talk-ui/components/ClickOutside";
 
@@ -33,13 +30,11 @@
   /** media query values for testing purposes */
   mediaQueryValues?: MediaQueryMatchers;
 
-<<<<<<< HEAD
   /** Rest client */
   rest: RestClient;
-=======
+
   /** postMessage service */
   postMessage: PostMessageService;
->>>>>>> e1c60bc1
 
   /**
    * A way to listen for clicks that are e.g. outside of the
