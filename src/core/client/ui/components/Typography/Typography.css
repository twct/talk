--- conflicted
+++ resolved
@@ -39,13 +39,10 @@
   composes: inputLabel from "talk-ui/shared/typography.css";
 }
 
-<<<<<<< HEAD
-=======
 .inputDescription {
   composes: inputDescription from "talk-ui/shared/typography.css";
 }
 
->>>>>>> 594c74c8
 .timestamp {
   composes: timestamp from "talk-ui/shared/typography.css";
 }
