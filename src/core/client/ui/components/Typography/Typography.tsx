--- conflicted
+++ resolved
@@ -13,11 +13,7 @@
   | "heading3"
   | "heading4"
   | "bodyCopy"
-<<<<<<< HEAD
-  | "inputLabel"
-=======
   | "bodyCopyBold"
->>>>>>> c926d6b7
   | "timestamp";
 
 // Based on Typography Component of Material UI.
@@ -135,11 +131,7 @@
     heading3: "h1",
     heading4: "h1",
     bodyCopy: "p",
-<<<<<<< HEAD
-    inputLabel: "label",
-=======
     bodyCopyBold: "p",
->>>>>>> c926d6b7
     timestamp: "span",
   },
   noWrap: false,
