import cn from "classnames";
import React from "react";
import { StatelessComponent } from "react";
import { withStyles } from "talk-ui/hocs";
import * as styles from "./TextField.css";

export interface TextFieldProps {
  /**
   * The content value of the component.
   */
  defaultValue?: string;
  /**
   * The content value of the component.
   */
  value?: string;
  /**
   * Convenient prop to override the root styling.
   */
  className?: string;
  /**
   * Override or extend the styles applied to the component.
   */
  classes: typeof styles;
  /**
   * Color of the TextField
   */
  color?: "regular" | "error";
  /*
  * If set renders a full width button
  */
  fullWidth?: boolean;
  /**
   * Placeholder
   */
  placeholder?: string;
  /**
<<<<<<< HEAD
   * readOnly
=======
   * Mark as readonly
>>>>>>> d2106b3d
   */
  readOnly?: boolean;
}

const TextField: StatelessComponent<TextFieldProps> = props => {
  const {
    className,
    classes,
    color,
    fullWidth,
    value,
    placeholder,
    ...rest
  } = props;

  const rootClassName = cn(
    classes.root,
    {
      [classes.colorRegular]: color === "regular",
      [classes.colorError]: color === "error",
      [classes.fullWidth]: fullWidth,
    },
    className
  );

  return (
    <input
      className={rootClassName}
      placeholder={placeholder}
      value={value}
      {...rest}
    />
  );
};

TextField.defaultProps = {
  color: "regular",
<<<<<<< HEAD
  fullWidth: true,
=======
  fullWidth: false,
>>>>>>> d2106b3d
  placeholder: "",
};

const enhanced = withStyles(styles)(TextField);
export default enhanced;<|MERGE_RESOLUTION|>--- conflicted
+++ resolved
@@ -34,11 +34,7 @@
    */
   placeholder?: string;
   /**
-<<<<<<< HEAD
-   * readOnly
-=======
    * Mark as readonly
->>>>>>> d2106b3d
    */
   readOnly?: boolean;
 }
@@ -76,11 +72,7 @@
 
 TextField.defaultProps = {
   color: "regular",
-<<<<<<< HEAD
   fullWidth: true,
-=======
-  fullWidth: false,
->>>>>>> d2106b3d
   placeholder: "",
 };
 
