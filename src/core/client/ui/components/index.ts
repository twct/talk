export { default as BaseButton } from "./BaseButton";
export { default as Button } from "./Button";
<<<<<<< HEAD
export { default as Center } from "./Center";
export { default as Typography } from "./Typography";
export { default as Timestamp } from "./Timestamp";
export { default as UIContext } from "./UIContext";
=======
export { default as Typography } from "./Typography";
export { default as Flex } from "./Flex";
export { default as MatchMedia } from "./MatchMedia";
>>>>>>> cf1c5c58
<|MERGE_RESOLUTION|>--- conflicted
+++ resolved
@@ -1,12 +1,7 @@
 export { default as BaseButton } from "./BaseButton";
 export { default as Button } from "./Button";
-<<<<<<< HEAD
-export { default as Center } from "./Center";
 export { default as Typography } from "./Typography";
 export { default as Timestamp } from "./Timestamp";
 export { default as UIContext } from "./UIContext";
-=======
-export { default as Typography } from "./Typography";
 export { default as Flex } from "./Flex";
-export { default as MatchMedia } from "./MatchMedia";
->>>>>>> cf1c5c58
+export { default as MatchMedia } from "./MatchMedia";