.detailsButton {
  height: 100%;
  padding: 2px 0px;
  margin-left: var(--mini-unit);

  font-size: var(--v2-font-size-1);
  letter-spacing: calc(-0.1em / 12);
  font-family: var(--v2-font-family-primary);
  font-weight: var(--v2-font-weight-primary-semi-bold);
  line-height: 1.28;

  align-self: flex-end;
  text-transform: uppercase;
  &.detailsButtonColorRegular {
    color: var(--v2-palette-text-primary);
  }
}

.detailsText {
  margin: 0;
}

.detailsDivider {
<<<<<<< HEAD
  border: 1px solid var(--v2-palette-grey-lightest);
=======
  border-color: var(--palette-grey-lightest);
>>>>>>> 9cb6797f
}<|MERGE_RESOLUTION|>--- conflicted
+++ resolved
@@ -21,9 +21,5 @@
 }
 
 .detailsDivider {
-<<<<<<< HEAD
-  border: 1px solid var(--v2-palette-grey-lightest);
-=======
   border-color: var(--palette-grey-lightest);
->>>>>>> 9cb6797f
 }