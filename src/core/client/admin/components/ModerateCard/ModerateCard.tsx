--- conflicted
+++ resolved
@@ -9,11 +9,8 @@
   useRef,
 } from "react";
 
-<<<<<<< HEAD
+import { HOTKEYS } from "coral-admin/constants";
 import { Timestamp } from "coral-admin/ui/components";
-=======
-import { HOTKEYS } from "coral-admin/constants";
->>>>>>> 044cbd39
 import { PropTypesOf } from "coral-framework/types";
 import {
   BaseButton,
