{
  "extends": "../../../tsconfig.json",
  "compilerOptions": {
    "target": "es2015",
    "module": "esnext",
    "jsx": "preserve",
    "allowJs": false,
    "lib": ["dom", "es7", "scripthost", "es2015", "esnext.asynciterable"],
    "baseUrl": "./",
    "paths": {
      "talk-admin/*": ["./admin/*"],
      "talk-stream/*": ["./stream/*"],
      "talk-framework/*": ["./framework/*"],
      "talk-ui/*": ["./ui/*"],
<<<<<<< HEAD
      "talk-common/*": ["../common/*"],
      "talk-locales/*": ["../../locales/*"]
=======
      "talk-common/*": ["../common/*"]
>>>>>>> cf1c5c58
    }
  },
  "include": ["./**/*", "../../types/**/*.d.ts"],
  "exclude": ["node_modules"]
}<|MERGE_RESOLUTION|>--- conflicted
+++ resolved
@@ -12,12 +12,7 @@
       "talk-stream/*": ["./stream/*"],
       "talk-framework/*": ["./framework/*"],
       "talk-ui/*": ["./ui/*"],
-<<<<<<< HEAD
-      "talk-common/*": ["../common/*"],
-      "talk-locales/*": ["../../locales/*"]
-=======
       "talk-common/*": ["../common/*"]
->>>>>>> cf1c5c58
     }
   },
   "include": ["./**/*", "../../types/**/*.d.ts"],
