.root {
}

.gutterBottom {
<<<<<<< HEAD
  margin-bottom: calc(2 px * $spacing-unit);
=======
  margin-bottom: calc(1px * var(--spacing-unit));
>>>>>>> cac0afa6
}

.topBar {
  margin-bottom: calc(0.5px * var(--spacing-unit));
}<|MERGE_RESOLUTION|>--- conflicted
+++ resolved
@@ -2,11 +2,7 @@
 }
 
 .gutterBottom {
-<<<<<<< HEAD
-  margin-bottom: calc(2 px * $spacing-unit);
-=======
   margin-bottom: calc(1px * var(--spacing-unit));
->>>>>>> cac0afa6
 }
 
 .topBar {
