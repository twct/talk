--- conflicted
+++ resolved
@@ -16,6 +16,7 @@
       username
     }
     body
+    createdAt
   }
 `;
 
@@ -27,15 +28,7 @@
 const enhanced = withFragmentContainer<{ data: Data }>({
   data: graphql`
     fragment CommentContainer on Comment {
-<<<<<<< HEAD
-      author {
-        username
-      }
-      createdAt
-      body
-=======
       ...CommentContainer_comment @relay(mask: false)
->>>>>>> cf1c5c58
     }
   `,
 })(CommentContainer);
