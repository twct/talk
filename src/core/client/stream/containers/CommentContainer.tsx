import React, { StatelessComponent } from "react";
import { graphql } from "react-relay";

import withFragmentContainer from "talk-framework/lib/relay/withFragmentContainer";
import { Omit, PropTypesOf } from "talk-framework/types";
import { CommentContainer as Data } from "talk-stream/__generated__/CommentContainer.graphql";

import Comment, { CommentProps } from "../components/Comment";

type InnerProps = { data: Data } & Omit<CommentProps, keyof Data>;

// tslint:disable-next-line:no-unused-expression
graphql`
  fragment CommentContainer_comment on Comment {
    author {
      username
    }
    body
  }
`;

export const CommentContainer: StatelessComponent<InnerProps> = props => {
  const { data, ...rest } = props;
  return <Comment {...rest} {...props.data} />;
};

const enhanced = withFragmentContainer<{ data: Data }>({
  data: graphql`
    fragment CommentContainer on Comment {
<<<<<<< HEAD
      id
      author {
        username
      }
      body
=======
      ...CommentContainer_comment @relay(mask: false)
>>>>>>> cac0afa6
    }
  `,
})(CommentContainer);

export type CommentContainerProps = PropTypesOf<typeof enhanced>;
export default enhanced;<|MERGE_RESOLUTION|>--- conflicted
+++ resolved
@@ -27,15 +27,7 @@
 const enhanced = withFragmentContainer<{ data: Data }>({
   data: graphql`
     fragment CommentContainer on Comment {
-<<<<<<< HEAD
-      id
-      author {
-        username
-      }
-      body
-=======
       ...CommentContainer_comment @relay(mask: false)
->>>>>>> cac0afa6
     }
   `,
 })(CommentContainer);
