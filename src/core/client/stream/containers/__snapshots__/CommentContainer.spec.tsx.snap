// Jest Snapshot v1, https://goo.gl/fbAQLP

exports[`renders body only 1`] = `
<React.Fragment>
  <IndentedComment
    author={
      Object {
        "username": null,
      }
    }
    blur={false}
    body="Woof"
    createdAt="1995-12-17T03:24:00.000Z"
    footer={
      <React.Fragment>
        <ReplyButton
          active={false}
          id="comments-commentContainer-replyButton-comment-id"
          onClick={[Function]}
        />
        <withContext(withLocalStateContainer(PermalinkContainer))
          commentID="comment-id"
        />
      </React.Fragment>
    }
    indentLevel={1}
<<<<<<< HEAD
=======
    me={null}
    pending={false}
    showAuthPopup={[Function]}
>>>>>>> 26b59fc1
  />
</React.Fragment>
`;

exports[`renders username and body 1`] = `
<React.Fragment>
  <IndentedComment
    author={
      Object {
        "username": "Marvin",
      }
    }
    blur={false}
    body="Woof"
    createdAt="1995-12-17T03:24:00.000Z"
    footer={
      <React.Fragment>
        <ReplyButton
          active={false}
          id="comments-commentContainer-replyButton-comment-id"
          onClick={[Function]}
        />
        <withContext(withLocalStateContainer(PermalinkContainer))
          commentID="comment-id"
        />
      </React.Fragment>
    }
    indentLevel={1}
<<<<<<< HEAD
=======
    me={null}
    pending={false}
    showAuthPopup={[Function]}
>>>>>>> 26b59fc1
  />
</React.Fragment>
`;<|MERGE_RESOLUTION|>--- conflicted
+++ resolved
@@ -24,12 +24,6 @@
       </React.Fragment>
     }
     indentLevel={1}
-<<<<<<< HEAD
-=======
-    me={null}
-    pending={false}
-    showAuthPopup={[Function]}
->>>>>>> 26b59fc1
   />
 </React.Fragment>
 `;
@@ -58,12 +52,6 @@
       </React.Fragment>
     }
     indentLevel={1}
-<<<<<<< HEAD
-=======
-    me={null}
-    pending={false}
-    showAuthPopup={[Function]}
->>>>>>> 26b59fc1
   />
 </React.Fragment>
 `;