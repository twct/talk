import { shallow } from "enzyme";
import { noop } from "lodash";
import React from "react";

import { removeFragmentRefs } from "talk-framework/testHelpers";
import { PropTypesOf } from "talk-framework/types";

import { CommentContainer } from "./CommentContainer";

// Remove relay refs so we can stub the props.
const CommentContainerN = removeFragmentRefs(CommentContainer);

it("renders username and body", () => {
  const props: PropTypesOf<typeof CommentContainerN> = {
    me: null,
    asset: {
      id: "asset-id",
    },
    comment: {
      id: "comment-id",
      author: {
        username: "Marvin",
      },
      body: "Woof",
      createdAt: "1995-12-17T03:24:00.000Z",
<<<<<<< HEAD
      editing: {
        editableUntil: "1995-12-17T03:24:30.000Z",
      },
=======
      pending: false,
>>>>>>> 26b59fc1
    },
    indentLevel: 1,
    showAuthPopup: noop as any,
  };

  const wrapper = shallow(<CommentContainerN {...props} />);
  expect(wrapper).toMatchSnapshot();
});

it("renders body only", () => {
  const props: PropTypesOf<typeof CommentContainerN> = {
    me: null,
    asset: {
      id: "asset-id",
    },
    comment: {
      id: "comment-id",
      author: {
        username: null,
      },
      body: "Woof",
      createdAt: "1995-12-17T03:24:00.000Z",
<<<<<<< HEAD
      editing: {
        editableUntil: "1995-12-17T03:24:30.000Z",
      },
=======
      pending: false,
>>>>>>> 26b59fc1
    },
    indentLevel: 1,
    showAuthPopup: noop as any,
  };

  const wrapper = shallow(<CommentContainerN {...props} />);
  expect(wrapper).toMatchSnapshot();
});<|MERGE_RESOLUTION|>--- conflicted
+++ resolved
@@ -23,13 +23,10 @@
       },
       body: "Woof",
       createdAt: "1995-12-17T03:24:00.000Z",
-<<<<<<< HEAD
       editing: {
         editableUntil: "1995-12-17T03:24:30.000Z",
       },
-=======
       pending: false,
->>>>>>> 26b59fc1
     },
     indentLevel: 1,
     showAuthPopup: noop as any,
@@ -52,13 +49,10 @@
       },
       body: "Woof",
       createdAt: "1995-12-17T03:24:00.000Z",
-<<<<<<< HEAD
       editing: {
         editableUntil: "1995-12-17T03:24:30.000Z",
       },
-=======
       pending: false,
->>>>>>> 26b59fc1
     },
     indentLevel: 1,
     showAuthPopup: noop as any,
