// Jest Snapshot v1, https://goo.gl/fbAQLP

exports[`cancel edit: edit canceled 1`] = `
<div
  className="HorizontalGutter-root App-root HorizontalGutter-full"
>
  <ul
    className="TabBar-root TabBar-primary"
    role="tablist"
  >
    <li
      className="Tab-root"
      id="tab-COMMENTS"
      role="presentation"
    >
      <button
        aria-controls="tabPane-COMMENTS"
        aria-selected={true}
        className="BaseButton-root Tab-button Tab-primary Tab-active"
        onBlur={[Function]}
        onClick={[Function]}
        onFocus={[Function]}
        onMouseDown={[Function]}
        onMouseOut={[Function]}
        onMouseOver={[Function]}
        onTouchEnd={[Function]}
        role="tab"
        type="button"
      >
        Comments
      </button>
    </li>
    <li
      className="Tab-root"
      id="tab-PROFILE"
      role="presentation"
    >
      <button
        aria-controls="tabPane-PROFILE"
        aria-selected={false}
        className="BaseButton-root Tab-button Tab-primary"
        onBlur={[Function]}
        onClick={[Function]}
        onFocus={[Function]}
        onMouseDown={[Function]}
        onMouseOut={[Function]}
        onMouseOver={[Function]}
        onTouchEnd={[Function]}
        role="tab"
        type="button"
      >
        My Profile
      </button>
    </li>
  </ul>
  <section
    aria-labelledby="tab-COMMENTS"
    className="App-tabContent"
    id="tabPane-COMMENTS"
    role="tabpanel"
  >
    <div
      className="HorizontalGutter-root Stream-root HorizontalGutter-double"
    >
      <div
        className="HorizontalGutter-root HorizontalGutter-half"
      >
        <div
          className="Flex-root"
        >
          <div
            className="Flex-flex Flex-halfItemGutter Flex-wrap"
          >
            <div
              className="Typography-root Typography-bodyCopy Typography-colorTextPrimary"
            >
              Signed in as 
              <span
                className="Typography-root Typography-bodyCopyBold Typography-colorTextPrimary"
              >
                Markus
              </span>
              .
            </div>
            <div
              className="Flex-root Typography-root Typography-bodyCopy Typography-colorTextPrimary Flex-flex"
            >
              <span>
                Not you? 
              </span>
              <button
                className="BaseButton-root Button-root Button-sizeSmall Button-colorPrimary Button-variantUnderlined"
                onBlur={[Function]}
                onClick={[Function]}
                onFocus={[Function]}
                onMouseDown={[Function]}
                onMouseOut={[Function]}
                onMouseOver={[Function]}
                onTouchEnd={[Function]}
                type="button"
              >
                Sign Out
              </button>
            </div>
          </div>
        </div>
        <form
          autoComplete="off"
          className="PostCommentForm-root"
          id="comments-postCommentForm-form"
          onSubmit={[Function]}
        >
          <div
            className="HorizontalGutter-root HorizontalGutter-full"
          >
            <div>
              <label
                className="AriaInfo-root"
                htmlFor="comments-postCommentForm-field"
              >
                Post a comment
              </label>
              <div>
                <div
                  className=""
                >
                  <div
                    className="Toolbar-toolbar"
                  >
                    <button
                      className="Button-button"
                      disabled={false}
                      onClick={[Function]}
                      title="Bold"
                      type="button"
                    >
                      <span
                        aria-hidden="true"
                        className="Icon-root Icon-md"
                      >
                        format_bold
                      </span>
                    </button>
                    <button
                      className="Button-button"
                      disabled={false}
                      onClick={[Function]}
                      title="Italic"
                      type="button"
                    >
                      <span
                        aria-hidden="true"
                        className="Icon-root Icon-md"
                      >
                        format_italic
                      </span>
                    </button>
                    <button
                      className="Button-button"
                      disabled={false}
                      onClick={[Function]}
                      title="Blockquote"
                      type="button"
                    >
                      <span
                        aria-hidden="true"
                        className="Icon-root Icon-md"
                      >
                        format_quote
                      </span>
                    </button>
                  </div>
                  <div
                    aria-hidden="true"
                    className="RTE-placeholder RTE-placeholder"
                  >
                    Post a comment
                  </div>
                  <div
                    aria-placeholder="Post a comment"
                    className="RTE-contentEditable RTE-content"
                    contentEditable={true}
                    dangerouslySetInnerHTML={
                      Object {
                        "__html": "",
                      }
                    }
                    disabled={false}
                    id="comments-postCommentForm-field"
                    onBlur={[Function]}
                    onChange={[Function]}
                    onCut={[Function]}
                    onFocus={[Function]}
                    onInput={[Function]}
                    onKeyDown={[Function]}
                    onPaste={[Function]}
                    onSelect={[Function]}
                  />
                </div>
              </div>
            </div>
            <div
              className="Flex-root Flex-flex Flex-justifySpaceBetween Flex-alignFlexStart Flex-directionRow"
            >
              <div
                className="PostCommentForm-poweredBy"
              >
                <span
                  className="Typography-root Typography-detail Typography-colorTextSecondary"
                >
                  Powered by 
                  <span
                    className="Typography-root Typography-heading4 Typography-colorTextPrimary"
                  >
                    ⁨The Coral Project⁩
                  </span>
                </span>
              </div>
              <button
                className="BaseButton-root Button-root Button-sizeRegular Button-colorPrimary Button-variantFilled Button-disabled"
                disabled={true}
                onBlur={[Function]}
                onFocus={[Function]}
                onMouseDown={[Function]}
                onMouseOut={[Function]}
                onMouseOver={[Function]}
                onTouchEnd={[Function]}
                type="submit"
              >
                Submit
              </button>
            </div>
          </div>
        </form>
      </div>
      <div
        aria-live="polite"
        className="HorizontalGutter-root HorizontalGutter-full"
        id="talk-comments-stream-log"
        role="log"
      >
        <div
          className="HorizontalGutter-root HorizontalGutter-full"
        >
          <div
            className="Indent-root"
          >
            <div
              className=""
            >
              <div
                className="Comment-root"
                role="article"
              >
                <div
                  className="Flex-root Comment-topBar Flex-flex Flex-justifySpaceBetween Flex-directionRow"
                  id="comment-comment-0"
                >
                  <div
                    className="Flex-root Flex-flex Flex-halfItemGutter Flex-alignBaseline Flex-directionColumn"
                  >
                    <span
                      className="Typography-root Typography-heading3 Typography-colorTextPrimary Username-root"
                    >
                      Markus
                    </span>
                    <div
                      className="Flex-root Flex-flex Flex-itemGutter Flex-alignBaseline Flex-directionRow"
                    >
                      <time
                        className="Timestamp-root RelativeTime-root"
                        dateTime="2018-07-06T18:24:00.000Z"
                        title="2018-07-06T18:24:00.000Z"
                      >
                        2018-07-06T18:24:00.000Z
                      </time>
                    </div>
                  </div>
                  <div>
                    <button
                      className="BaseButton-root Button-root Button-sizeRegular Button-colorPrimary Button-variantUnderlined"
                      id="comments-commentContainer-editButton-comment-0"
                      onBlur={[Function]}
                      onClick={[Function]}
                      onFocus={[Function]}
                      onMouseDown={[Function]}
                      onMouseOut={[Function]}
                      onMouseOver={[Function]}
                      onTouchEnd={[Function]}
                      type="button"
                    >
                      Edit
                    </button>
                  </div>
                </div>
                <div
                  className="HTMLContent-root"
                  dangerouslySetInnerHTML={
                    Object {
                      "__html": "Joining Too",
                    }
                  }
                />
                <div
                  className="Flex-root Comment-footer Flex-flex Flex-halfItemGutter Flex-directionRow"
                >
                  <button
                    className="BaseButton-root Button-root Button-sizeSmall Button-colorRegular Button-variantGhost"
                    id="comments-commentContainer-replyButton-comment-0"
                    onBlur={[Function]}
                    onClick={[Function]}
                    onFocus={[Function]}
                    onMouseDown={[Function]}
                    onMouseOut={[Function]}
                    onMouseOver={[Function]}
                    onTouchEnd={[Function]}
                    type="button"
                  >
                    <span>
                      Reply
                    </span>
                  </button>
                </div>
              </div>
<<<<<<< HEAD
=======
              <div
                className="HorizontalGutter-root HorizontalGutter-full"
              >
                <div
                  className="HTMLContent-root"
                  dangerouslySetInnerHTML={
                    Object {
                      "__html": "Joining Too",
                    }
                  }
                />
                <div
                  className="Flex-root Flex-flex Flex-halfItemGutter Flex-directionRow"
                >
                  <button
                    className="BaseButton-root Button-root Button-sizeSmall Button-colorRegular Button-variantGhost"
                    id="comments-commentContainer-replyButton-comment-0"
                    onBlur={[Function]}
                    onClick={[Function]}
                    onFocus={[Function]}
                    onMouseDown={[Function]}
                    onMouseOut={[Function]}
                    onMouseOver={[Function]}
                    onTouchEnd={[Function]}
                    type="button"
                  >
                    <span>
                      Reply
                    </span>
                  </button>
                </div>
              </div>
>>>>>>> 0ec04aa5
            </div>
          </div>
        </div>
        <div
          className="HorizontalGutter-root HorizontalGutter-full"
        >
          <div
            className="Indent-root"
          >
            <div
              className=""
            >
              <div
                className="Comment-root"
                role="article"
              >
                <div
                  className="Flex-root Comment-topBar Flex-flex Flex-justifySpaceBetween Flex-directionRow"
                  id="comment-comment-1"
                >
                  <div
                    className="Flex-root Flex-flex Flex-halfItemGutter Flex-alignBaseline Flex-directionColumn"
                  >
                    <span
                      className="Typography-root Typography-heading3 Typography-colorTextPrimary Username-root"
                    >
                      Lukas
                    </span>
                    <div
                      className="Flex-root Flex-flex Flex-itemGutter Flex-alignBaseline Flex-directionRow"
                    >
                      <time
                        className="Timestamp-root RelativeTime-root"
                        dateTime="2018-07-06T18:20:00.000Z"
                        title="2018-07-06T18:20:00.000Z"
                      >
                        2018-07-06T18:20:00.000Z
                      </time>
                    </div>
                  </div>
                </div>
<<<<<<< HEAD
=======
              </div>
              <div
                className="HorizontalGutter-root HorizontalGutter-full"
              >
>>>>>>> 0ec04aa5
                <div
                  className="HTMLContent-root"
                  dangerouslySetInnerHTML={
                    Object {
                      "__html": "What's up?",
                    }
                  }
                />
                <div
<<<<<<< HEAD
                  className="Flex-root Comment-footer Flex-flex Flex-halfItemGutter Flex-directionRow"
=======
                  className="Flex-root Flex-flex Flex-halfItemGutter Flex-directionRow"
>>>>>>> 0ec04aa5
                >
                  <button
                    className="BaseButton-root Button-root Button-sizeSmall Button-colorRegular Button-variantGhost"
                    id="comments-commentContainer-replyButton-comment-1"
                    onBlur={[Function]}
                    onClick={[Function]}
                    onFocus={[Function]}
                    onMouseDown={[Function]}
                    onMouseOut={[Function]}
                    onMouseOver={[Function]}
                    onTouchEnd={[Function]}
                    type="button"
                  >
                    <span>
                      Reply
                    </span>
                  </button>
                </div>
              </div>
            </div>
          </div>
        </div>
      </div>
    </div>
  </section>
</div>
`;

exports[`edit a comment: edit form 1`] = `
<div
  className="HorizontalGutter-root App-root HorizontalGutter-full"
>
  <ul
    className="TabBar-root TabBar-primary"
    role="tablist"
  >
    <li
      className="Tab-root"
      id="tab-COMMENTS"
      role="presentation"
    >
      <button
        aria-controls="tabPane-COMMENTS"
        aria-selected={true}
        className="BaseButton-root Tab-button Tab-primary Tab-active"
        onBlur={[Function]}
        onClick={[Function]}
        onFocus={[Function]}
        onMouseDown={[Function]}
        onMouseOut={[Function]}
        onMouseOver={[Function]}
        onTouchEnd={[Function]}
        role="tab"
        type="button"
      >
        Comments
      </button>
    </li>
    <li
      className="Tab-root"
      id="tab-PROFILE"
      role="presentation"
    >
      <button
        aria-controls="tabPane-PROFILE"
        aria-selected={false}
        className="BaseButton-root Tab-button Tab-primary"
        onBlur={[Function]}
        onClick={[Function]}
        onFocus={[Function]}
        onMouseDown={[Function]}
        onMouseOut={[Function]}
        onMouseOver={[Function]}
        onTouchEnd={[Function]}
        role="tab"
        type="button"
      >
        My Profile
      </button>
    </li>
  </ul>
  <section
    aria-labelledby="tab-COMMENTS"
    className="App-tabContent"
    id="tabPane-COMMENTS"
    role="tabpanel"
  >
    <div
      className="HorizontalGutter-root Stream-root HorizontalGutter-double"
    >
      <div
        className="HorizontalGutter-root HorizontalGutter-half"
      >
        <div
          className="Flex-root"
        >
          <div
            className="Flex-flex Flex-halfItemGutter Flex-wrap"
          >
            <div
              className="Typography-root Typography-bodyCopy Typography-colorTextPrimary"
            >
              Signed in as 
              <span
                className="Typography-root Typography-bodyCopyBold Typography-colorTextPrimary"
              >
                Markus
              </span>
              .
            </div>
            <div
              className="Flex-root Typography-root Typography-bodyCopy Typography-colorTextPrimary Flex-flex"
            >
              <span>
                Not you? 
              </span>
              <button
                className="BaseButton-root Button-root Button-sizeSmall Button-colorPrimary Button-variantUnderlined"
                onBlur={[Function]}
                onClick={[Function]}
                onFocus={[Function]}
                onMouseDown={[Function]}
                onMouseOut={[Function]}
                onMouseOver={[Function]}
                onTouchEnd={[Function]}
                type="button"
              >
                Sign Out
              </button>
            </div>
          </div>
        </div>
        <form
          autoComplete="off"
          className="PostCommentForm-root"
          id="comments-postCommentForm-form"
          onSubmit={[Function]}
        >
          <div
            className="HorizontalGutter-root HorizontalGutter-full"
          >
            <div>
              <label
                className="AriaInfo-root"
                htmlFor="comments-postCommentForm-field"
              >
                Post a comment
              </label>
              <div>
                <div
                  className=""
                >
                  <div
                    className="Toolbar-toolbar"
                  >
                    <button
                      className="Button-button"
                      disabled={false}
                      onClick={[Function]}
                      title="Bold"
                      type="button"
                    >
                      <span
                        aria-hidden="true"
                        className="Icon-root Icon-md"
                      >
                        format_bold
                      </span>
                    </button>
                    <button
                      className="Button-button"
                      disabled={false}
                      onClick={[Function]}
                      title="Italic"
                      type="button"
                    >
                      <span
                        aria-hidden="true"
                        className="Icon-root Icon-md"
                      >
                        format_italic
                      </span>
                    </button>
                    <button
                      className="Button-button"
                      disabled={false}
                      onClick={[Function]}
                      title="Blockquote"
                      type="button"
                    >
                      <span
                        aria-hidden="true"
                        className="Icon-root Icon-md"
                      >
                        format_quote
                      </span>
                    </button>
                  </div>
                  <div
                    aria-hidden="true"
                    className="RTE-placeholder RTE-placeholder"
                  >
                    Post a comment
                  </div>
                  <div
                    aria-placeholder="Post a comment"
                    className="RTE-contentEditable RTE-content"
                    contentEditable={true}
                    dangerouslySetInnerHTML={
                      Object {
                        "__html": "",
                      }
                    }
                    disabled={false}
                    id="comments-postCommentForm-field"
                    onBlur={[Function]}
                    onChange={[Function]}
                    onCut={[Function]}
                    onFocus={[Function]}
                    onInput={[Function]}
                    onKeyDown={[Function]}
                    onPaste={[Function]}
                    onSelect={[Function]}
                  />
                </div>
              </div>
            </div>
            <div
              className="Flex-root Flex-flex Flex-justifySpaceBetween Flex-alignFlexStart Flex-directionRow"
            >
              <div
                className="PostCommentForm-poweredBy"
              >
                <span
                  className="Typography-root Typography-detail Typography-colorTextSecondary"
                >
                  Powered by 
                  <span
                    className="Typography-root Typography-heading4 Typography-colorTextPrimary"
                  >
                    ⁨The Coral Project⁩
                  </span>
                </span>
              </div>
              <button
                className="BaseButton-root Button-root Button-sizeRegular Button-colorPrimary Button-variantFilled Button-disabled"
                disabled={true}
                onBlur={[Function]}
                onFocus={[Function]}
                onMouseDown={[Function]}
                onMouseOut={[Function]}
                onMouseOver={[Function]}
                onTouchEnd={[Function]}
                type="submit"
              >
                Submit
              </button>
            </div>
          </div>
        </form>
      </div>
      <div
        aria-live="polite"
        className="HorizontalGutter-root HorizontalGutter-full"
        id="talk-comments-stream-log"
        role="log"
      >
        <div
          className="HorizontalGutter-root HorizontalGutter-full"
        >
          <form
            autoComplete="off"
            id="comments-editCommentForm-form-comment-0"
            onSubmit={[Function]}
          >
            <div
              className="HorizontalGutter-root HorizontalGutter-full"
            >
              <div>
                <div
                  className="Flex-root Flex-flex Flex-halfItemGutter Flex-alignBaseline Flex-directionColumn"
                >
                  <span
                    className="Typography-root Typography-heading3 Typography-colorTextPrimary Username-root"
                  >
                    Markus
                  </span>
                  <time
                    className="Timestamp-root RelativeTime-root"
                    dateTime="2018-07-06T18:24:00.000Z"
                    title="2018-07-06T18:24:00.000Z"
                  >
                    2018-07-06T18:24:00.000Z
                  </time>
                </div>
              </div>
              <div>
                <label
                  className="AriaInfo-root"
                  htmlFor="comments-editCommentForm-rte-comment-0"
                >
                  Edit comment
                </label>
                <div>
                  <div
                    className=""
                  >
                    <div
                      className="Toolbar-toolbar"
                    >
                      <button
                        className="Button-button"
                        disabled={false}
                        onClick={[Function]}
                        title="Bold"
                        type="button"
                      >
                        <span
                          aria-hidden="true"
                          className="Icon-root Icon-md"
                        >
                          format_bold
                        </span>
                      </button>
                      <button
                        className="Button-button"
                        disabled={false}
                        onClick={[Function]}
                        title="Italic"
                        type="button"
                      >
                        <span
                          aria-hidden="true"
                          className="Icon-root Icon-md"
                        >
                          format_italic
                        </span>
                      </button>
                      <button
                        className="Button-button"
                        disabled={false}
                        onClick={[Function]}
                        title="Blockquote"
                        type="button"
                      >
                        <span
                          aria-hidden="true"
                          className="Icon-root Icon-md"
                        >
                          format_quote
                        </span>
                      </button>
                    </div>
                    <div
                      aria-placeholder="Edit comment"
                      className="RTE-contentEditable RTE-content"
                      contentEditable={true}
                      dangerouslySetInnerHTML={
                        Object {
                          "__html": "Joining Too",
                        }
                      }
                      disabled={false}
                      id="comments-editCommentForm-rte-comment-0"
                      onBlur={[Function]}
                      onChange={[Function]}
                      onCut={[Function]}
                      onFocus={[Function]}
                      onInput={[Function]}
                      onKeyDown={[Function]}
                      onPaste={[Function]}
                      onSelect={[Function]}
                    />
                  </div>
                </div>
              </div>
              <div
<<<<<<< HEAD
                className="Message-root Message-colorGrey Message-fullWidth"
              >
                <span
                  aria-hidden="true"
                  className="Icon-root MessageIcon-root Icon-sm"
                >
                  alarm
                </span>
                <span>
                  Edit: 
                  <time
                    className="RelativeTime-root"
                    dateTime="2018-07-06T18:24:30.000Z"
                    title="2018-07-06T18:24:30.000Z"
                  >
                    2018-07-06T18:24:30.000Z
                  </time>
                   remaining
                </span>
              </div>
              <div
                className="Flex-root Flex-flex Flex-halfItemGutter Flex-justifyFlexEnd Flex-directionRow"
              >
                <button
                  className="BaseButton-root Button-root Button-sizeRegular Button-colorRegular Button-variantOutlined"
                  disabled={false}
                  id="comments-editCommentForm-cancelButton-comment-0"
                  onBlur={[Function]}
                  onClick={[Function]}
                  onFocus={[Function]}
                  onMouseDown={[Function]}
                  onMouseOut={[Function]}
                  onMouseOver={[Function]}
                  onTouchEnd={[Function]}
                  type="button"
                >
                  Cancel
                </button>
                <button
                  className="BaseButton-root Button-root Button-sizeRegular Button-colorPrimary Button-variantFilled Button-disabled"
                  disabled={true}
                  onBlur={[Function]}
                  onFocus={[Function]}
                  onMouseDown={[Function]}
                  onMouseOut={[Function]}
                  onMouseOver={[Function]}
                  onTouchEnd={[Function]}
                  type="submit"
                >
                  Save Changes
                </button>
=======
                className="HorizontalGutter-root HorizontalGutter-full"
              >
                <div
                  className="HTMLContent-root"
                  dangerouslySetInnerHTML={
                    Object {
                      "__html": "What's up?",
                    }
                  }
                />
                <div
                  className="Flex-root Flex-flex Flex-halfItemGutter Flex-directionRow"
                >
                  <button
                    className="BaseButton-root Button-root Button-sizeSmall Button-colorRegular Button-variantGhost"
                    id="comments-commentContainer-replyButton-comment-1"
                    onBlur={[Function]}
                    onClick={[Function]}
                    onFocus={[Function]}
                    onMouseDown={[Function]}
                    onMouseOut={[Function]}
                    onMouseOver={[Function]}
                    onTouchEnd={[Function]}
                    type="button"
                  >
                    <span>
                      Reply
                    </span>
                  </button>
                </div>
>>>>>>> 0ec04aa5
              </div>
            </div>
          </form>
        </div>
        <div
          className="HorizontalGutter-root HorizontalGutter-full"
        >
          <div
            className="Indent-root"
          >
            <div
              className=""
            >
              <div
                className="Comment-root"
                role="article"
              >
                <div
                  className="Flex-root Comment-topBar Flex-flex Flex-justifySpaceBetween Flex-directionRow"
                  id="comment-comment-1"
                >
                  <div
                    className="Flex-root Flex-flex Flex-halfItemGutter Flex-alignBaseline Flex-directionColumn"
                  >
                    <span
                      className="Typography-root Typography-heading3 Typography-colorTextPrimary Username-root"
                    >
                      Lukas
                    </span>
                    <div
                      className="Flex-root Flex-flex Flex-itemGutter Flex-alignBaseline Flex-directionRow"
                    >
                      <time
                        className="Timestamp-root RelativeTime-root"
                        dateTime="2018-07-06T18:20:00.000Z"
                        title="2018-07-06T18:20:00.000Z"
                      >
                        2018-07-06T18:20:00.000Z
                      </time>
                    </div>
                  </div>
                </div>
                <div
                  className="HTMLContent-root"
                  dangerouslySetInnerHTML={
                    Object {
                      "__html": "What's up?",
                    }
                  }
                />
                <div
                  className="Flex-root Comment-footer Flex-flex Flex-halfItemGutter Flex-directionRow"
                >
                  <button
                    className="BaseButton-root Button-root Button-sizeSmall Button-colorRegular Button-variantGhost"
                    id="comments-commentContainer-replyButton-comment-1"
                    onBlur={[Function]}
                    onClick={[Function]}
                    onFocus={[Function]}
                    onMouseDown={[Function]}
                    onMouseOut={[Function]}
                    onMouseOver={[Function]}
                    onTouchEnd={[Function]}
                    type="button"
                  >
                    <span>
                      Reply
                    </span>
                  </button>
                </div>
              </div>
            </div>
          </div>
        </div>
      </div>
    </div>
  </section>
</div>
`;

exports[`edit a comment: optimistic response 1`] = `
<div
  className="HorizontalGutter-root App-root HorizontalGutter-full"
>
  <ul
    className="TabBar-root TabBar-primary"
    role="tablist"
  >
    <li
      className="Tab-root"
      id="tab-COMMENTS"
      role="presentation"
    >
      <button
        aria-controls="tabPane-COMMENTS"
        aria-selected={true}
        className="BaseButton-root Tab-button Tab-primary Tab-active"
        onBlur={[Function]}
        onClick={[Function]}
        onFocus={[Function]}
        onMouseDown={[Function]}
        onMouseOut={[Function]}
        onMouseOver={[Function]}
        onTouchEnd={[Function]}
        role="tab"
        type="button"
      >
        Comments
      </button>
    </li>
    <li
      className="Tab-root"
      id="tab-PROFILE"
      role="presentation"
    >
      <button
        aria-controls="tabPane-PROFILE"
        aria-selected={false}
        className="BaseButton-root Tab-button Tab-primary"
        onBlur={[Function]}
        onClick={[Function]}
        onFocus={[Function]}
        onMouseDown={[Function]}
        onMouseOut={[Function]}
        onMouseOver={[Function]}
        onTouchEnd={[Function]}
        role="tab"
        type="button"
      >
        My Profile
      </button>
    </li>
  </ul>
  <section
    aria-labelledby="tab-COMMENTS"
    className="App-tabContent"
    id="tabPane-COMMENTS"
    role="tabpanel"
  >
    <div
      className="HorizontalGutter-root Stream-root HorizontalGutter-double"
    >
      <div
        className="HorizontalGutter-root HorizontalGutter-half"
      >
        <div
          className="Flex-root"
        >
          <div
            className="Flex-flex Flex-halfItemGutter Flex-wrap"
          >
            <div
              className="Typography-root Typography-bodyCopy Typography-colorTextPrimary"
            >
              Signed in as 
              <span
                className="Typography-root Typography-bodyCopyBold Typography-colorTextPrimary"
              >
                Markus
              </span>
              .
            </div>
            <div
              className="Flex-root Typography-root Typography-bodyCopy Typography-colorTextPrimary Flex-flex"
            >
              <span>
                Not you? 
              </span>
              <button
                className="BaseButton-root Button-root Button-sizeSmall Button-colorPrimary Button-variantUnderlined"
                onBlur={[Function]}
                onClick={[Function]}
                onFocus={[Function]}
                onMouseDown={[Function]}
                onMouseOut={[Function]}
                onMouseOver={[Function]}
                onTouchEnd={[Function]}
                type="button"
              >
                Sign Out
              </button>
            </div>
          </div>
        </div>
        <form
          autoComplete="off"
          className="PostCommentForm-root"
          id="comments-postCommentForm-form"
          onSubmit={[Function]}
        >
          <div
            className="HorizontalGutter-root HorizontalGutter-full"
          >
            <div>
              <label
                className="AriaInfo-root"
                htmlFor="comments-postCommentForm-field"
              >
                Post a comment
              </label>
              <div>
                <div
                  className=""
                >
                  <div
                    className="Toolbar-toolbar"
                  >
                    <button
                      className="Button-button"
                      disabled={false}
                      onClick={[Function]}
                      title="Bold"
                      type="button"
                    >
                      <span
                        aria-hidden="true"
                        className="Icon-root Icon-md"
                      >
                        format_bold
                      </span>
                    </button>
                    <button
                      className="Button-button"
                      disabled={false}
                      onClick={[Function]}
                      title="Italic"
                      type="button"
                    >
                      <span
                        aria-hidden="true"
                        className="Icon-root Icon-md"
                      >
                        format_italic
                      </span>
                    </button>
                    <button
                      className="Button-button"
                      disabled={false}
                      onClick={[Function]}
                      title="Blockquote"
                      type="button"
                    >
                      <span
                        aria-hidden="true"
                        className="Icon-root Icon-md"
                      >
                        format_quote
                      </span>
                    </button>
                  </div>
                  <div
                    aria-hidden="true"
                    className="RTE-placeholder RTE-placeholder"
                  >
                    Post a comment
                  </div>
                  <div
                    aria-placeholder="Post a comment"
                    className="RTE-contentEditable RTE-content"
                    contentEditable={true}
                    dangerouslySetInnerHTML={
                      Object {
                        "__html": "",
                      }
                    }
                    disabled={false}
                    id="comments-postCommentForm-field"
                    onBlur={[Function]}
                    onChange={[Function]}
                    onCut={[Function]}
                    onFocus={[Function]}
                    onInput={[Function]}
                    onKeyDown={[Function]}
                    onPaste={[Function]}
                    onSelect={[Function]}
                  />
                </div>
              </div>
            </div>
            <div
              className="Flex-root Flex-flex Flex-justifySpaceBetween Flex-alignFlexStart Flex-directionRow"
            >
              <div
                className="PostCommentForm-poweredBy"
              >
                <span
                  className="Typography-root Typography-detail Typography-colorTextSecondary"
                >
                  Powered by 
                  <span
                    className="Typography-root Typography-heading4 Typography-colorTextPrimary"
                  >
                    ⁨The Coral Project⁩
                  </span>
                </span>
              </div>
              <button
                className="BaseButton-root Button-root Button-sizeRegular Button-colorPrimary Button-variantFilled Button-disabled"
                disabled={true}
                onBlur={[Function]}
                onFocus={[Function]}
                onMouseDown={[Function]}
                onMouseOut={[Function]}
                onMouseOver={[Function]}
                onTouchEnd={[Function]}
                type="submit"
              >
                Submit
              </button>
            </div>
          </div>
        </form>
      </div>
      <div
        aria-live="polite"
        className="HorizontalGutter-root HorizontalGutter-full"
        id="talk-comments-stream-log"
        role="log"
      >
        <div
          className="HorizontalGutter-root HorizontalGutter-full"
        >
          <form
            autoComplete="off"
            id="comments-editCommentForm-form-comment-0"
            onSubmit={[Function]}
          >
            <div
              className="HorizontalGutter-root HorizontalGutter-full"
            >
              <div>
                <div
                  className="Flex-root Flex-flex Flex-halfItemGutter Flex-alignBaseline Flex-directionColumn"
                >
                  <span
                    className="Typography-root Typography-heading3 Typography-colorTextPrimary Username-root"
                  >
                    Markus
                  </span>
                  <time
                    className="Timestamp-root RelativeTime-root"
                    dateTime="2018-07-06T18:24:00.000Z"
                    title="2018-07-06T18:24:00.000Z"
                  >
                    2018-07-06T18:24:00.000Z
                  </time>
                </div>
              </div>
              <div>
                <label
                  className="AriaInfo-root"
                  htmlFor="comments-editCommentForm-rte-comment-0"
                >
                  Edit comment
                </label>
                <div>
                  <div
                    className=""
                  >
                    <div
                      className=" RTE-toolbarDisabled Toolbar-toolbar"
                    >
                      <button
                        className="Button-button"
                        disabled={false}
                        onClick={[Function]}
                        title="Bold"
                        type="button"
                      >
                        <span
                          aria-hidden="true"
                          className="Icon-root Icon-md"
                        >
                          format_bold
                        </span>
                      </button>
                      <button
                        className="Button-button"
                        disabled={false}
                        onClick={[Function]}
                        title="Italic"
                        type="button"
                      >
                        <span
                          aria-hidden="true"
                          className="Icon-root Icon-md"
                        >
                          format_italic
                        </span>
                      </button>
                      <button
                        className="Button-button"
                        disabled={false}
                        onClick={[Function]}
                        title="Blockquote"
                        type="button"
                      >
                        <span
                          aria-hidden="true"
                          className="Icon-root Icon-md"
                        >
                          format_quote
                        </span>
                      </button>
                    </div>
                    <div
                      aria-placeholder="Edit comment"
                      className="RTE-contentEditable RTE-content  RTE-contentEditableDisabled"
                      contentEditable={false}
                      dangerouslySetInnerHTML={
                        Object {
                          "__html": "Edited!",
                        }
                      }
                      disabled={true}
                      id="comments-editCommentForm-rte-comment-0"
                      onBlur={[Function]}
                      onChange={[Function]}
                      onCut={[Function]}
                      onFocus={[Function]}
                      onInput={[Function]}
                      onKeyDown={[Function]}
                      onPaste={[Function]}
                      onSelect={[Function]}
                    />
                  </div>
                </div>
              </div>
              <div
<<<<<<< HEAD
                className="Message-root Message-colorGrey Message-fullWidth"
              >
                <span
                  aria-hidden="true"
                  className="Icon-root MessageIcon-root Icon-sm"
                >
                  alarm
                </span>
                <span>
                  Edit: 
                  <time
                    className="RelativeTime-root"
                    dateTime="2018-07-06T18:24:30.000Z"
                    title="2018-07-06T18:24:30.000Z"
                  >
                    2018-07-06T18:24:30.000Z
                  </time>
                   remaining
                </span>
              </div>
              <div
                className="Flex-root Flex-flex Flex-halfItemGutter Flex-justifyFlexEnd Flex-directionRow"
              >
                <button
                  className="BaseButton-root Button-root Button-sizeRegular Button-colorRegular Button-variantOutlined Button-disabled"
                  disabled={true}
                  id="comments-editCommentForm-cancelButton-comment-0"
                  onBlur={[Function]}
                  onClick={[Function]}
                  onFocus={[Function]}
                  onMouseDown={[Function]}
                  onMouseOut={[Function]}
                  onMouseOver={[Function]}
                  onTouchEnd={[Function]}
                  type="button"
                >
                  Cancel
                </button>
                <button
                  className="BaseButton-root Button-root Button-sizeRegular Button-colorPrimary Button-variantFilled Button-disabled"
                  disabled={true}
                  onBlur={[Function]}
                  onFocus={[Function]}
                  onMouseDown={[Function]}
                  onMouseOut={[Function]}
                  onMouseOver={[Function]}
                  onTouchEnd={[Function]}
                  type="submit"
                >
                  Save Changes
                </button>
=======
                className="HorizontalGutter-root HorizontalGutter-full"
              >
                <div
                  className="HTMLContent-root"
                  dangerouslySetInnerHTML={
                    Object {
                      "__html": "What's up?",
                    }
                  }
                />
                <div
                  className="Flex-root Flex-flex Flex-halfItemGutter Flex-directionRow"
                >
                  <button
                    className="BaseButton-root Button-root Button-sizeSmall Button-colorRegular Button-variantGhost"
                    id="comments-commentContainer-replyButton-comment-1"
                    onBlur={[Function]}
                    onClick={[Function]}
                    onFocus={[Function]}
                    onMouseDown={[Function]}
                    onMouseOut={[Function]}
                    onMouseOver={[Function]}
                    onTouchEnd={[Function]}
                    type="button"
                  >
                    <span>
                      Reply
                    </span>
                  </button>
                </div>
>>>>>>> 0ec04aa5
              </div>
            </div>
          </form>
        </div>
        <div
          className="HorizontalGutter-root HorizontalGutter-full"
        >
          <div
            className="Indent-root"
          >
            <div
              className=""
            >
              <div
                className="Comment-root"
                role="article"
              >
                <div
                  className="Flex-root Comment-topBar Flex-flex Flex-justifySpaceBetween Flex-directionRow"
                  id="comment-comment-1"
                >
                  <div
                    className="Flex-root Flex-flex Flex-halfItemGutter Flex-alignBaseline Flex-directionColumn"
                  >
                    <span
                      className="Typography-root Typography-heading3 Typography-colorTextPrimary Username-root"
                    >
                      Lukas
                    </span>
                    <div
                      className="Flex-root Flex-flex Flex-itemGutter Flex-alignBaseline Flex-directionRow"
                    >
                      <time
                        className="Timestamp-root RelativeTime-root"
                        dateTime="2018-07-06T18:20:00.000Z"
                        title="2018-07-06T18:20:00.000Z"
                      >
                        2018-07-06T18:20:00.000Z
                      </time>
                    </div>
                  </div>
                </div>
                <div
                  className="HTMLContent-root"
                  dangerouslySetInnerHTML={
                    Object {
                      "__html": "What's up?",
                    }
                  }
                />
                <div
                  className="Flex-root Comment-footer Flex-flex Flex-halfItemGutter Flex-directionRow"
                >
                  <button
                    className="BaseButton-root Button-root Button-sizeSmall Button-colorRegular Button-variantGhost"
                    id="comments-commentContainer-replyButton-comment-1"
                    onBlur={[Function]}
                    onClick={[Function]}
                    onFocus={[Function]}
                    onMouseDown={[Function]}
                    onMouseOut={[Function]}
                    onMouseOver={[Function]}
                    onTouchEnd={[Function]}
                    type="button"
                  >
                    <span>
                      Reply
                    </span>
                  </button>
                </div>
              </div>
            </div>
          </div>
        </div>
      </div>
    </div>
  </section>
</div>
`;

exports[`edit a comment: render stream 1`] = `
<div
  className="HorizontalGutter-root App-root HorizontalGutter-full"
>
  <ul
    className="TabBar-root TabBar-primary"
    role="tablist"
  >
    <li
      className="Tab-root"
      id="tab-COMMENTS"
      role="presentation"
    >
      <button
        aria-controls="tabPane-COMMENTS"
        aria-selected={true}
        className="BaseButton-root Tab-button Tab-primary Tab-active"
        onBlur={[Function]}
        onClick={[Function]}
        onFocus={[Function]}
        onMouseDown={[Function]}
        onMouseOut={[Function]}
        onMouseOver={[Function]}
        onTouchEnd={[Function]}
        role="tab"
        type="button"
      >
        Comments
      </button>
    </li>
    <li
      className="Tab-root"
      id="tab-PROFILE"
      role="presentation"
    >
      <button
        aria-controls="tabPane-PROFILE"
        aria-selected={false}
        className="BaseButton-root Tab-button Tab-primary"
        onBlur={[Function]}
        onClick={[Function]}
        onFocus={[Function]}
        onMouseDown={[Function]}
        onMouseOut={[Function]}
        onMouseOver={[Function]}
        onTouchEnd={[Function]}
        role="tab"
        type="button"
      >
        My Profile
      </button>
    </li>
  </ul>
  <section
    aria-labelledby="tab-COMMENTS"
    className="App-tabContent"
    id="tabPane-COMMENTS"
    role="tabpanel"
  >
    <div
      className="HorizontalGutter-root Stream-root HorizontalGutter-double"
    >
      <div
        className="HorizontalGutter-root HorizontalGutter-half"
      >
        <div
          className="Flex-root"
        >
          <div
            className="Flex-flex Flex-halfItemGutter Flex-wrap"
          >
            <div
              className="Typography-root Typography-bodyCopy Typography-colorTextPrimary"
            >
              Signed in as 
              <span
                className="Typography-root Typography-bodyCopyBold Typography-colorTextPrimary"
              >
                Markus
              </span>
              .
            </div>
            <div
              className="Flex-root Typography-root Typography-bodyCopy Typography-colorTextPrimary Flex-flex"
            >
              <span>
                Not you? 
              </span>
              <button
                className="BaseButton-root Button-root Button-sizeSmall Button-colorPrimary Button-variantUnderlined"
                onBlur={[Function]}
                onClick={[Function]}
                onFocus={[Function]}
                onMouseDown={[Function]}
                onMouseOut={[Function]}
                onMouseOver={[Function]}
                onTouchEnd={[Function]}
                type="button"
              >
                Sign Out
              </button>
            </div>
          </div>
        </div>
        <form
          autoComplete="off"
          className="PostCommentForm-root"
          id="comments-postCommentForm-form"
          onSubmit={[Function]}
        >
          <div
            className="HorizontalGutter-root HorizontalGutter-full"
          >
            <div>
              <label
                className="AriaInfo-root"
                htmlFor="comments-postCommentForm-field"
              >
                Post a comment
              </label>
              <div>
                <div
                  className=""
                >
                  <div
                    className="Toolbar-toolbar"
                  >
                    <button
                      className="Button-button"
                      disabled={false}
                      onClick={[Function]}
                      title="Bold"
                      type="button"
                    >
                      <span
                        aria-hidden="true"
                        className="Icon-root Icon-md"
                      >
                        format_bold
                      </span>
                    </button>
                    <button
                      className="Button-button"
                      disabled={false}
                      onClick={[Function]}
                      title="Italic"
                      type="button"
                    >
                      <span
                        aria-hidden="true"
                        className="Icon-root Icon-md"
                      >
                        format_italic
                      </span>
                    </button>
                    <button
                      className="Button-button"
                      disabled={false}
                      onClick={[Function]}
                      title="Blockquote"
                      type="button"
                    >
                      <span
                        aria-hidden="true"
                        className="Icon-root Icon-md"
                      >
                        format_quote
                      </span>
                    </button>
                  </div>
                  <div
                    aria-hidden="true"
                    className="RTE-placeholder RTE-placeholder"
                  >
                    Post a comment
                  </div>
                  <div
                    aria-placeholder="Post a comment"
                    className="RTE-contentEditable RTE-content"
                    contentEditable={true}
                    dangerouslySetInnerHTML={
                      Object {
                        "__html": "",
                      }
                    }
                    disabled={false}
                    id="comments-postCommentForm-field"
                    onBlur={[Function]}
                    onChange={[Function]}
                    onCut={[Function]}
                    onFocus={[Function]}
                    onInput={[Function]}
                    onKeyDown={[Function]}
                    onPaste={[Function]}
                    onSelect={[Function]}
                  />
                </div>
              </div>
            </div>
            <div
              className="Flex-root Flex-flex Flex-justifySpaceBetween Flex-alignFlexStart Flex-directionRow"
            >
              <div
<<<<<<< HEAD
                className="PostCommentForm-poweredBy"
              >
                <span
                  className="Typography-root Typography-detail Typography-colorTextSecondary"
                >
                  Powered by 
                  <span
                    className="Typography-root Typography-heading4 Typography-colorTextPrimary"
                  >
                    ⁨The Coral Project⁩
                  </span>
                </span>
=======
                className="HorizontalGutter-root HorizontalGutter-full"
              >
                <div
                  className="HTMLContent-root"
                  dangerouslySetInnerHTML={
                    Object {
                      "__html": "Joining Too",
                    }
                  }
                />
                <div
                  className="Flex-root Flex-flex Flex-halfItemGutter Flex-directionRow"
                >
                  <button
                    className="BaseButton-root Button-root Button-sizeSmall Button-colorRegular Button-variantGhost"
                    id="comments-commentContainer-replyButton-comment-0"
                    onBlur={[Function]}
                    onClick={[Function]}
                    onFocus={[Function]}
                    onMouseDown={[Function]}
                    onMouseOut={[Function]}
                    onMouseOver={[Function]}
                    onTouchEnd={[Function]}
                    type="button"
                  >
                    <span>
                      Reply
                    </span>
                  </button>
                </div>
>>>>>>> 0ec04aa5
              </div>
              <button
                className="BaseButton-root Button-root Button-sizeRegular Button-colorPrimary Button-variantFilled Button-disabled"
                disabled={true}
                onBlur={[Function]}
                onFocus={[Function]}
                onMouseDown={[Function]}
                onMouseOut={[Function]}
                onMouseOver={[Function]}
                onTouchEnd={[Function]}
                type="submit"
              >
                Submit
              </button>
            </div>
          </div>
        </form>
      </div>
      <div
        aria-live="polite"
        className="HorizontalGutter-root HorizontalGutter-full"
        id="talk-comments-stream-log"
        role="log"
      >
        <div
          className="HorizontalGutter-root HorizontalGutter-full"
        >
          <div
            className="Indent-root"
          >
            <div
              className=""
            >
              <div
                className="Comment-root"
                role="article"
              >
                <div
                  className="Flex-root Comment-topBar Flex-flex Flex-justifySpaceBetween Flex-directionRow"
                  id="comment-comment-0"
                >
                  <div
                    className="Flex-root Flex-flex Flex-halfItemGutter Flex-alignBaseline Flex-directionColumn"
                  >
                    <span
                      className="Typography-root Typography-heading3 Typography-colorTextPrimary Username-root"
                    >
                      Markus
                    </span>
                    <div
                      className="Flex-root Flex-flex Flex-itemGutter Flex-alignBaseline Flex-directionRow"
                    >
                      <time
                        className="Timestamp-root RelativeTime-root"
                        dateTime="2018-07-06T18:24:00.000Z"
                        title="2018-07-06T18:24:00.000Z"
                      >
                        2018-07-06T18:24:00.000Z
                      </time>
                    </div>
                  </div>
                  <div>
                    <button
                      className="BaseButton-root Button-root Button-sizeRegular Button-colorPrimary Button-variantUnderlined"
                      id="comments-commentContainer-editButton-comment-0"
                      onBlur={[Function]}
                      onClick={[Function]}
                      onFocus={[Function]}
                      onMouseDown={[Function]}
                      onMouseOut={[Function]}
                      onMouseOver={[Function]}
                      onTouchEnd={[Function]}
                      type="button"
                    >
                      Edit
                    </button>
                  </div>
                </div>
<<<<<<< HEAD
                <div
                  className="HTMLContent-root"
                  dangerouslySetInnerHTML={
                    Object {
                      "__html": "Joining Too",
                    }
                  }
                />
                <div
                  className="Flex-root Comment-footer Flex-flex Flex-halfItemGutter Flex-directionRow"
                >
                  <button
                    className="BaseButton-root Button-root Button-sizeSmall Button-colorRegular Button-variantGhost"
                    id="comments-commentContainer-replyButton-comment-0"
                    onBlur={[Function]}
                    onClick={[Function]}
                    onFocus={[Function]}
                    onMouseDown={[Function]}
                    onMouseOut={[Function]}
                    onMouseOver={[Function]}
                    onTouchEnd={[Function]}
                    type="button"
                  >
                    <span>
                      Reply
                    </span>
                  </button>
                </div>
              </div>
            </div>
          </div>
        </div>
        <div
          className="HorizontalGutter-root HorizontalGutter-full"
        >
          <div
            className="Indent-root"
          >
            <div
              className=""
            >
              <div
                className="Comment-root"
                role="article"
              >
                <div
                  className="Flex-root Comment-topBar Flex-flex Flex-justifySpaceBetween Flex-directionRow"
                  id="comment-comment-1"
                >
                  <div
                    className="Flex-root Flex-flex Flex-halfItemGutter Flex-alignBaseline Flex-directionColumn"
                  >
                    <span
                      className="Typography-root Typography-heading3 Typography-colorTextPrimary Username-root"
                    >
                      Lukas
                    </span>
                    <div
                      className="Flex-root Flex-flex Flex-itemGutter Flex-alignBaseline Flex-directionRow"
                    >
                      <time
                        className="Timestamp-root RelativeTime-root"
                        dateTime="2018-07-06T18:20:00.000Z"
                        title="2018-07-06T18:20:00.000Z"
                      >
                        2018-07-06T18:20:00.000Z
                      </time>
                    </div>
                  </div>
                </div>
                <div
                  className="HTMLContent-root"
                  dangerouslySetInnerHTML={
                    Object {
                      "__html": "What's up?",
                    }
                  }
                />
                <div
                  className="Flex-root Comment-footer Flex-flex Flex-halfItemGutter Flex-directionRow"
                >
=======
              </div>
              <div
                className="HorizontalGutter-root HorizontalGutter-full"
              >
                <div
                  className="HTMLContent-root"
                  dangerouslySetInnerHTML={
                    Object {
                      "__html": "What's up?",
                    }
                  }
                />
                <div
                  className="Flex-root Flex-flex Flex-halfItemGutter Flex-directionRow"
                >
>>>>>>> 0ec04aa5
                  <button
                    className="BaseButton-root Button-root Button-sizeSmall Button-colorRegular Button-variantGhost"
                    id="comments-commentContainer-replyButton-comment-1"
                    onBlur={[Function]}
                    onClick={[Function]}
                    onFocus={[Function]}
                    onMouseDown={[Function]}
                    onMouseOut={[Function]}
                    onMouseOver={[Function]}
                    onTouchEnd={[Function]}
                    type="button"
                  >
                    <span>
                      Reply
                    </span>
                  </button>
                </div>
              </div>
            </div>
          </div>
        </div>
      </div>
    </div>
  </section>
</div>
`;

exports[`edit a comment: server response 1`] = `
<div
  className="HorizontalGutter-root App-root HorizontalGutter-full"
>
  <ul
    className="TabBar-root TabBar-primary"
    role="tablist"
  >
    <li
      className="Tab-root"
      id="tab-COMMENTS"
      role="presentation"
    >
      <button
        aria-controls="tabPane-COMMENTS"
        aria-selected={true}
        className="BaseButton-root Tab-button Tab-primary Tab-active"
        onBlur={[Function]}
        onClick={[Function]}
        onFocus={[Function]}
        onMouseDown={[Function]}
        onMouseOut={[Function]}
        onMouseOver={[Function]}
        onTouchEnd={[Function]}
        role="tab"
        type="button"
      >
        Comments
      </button>
    </li>
    <li
      className="Tab-root"
      id="tab-PROFILE"
      role="presentation"
    >
      <button
        aria-controls="tabPane-PROFILE"
        aria-selected={false}
        className="BaseButton-root Tab-button Tab-primary"
        onBlur={[Function]}
        onClick={[Function]}
        onFocus={[Function]}
        onMouseDown={[Function]}
        onMouseOut={[Function]}
        onMouseOver={[Function]}
        onTouchEnd={[Function]}
        role="tab"
        type="button"
      >
        My Profile
      </button>
    </li>
  </ul>
  <section
    aria-labelledby="tab-COMMENTS"
    className="App-tabContent"
    id="tabPane-COMMENTS"
    role="tabpanel"
  >
    <div
      className="HorizontalGutter-root Stream-root HorizontalGutter-double"
    >
      <div
        className="HorizontalGutter-root HorizontalGutter-half"
      >
        <div
          className="Flex-root"
        >
          <div
            className="Flex-flex Flex-halfItemGutter Flex-wrap"
          >
            <div
              className="Typography-root Typography-bodyCopy Typography-colorTextPrimary"
            >
              Signed in as 
              <span
                className="Typography-root Typography-bodyCopyBold Typography-colorTextPrimary"
              >
                Markus
              </span>
              .
            </div>
            <div
              className="Flex-root Typography-root Typography-bodyCopy Typography-colorTextPrimary Flex-flex"
            >
              <span>
                Not you? 
              </span>
              <button
                className="BaseButton-root Button-root Button-sizeSmall Button-colorPrimary Button-variantUnderlined"
                onBlur={[Function]}
                onClick={[Function]}
                onFocus={[Function]}
                onMouseDown={[Function]}
                onMouseOut={[Function]}
                onMouseOver={[Function]}
                onTouchEnd={[Function]}
                type="button"
              >
                Sign Out
              </button>
            </div>
          </div>
        </div>
        <form
          autoComplete="off"
          className="PostCommentForm-root"
          id="comments-postCommentForm-form"
          onSubmit={[Function]}
        >
          <div
            className="HorizontalGutter-root HorizontalGutter-full"
          >
            <div>
              <label
                className="AriaInfo-root"
                htmlFor="comments-postCommentForm-field"
              >
                Post a comment
              </label>
              <div>
                <div
                  className=""
                >
                  <div
                    className="Toolbar-toolbar"
                  >
                    <button
                      className="Button-button"
                      disabled={false}
                      onClick={[Function]}
                      title="Bold"
                      type="button"
                    >
                      <span
                        aria-hidden="true"
                        className="Icon-root Icon-md"
                      >
                        format_bold
                      </span>
                    </button>
                    <button
                      className="Button-button"
                      disabled={false}
                      onClick={[Function]}
                      title="Italic"
                      type="button"
                    >
                      <span
                        aria-hidden="true"
                        className="Icon-root Icon-md"
                      >
                        format_italic
                      </span>
                    </button>
                    <button
                      className="Button-button"
                      disabled={false}
                      onClick={[Function]}
                      title="Blockquote"
                      type="button"
                    >
                      <span
                        aria-hidden="true"
                        className="Icon-root Icon-md"
                      >
                        format_quote
                      </span>
                    </button>
                  </div>
                  <div
                    aria-hidden="true"
                    className="RTE-placeholder RTE-placeholder"
                  >
                    Post a comment
                  </div>
                  <div
                    aria-placeholder="Post a comment"
                    className="RTE-contentEditable RTE-content"
                    contentEditable={true}
                    dangerouslySetInnerHTML={
                      Object {
                        "__html": "",
                      }
                    }
                    disabled={false}
                    id="comments-postCommentForm-field"
                    onBlur={[Function]}
                    onChange={[Function]}
                    onCut={[Function]}
                    onFocus={[Function]}
                    onInput={[Function]}
                    onKeyDown={[Function]}
                    onPaste={[Function]}
                    onSelect={[Function]}
                  />
                </div>
              </div>
            </div>
            <div
              className="Flex-root Flex-flex Flex-justifySpaceBetween Flex-alignFlexStart Flex-directionRow"
            >
              <div
                className="PostCommentForm-poweredBy"
              >
                <span
                  className="Typography-root Typography-detail Typography-colorTextSecondary"
                >
                  Powered by 
                  <span
                    className="Typography-root Typography-heading4 Typography-colorTextPrimary"
                  >
                    ⁨The Coral Project⁩
                  </span>
                </span>
              </div>
              <button
                className="BaseButton-root Button-root Button-sizeRegular Button-colorPrimary Button-variantFilled Button-disabled"
                disabled={true}
                onBlur={[Function]}
                onFocus={[Function]}
                onMouseDown={[Function]}
                onMouseOut={[Function]}
                onMouseOver={[Function]}
                onTouchEnd={[Function]}
                type="submit"
              >
                Submit
              </button>
            </div>
          </div>
        </form>
      </div>
      <div
        aria-live="polite"
        className="HorizontalGutter-root HorizontalGutter-full"
        id="talk-comments-stream-log"
        role="log"
      >
        <div
          className="HorizontalGutter-root HorizontalGutter-full"
        >
          <div
            className="Indent-root"
          >
            <div
              className=""
            >
              <div
                className="Comment-root"
                role="article"
              >
                <div
                  className="Flex-root Comment-topBar Flex-flex Flex-justifySpaceBetween Flex-directionRow"
                  id="comment-comment-0"
                >
                  <div
                    className="Flex-root Flex-flex Flex-halfItemGutter Flex-alignBaseline Flex-directionColumn"
                  >
                    <span
                      className="Typography-root Typography-heading3 Typography-colorTextPrimary Username-root"
                    >
                      Markus
                    </span>
                    <div
                      className="Flex-root Flex-flex Flex-itemGutter Flex-alignBaseline Flex-directionRow"
                    >
                      <time
                        className="Timestamp-root RelativeTime-root"
                        dateTime="2018-07-06T18:24:00.000Z"
                        title="2018-07-06T18:24:00.000Z"
                      >
                        2018-07-06T18:24:00.000Z
                      </time>
                      <div
                        className="EditedMarker-root"
                      >
                        (
                        <span>
                          Edited
                        </span>
                        )
                      </div>
                    </div>
                  </div>
                  <div>
                    <button
                      className="BaseButton-root Button-root Button-sizeRegular Button-colorPrimary Button-variantUnderlined"
                      id="comments-commentContainer-editButton-comment-0"
                      onBlur={[Function]}
                      onClick={[Function]}
                      onFocus={[Function]}
                      onMouseDown={[Function]}
                      onMouseOut={[Function]}
                      onMouseOver={[Function]}
                      onTouchEnd={[Function]}
                      type="button"
                    >
                      Edit
                    </button>
                  </div>
                </div>
                <div
                  className="HTMLContent-root"
                  dangerouslySetInnerHTML={
                    Object {
                      "__html": "Edited! (from server)",
                    }
                  }
                />
                <div
                  className="Flex-root Comment-footer Flex-flex Flex-halfItemGutter Flex-directionRow"
                >
                  <button
                    className="BaseButton-root Button-root Button-sizeSmall Button-colorRegular Button-variantGhost"
                    id="comments-commentContainer-replyButton-comment-0"
                    onBlur={[Function]}
                    onClick={[Function]}
                    onFocus={[Function]}
                    onMouseDown={[Function]}
                    onMouseOut={[Function]}
                    onMouseOver={[Function]}
                    onTouchEnd={[Function]}
                    type="button"
                  >
                    <span>
                      Reply
                    </span>
                  </button>
                </div>
              </div>
<<<<<<< HEAD
=======
              <div
                className="HorizontalGutter-root HorizontalGutter-full"
              >
                <div
                  className="HTMLContent-root"
                  dangerouslySetInnerHTML={
                    Object {
                      "__html": "Edited! (from server)",
                    }
                  }
                />
                <div
                  className="Flex-root Flex-flex Flex-halfItemGutter Flex-directionRow"
                >
                  <button
                    className="BaseButton-root Button-root Button-sizeSmall Button-colorRegular Button-variantGhost"
                    id="comments-commentContainer-replyButton-comment-0"
                    onBlur={[Function]}
                    onClick={[Function]}
                    onFocus={[Function]}
                    onMouseDown={[Function]}
                    onMouseOut={[Function]}
                    onMouseOver={[Function]}
                    onTouchEnd={[Function]}
                    type="button"
                  >
                    <span>
                      Reply
                    </span>
                  </button>
                </div>
              </div>
>>>>>>> 0ec04aa5
            </div>
          </div>
        </div>
        <div
          className="HorizontalGutter-root HorizontalGutter-full"
        >
          <div
            className="Indent-root"
          >
            <div
              className=""
            >
              <div
                className="Comment-root"
                role="article"
              >
                <div
                  className="Flex-root Comment-topBar Flex-flex Flex-justifySpaceBetween Flex-directionRow"
                  id="comment-comment-1"
                >
                  <div
                    className="Flex-root Flex-flex Flex-halfItemGutter Flex-alignBaseline Flex-directionColumn"
                  >
                    <span
                      className="Typography-root Typography-heading3 Typography-colorTextPrimary Username-root"
                    >
                      Lukas
                    </span>
                    <div
                      className="Flex-root Flex-flex Flex-itemGutter Flex-alignBaseline Flex-directionRow"
                    >
                      <time
                        className="Timestamp-root RelativeTime-root"
                        dateTime="2018-07-06T18:20:00.000Z"
                        title="2018-07-06T18:20:00.000Z"
                      >
                        2018-07-06T18:20:00.000Z
                      </time>
                    </div>
                  </div>
                </div>
<<<<<<< HEAD
=======
              </div>
              <div
                className="HorizontalGutter-root HorizontalGutter-full"
              >
>>>>>>> 0ec04aa5
                <div
                  className="HTMLContent-root"
                  dangerouslySetInnerHTML={
                    Object {
                      "__html": "What's up?",
                    }
                  }
                />
                <div
<<<<<<< HEAD
                  className="Flex-root Comment-footer Flex-flex Flex-halfItemGutter Flex-directionRow"
=======
                  className="Flex-root Flex-flex Flex-halfItemGutter Flex-directionRow"
>>>>>>> 0ec04aa5
                >
                  <button
                    className="BaseButton-root Button-root Button-sizeSmall Button-colorRegular Button-variantGhost"
                    id="comments-commentContainer-replyButton-comment-1"
                    onBlur={[Function]}
                    onClick={[Function]}
                    onFocus={[Function]}
                    onMouseDown={[Function]}
                    onMouseOut={[Function]}
                    onMouseOver={[Function]}
                    onTouchEnd={[Function]}
                    type="button"
                  >
                    <span>
                      Reply
                    </span>
                  </button>
                </div>
              </div>
            </div>
          </div>
        </div>
      </div>
    </div>
  </section>
</div>
`;

exports[`shows expiry message: edit form closed 1`] = `
<div
  className="HorizontalGutter-root App-root HorizontalGutter-full"
>
  <ul
    className="TabBar-root TabBar-primary"
    role="tablist"
  >
    <li
      className="Tab-root"
      id="tab-COMMENTS"
      role="presentation"
    >
      <button
        aria-controls="tabPane-COMMENTS"
        aria-selected={true}
        className="BaseButton-root Tab-button Tab-primary Tab-active"
        onBlur={[Function]}
        onClick={[Function]}
        onFocus={[Function]}
        onMouseDown={[Function]}
        onMouseOut={[Function]}
        onMouseOver={[Function]}
        onTouchEnd={[Function]}
        role="tab"
        type="button"
      >
        Comments
      </button>
    </li>
    <li
      className="Tab-root"
      id="tab-PROFILE"
      role="presentation"
    >
      <button
        aria-controls="tabPane-PROFILE"
        aria-selected={false}
        className="BaseButton-root Tab-button Tab-primary"
        onBlur={[Function]}
        onClick={[Function]}
        onFocus={[Function]}
        onMouseDown={[Function]}
        onMouseOut={[Function]}
        onMouseOver={[Function]}
        onTouchEnd={[Function]}
        role="tab"
        type="button"
      >
        My Profile
      </button>
    </li>
  </ul>
  <section
    aria-labelledby="tab-COMMENTS"
    className="App-tabContent"
    id="tabPane-COMMENTS"
    role="tabpanel"
  >
    <div
      className="HorizontalGutter-root Stream-root HorizontalGutter-double"
    >
      <div
        className="HorizontalGutter-root HorizontalGutter-half"
      >
        <div
          className="Flex-root"
        >
          <div
            className="Flex-flex Flex-halfItemGutter Flex-wrap"
          >
            <div
              className="Typography-root Typography-bodyCopy Typography-colorTextPrimary"
            >
              Signed in as 
              <span
                className="Typography-root Typography-bodyCopyBold Typography-colorTextPrimary"
              >
                Markus
              </span>
              .
            </div>
            <div
              className="Flex-root Typography-root Typography-bodyCopy Typography-colorTextPrimary Flex-flex"
            >
              <span>
                Not you? 
              </span>
              <button
                className="BaseButton-root Button-root Button-sizeSmall Button-colorPrimary Button-variantUnderlined"
                onBlur={[Function]}
                onClick={[Function]}
                onFocus={[Function]}
                onMouseDown={[Function]}
                onMouseOut={[Function]}
                onMouseOver={[Function]}
                onTouchEnd={[Function]}
                type="button"
              >
                Sign Out
              </button>
            </div>
          </div>
        </div>
        <form
          autoComplete="off"
          className="PostCommentForm-root"
          id="comments-postCommentForm-form"
          onSubmit={[Function]}
        >
          <div
            className="HorizontalGutter-root HorizontalGutter-full"
          >
            <div>
              <label
                className="AriaInfo-root"
                htmlFor="comments-postCommentForm-field"
              >
                Post a comment
              </label>
              <div>
                <div
                  className=""
                >
                  <div
                    className="Toolbar-toolbar"
                  >
                    <button
                      className="Button-button"
                      disabled={false}
                      onClick={[Function]}
                      title="Bold"
                      type="button"
                    >
                      <span
                        aria-hidden="true"
                        className="Icon-root Icon-md"
                      >
                        format_bold
                      </span>
                    </button>
                    <button
                      className="Button-button"
                      disabled={false}
                      onClick={[Function]}
                      title="Italic"
                      type="button"
                    >
                      <span
                        aria-hidden="true"
                        className="Icon-root Icon-md"
                      >
                        format_italic
                      </span>
                    </button>
                    <button
                      className="Button-button"
                      disabled={false}
                      onClick={[Function]}
                      title="Blockquote"
                      type="button"
                    >
                      <span
                        aria-hidden="true"
                        className="Icon-root Icon-md"
                      >
                        format_quote
                      </span>
                    </button>
                  </div>
                  <div
                    aria-hidden="true"
                    className="RTE-placeholder RTE-placeholder"
                  >
                    Post a comment
                  </div>
                  <div
                    aria-placeholder="Post a comment"
                    className="RTE-contentEditable RTE-content"
                    contentEditable={true}
                    dangerouslySetInnerHTML={
                      Object {
                        "__html": "",
                      }
                    }
                    disabled={false}
                    id="comments-postCommentForm-field"
                    onBlur={[Function]}
                    onChange={[Function]}
                    onCut={[Function]}
                    onFocus={[Function]}
                    onInput={[Function]}
                    onKeyDown={[Function]}
                    onPaste={[Function]}
                    onSelect={[Function]}
                  />
                </div>
              </div>
            </div>
            <div
              className="Flex-root Flex-flex Flex-justifySpaceBetween Flex-alignFlexStart Flex-directionRow"
            >
              <div
                className="PostCommentForm-poweredBy"
              >
                <span
                  className="Typography-root Typography-detail Typography-colorTextSecondary"
                >
                  Powered by 
                  <span
                    className="Typography-root Typography-heading4 Typography-colorTextPrimary"
                  >
                    ⁨The Coral Project⁩
                  </span>
                </span>
              </div>
              <button
                className="BaseButton-root Button-root Button-sizeRegular Button-colorPrimary Button-variantFilled Button-disabled"
                disabled={true}
                onBlur={[Function]}
                onFocus={[Function]}
                onMouseDown={[Function]}
                onMouseOut={[Function]}
                onMouseOver={[Function]}
                onTouchEnd={[Function]}
                type="submit"
              >
                Submit
              </button>
            </div>
          </div>
        </form>
      </div>
      <div
        aria-live="polite"
        className="HorizontalGutter-root HorizontalGutter-full"
        id="talk-comments-stream-log"
        role="log"
      >
        <div
          className="HorizontalGutter-root HorizontalGutter-full"
        >
          <div
            className="Indent-root"
          >
            <div
              className=""
            >
              <div
                className="Comment-root"
                role="article"
              >
                <div
                  className="Flex-root Comment-topBar Flex-flex Flex-justifySpaceBetween Flex-directionRow"
                  id="comment-comment-0"
                >
                  <div
                    className="Flex-root Flex-flex Flex-halfItemGutter Flex-alignBaseline Flex-directionColumn"
                  >
                    <span
                      className="Typography-root Typography-heading3 Typography-colorTextPrimary Username-root"
                    >
                      Markus
                    </span>
                    <div
                      className="Flex-root Flex-flex Flex-itemGutter Flex-alignBaseline Flex-directionRow"
                    >
                      <time
                        className="Timestamp-root RelativeTime-root"
                        dateTime="2018-07-06T18:24:00.000Z"
                        title="2018-07-06T18:24:00.000Z"
                      >
                        2018-07-06T18:24:00.000Z
                      </time>
                    </div>
                  </div>
                  <div>
                    <button
                      className="BaseButton-root Button-root Button-sizeRegular Button-colorPrimary Button-variantUnderlined"
                      id="comments-commentContainer-editButton-comment-0"
                      onBlur={[Function]}
                      onClick={[Function]}
                      onFocus={[Function]}
                      onMouseDown={[Function]}
                      onMouseOut={[Function]}
                      onMouseOver={[Function]}
                      onTouchEnd={[Function]}
                      type="button"
                    >
                      Edit
                    </button>
                  </div>
                </div>
                <div
                  className="HTMLContent-root"
                  dangerouslySetInnerHTML={
                    Object {
                      "__html": "Joining Too",
                    }
                  }
                />
                <div
                  className="Flex-root Comment-footer Flex-flex Flex-halfItemGutter Flex-directionRow"
                >
                  <button
                    className="BaseButton-root Button-root Button-sizeSmall Button-colorRegular Button-variantGhost"
                    id="comments-commentContainer-replyButton-comment-0"
                    onBlur={[Function]}
                    onClick={[Function]}
                    onFocus={[Function]}
                    onMouseDown={[Function]}
                    onMouseOut={[Function]}
                    onMouseOver={[Function]}
                    onTouchEnd={[Function]}
                    type="button"
                  >
<<<<<<< HEAD
=======
                    Edit
                  </button>
                </div>
              </div>
              <div
                className="HorizontalGutter-root HorizontalGutter-full"
              >
                <div
                  className="HTMLContent-root"
                  dangerouslySetInnerHTML={
                    Object {
                      "__html": "Joining Too",
                    }
                  }
                />
                <div
                  className="Flex-root Flex-flex Flex-halfItemGutter Flex-directionRow"
                >
                  <button
                    className="BaseButton-root Button-root Button-sizeSmall Button-colorRegular Button-variantGhost"
                    id="comments-commentContainer-replyButton-comment-0"
                    onBlur={[Function]}
                    onClick={[Function]}
                    onFocus={[Function]}
                    onMouseDown={[Function]}
                    onMouseOut={[Function]}
                    onMouseOver={[Function]}
                    onTouchEnd={[Function]}
                    type="button"
                  >
>>>>>>> 0ec04aa5
                    <span>
                      Reply
                    </span>
                  </button>
                </div>
              </div>
            </div>
          </div>
        </div>
        <div
          className="HorizontalGutter-root HorizontalGutter-full"
        >
          <div
            className="Indent-root"
          >
            <div
              className=""
            >
              <div
                className="Comment-root"
                role="article"
              >
                <div
                  className="Flex-root Comment-topBar Flex-flex Flex-justifySpaceBetween Flex-directionRow"
                  id="comment-comment-1"
                >
                  <div
                    className="Flex-root Flex-flex Flex-halfItemGutter Flex-alignBaseline Flex-directionColumn"
                  >
                    <span
                      className="Typography-root Typography-heading3 Typography-colorTextPrimary Username-root"
                    >
                      Lukas
                    </span>
                    <div
                      className="Flex-root Flex-flex Flex-itemGutter Flex-alignBaseline Flex-directionRow"
                    >
                      <time
                        className="Timestamp-root RelativeTime-root"
                        dateTime="2018-07-06T18:20:00.000Z"
                        title="2018-07-06T18:20:00.000Z"
                      >
                        2018-07-06T18:20:00.000Z
                      </time>
                    </div>
                  </div>
                </div>
<<<<<<< HEAD
=======
              </div>
              <div
                className="HorizontalGutter-root HorizontalGutter-full"
              >
>>>>>>> 0ec04aa5
                <div
                  className="HTMLContent-root"
                  dangerouslySetInnerHTML={
                    Object {
                      "__html": "What's up?",
                    }
                  }
                />
                <div
<<<<<<< HEAD
                  className="Flex-root Comment-footer Flex-flex Flex-halfItemGutter Flex-directionRow"
=======
                  className="Flex-root Flex-flex Flex-halfItemGutter Flex-directionRow"
>>>>>>> 0ec04aa5
                >
                  <button
                    className="BaseButton-root Button-root Button-sizeSmall Button-colorRegular Button-variantGhost"
                    id="comments-commentContainer-replyButton-comment-1"
                    onBlur={[Function]}
                    onClick={[Function]}
                    onFocus={[Function]}
                    onMouseDown={[Function]}
                    onMouseOut={[Function]}
                    onMouseOver={[Function]}
                    onTouchEnd={[Function]}
                    type="button"
                  >
                    <span>
                      Reply
                    </span>
                  </button>
                </div>
              </div>
            </div>
          </div>
        </div>
      </div>
    </div>
  </section>
</div>
`;

exports[`shows expiry message: edit time expired 1`] = `
<div
  className="HorizontalGutter-root App-root HorizontalGutter-full"
>
  <ul
    className="TabBar-root TabBar-primary"
    role="tablist"
  >
    <li
      className="Tab-root"
      id="tab-COMMENTS"
      role="presentation"
    >
      <button
        aria-controls="tabPane-COMMENTS"
        aria-selected={true}
        className="BaseButton-root Tab-button Tab-primary Tab-active"
        onBlur={[Function]}
        onClick={[Function]}
        onFocus={[Function]}
        onMouseDown={[Function]}
        onMouseOut={[Function]}
        onMouseOver={[Function]}
        onTouchEnd={[Function]}
        role="tab"
        type="button"
      >
        Comments
      </button>
    </li>
    <li
      className="Tab-root"
      id="tab-PROFILE"
      role="presentation"
    >
      <button
        aria-controls="tabPane-PROFILE"
        aria-selected={false}
        className="BaseButton-root Tab-button Tab-primary"
        onBlur={[Function]}
        onClick={[Function]}
        onFocus={[Function]}
        onMouseDown={[Function]}
        onMouseOut={[Function]}
        onMouseOver={[Function]}
        onTouchEnd={[Function]}
        role="tab"
        type="button"
      >
        My Profile
      </button>
    </li>
  </ul>
  <section
    aria-labelledby="tab-COMMENTS"
    className="App-tabContent"
    id="tabPane-COMMENTS"
    role="tabpanel"
  >
    <div
      className="HorizontalGutter-root Stream-root HorizontalGutter-double"
    >
      <div
        className="HorizontalGutter-root HorizontalGutter-half"
      >
        <div
          className="Flex-root"
        >
          <div
            className="Flex-flex Flex-halfItemGutter Flex-wrap"
          >
            <div
              className="Typography-root Typography-bodyCopy Typography-colorTextPrimary"
            >
              Signed in as 
              <span
                className="Typography-root Typography-bodyCopyBold Typography-colorTextPrimary"
              >
                Markus
              </span>
              .
            </div>
            <div
              className="Flex-root Typography-root Typography-bodyCopy Typography-colorTextPrimary Flex-flex"
            >
              <span>
                Not you? 
              </span>
              <button
                className="BaseButton-root Button-root Button-sizeSmall Button-colorPrimary Button-variantUnderlined"
                onBlur={[Function]}
                onClick={[Function]}
                onFocus={[Function]}
                onMouseDown={[Function]}
                onMouseOut={[Function]}
                onMouseOver={[Function]}
                onTouchEnd={[Function]}
                type="button"
              >
                Sign Out
              </button>
            </div>
          </div>
        </div>
        <form
          autoComplete="off"
          className="PostCommentForm-root"
          id="comments-postCommentForm-form"
          onSubmit={[Function]}
        >
          <div
            className="HorizontalGutter-root HorizontalGutter-full"
          >
            <div>
              <label
                className="AriaInfo-root"
                htmlFor="comments-postCommentForm-field"
              >
                Post a comment
              </label>
              <div>
                <div
                  className=""
                >
                  <div
                    className="Toolbar-toolbar"
                  >
                    <button
                      className="Button-button"
                      disabled={false}
                      onClick={[Function]}
                      title="Bold"
                      type="button"
                    >
                      <span
                        aria-hidden="true"
                        className="Icon-root Icon-md"
                      >
                        format_bold
                      </span>
                    </button>
                    <button
                      className="Button-button"
                      disabled={false}
                      onClick={[Function]}
                      title="Italic"
                      type="button"
                    >
                      <span
                        aria-hidden="true"
                        className="Icon-root Icon-md"
                      >
                        format_italic
                      </span>
                    </button>
                    <button
                      className="Button-button"
                      disabled={false}
                      onClick={[Function]}
                      title="Blockquote"
                      type="button"
                    >
                      <span
                        aria-hidden="true"
                        className="Icon-root Icon-md"
                      >
                        format_quote
                      </span>
                    </button>
                  </div>
                  <div
                    aria-hidden="true"
                    className="RTE-placeholder RTE-placeholder"
                  >
                    Post a comment
                  </div>
                  <div
                    aria-placeholder="Post a comment"
                    className="RTE-contentEditable RTE-content"
                    contentEditable={true}
                    dangerouslySetInnerHTML={
                      Object {
                        "__html": "",
                      }
                    }
                    disabled={false}
                    id="comments-postCommentForm-field"
                    onBlur={[Function]}
                    onChange={[Function]}
                    onCut={[Function]}
                    onFocus={[Function]}
                    onInput={[Function]}
                    onKeyDown={[Function]}
                    onPaste={[Function]}
                    onSelect={[Function]}
                  />
                </div>
              </div>
            </div>
            <div
              className="Flex-root Flex-flex Flex-justifySpaceBetween Flex-alignFlexStart Flex-directionRow"
            >
              <div
                className="PostCommentForm-poweredBy"
              >
                <span
                  className="Typography-root Typography-detail Typography-colorTextSecondary"
                >
                  Powered by 
                  <span
                    className="Typography-root Typography-heading4 Typography-colorTextPrimary"
                  >
                    ⁨The Coral Project⁩
                  </span>
                </span>
              </div>
              <button
                className="BaseButton-root Button-root Button-sizeRegular Button-colorPrimary Button-variantFilled Button-disabled"
                disabled={true}
                onBlur={[Function]}
                onFocus={[Function]}
                onMouseDown={[Function]}
                onMouseOut={[Function]}
                onMouseOver={[Function]}
                onTouchEnd={[Function]}
                type="submit"
              >
                Submit
              </button>
            </div>
          </div>
        </form>
      </div>
      <div
        aria-live="polite"
        className="HorizontalGutter-root HorizontalGutter-full"
        id="talk-comments-stream-log"
        role="log"
      >
        <div
          className="HorizontalGutter-root HorizontalGutter-full"
        >
          <form
            autoComplete="off"
            id="comments-editCommentForm-form-comment-0"
            onSubmit={[Function]}
          >
            <div
              className="HorizontalGutter-root HorizontalGutter-full"
            >
              <div>
                <div
                  className="Flex-root Flex-flex Flex-halfItemGutter Flex-alignBaseline Flex-directionColumn"
                >
                  <span
                    className="Typography-root Typography-heading3 Typography-colorTextPrimary Username-root"
                  >
                    Markus
                  </span>
                  <time
                    className="Timestamp-root RelativeTime-root"
                    dateTime="2018-07-06T18:24:00.000Z"
                    title="2018-07-06T18:24:00.000Z"
                  >
                    2018-07-06T18:24:00.000Z
                  </time>
                </div>
              </div>
              <div>
                <label
                  className="AriaInfo-root"
                  htmlFor="comments-editCommentForm-rte-comment-0"
                >
                  Edit comment
                </label>
                <div>
                  <div
                    className=""
                  >
                    <div
                      className=" RTE-toolbarDisabled Toolbar-toolbar"
                    >
                      <button
                        className="Button-button"
                        disabled={false}
                        onClick={[Function]}
                        title="Bold"
                        type="button"
                      >
                        <span
                          aria-hidden="true"
                          className="Icon-root Icon-md"
                        >
                          format_bold
                        </span>
                      </button>
                      <button
                        className="Button-button"
                        disabled={false}
                        onClick={[Function]}
                        title="Italic"
                        type="button"
                      >
                        <span
                          aria-hidden="true"
                          className="Icon-root Icon-md"
                        >
                          format_italic
                        </span>
                      </button>
                      <button
                        className="Button-button"
                        disabled={false}
                        onClick={[Function]}
                        title="Blockquote"
                        type="button"
                      >
                        <span
                          aria-hidden="true"
                          className="Icon-root Icon-md"
                        >
                          format_quote
                        </span>
                      </button>
                    </div>
                    <div
                      aria-placeholder="Edit comment"
                      className="RTE-contentEditable RTE-content  RTE-contentEditableDisabled"
                      contentEditable={false}
                      dangerouslySetInnerHTML={
                        Object {
                          "__html": "Joining Too",
                        }
                      }
                      disabled={true}
                      id="comments-editCommentForm-rte-comment-0"
                      onBlur={[Function]}
                      onChange={[Function]}
                      onCut={[Function]}
                      onFocus={[Function]}
                      onInput={[Function]}
                      onKeyDown={[Function]}
                      onPaste={[Function]}
                      onSelect={[Function]}
                    />
                  </div>
                </div>
              </div>
              <div
<<<<<<< HEAD
                className="Message-root Message-colorError Message-fullWidth"
              >
                <span
                  aria-hidden="true"
                  className="Icon-root MessageIcon-root Icon-sm"
                >
                  warning
                </span>
                Edit time has expired. You can no longer edit this comment. Why not post another one?
              </div>
              <div
                className="Flex-root Flex-flex Flex-halfItemGutter Flex-justifyFlexEnd Flex-directionRow"
              >
                <button
                  className="BaseButton-root Button-root Button-sizeRegular Button-colorRegular Button-variantOutlined"
                  disabled={false}
                  id="comments-editCommentForm-closeButton-comment-0"
                  onBlur={[Function]}
                  onClick={[Function]}
                  onFocus={[Function]}
                  onMouseDown={[Function]}
                  onMouseOut={[Function]}
                  onMouseOver={[Function]}
                  onTouchEnd={[Function]}
                  type="button"
                >
                  Close
                </button>
=======
                className="HorizontalGutter-root HorizontalGutter-full"
              >
                <div
                  className="HTMLContent-root"
                  dangerouslySetInnerHTML={
                    Object {
                      "__html": "What's up?",
                    }
                  }
                />
                <div
                  className="Flex-root Flex-flex Flex-halfItemGutter Flex-directionRow"
                >
                  <button
                    className="BaseButton-root Button-root Button-sizeSmall Button-colorRegular Button-variantGhost"
                    id="comments-commentContainer-replyButton-comment-1"
                    onBlur={[Function]}
                    onClick={[Function]}
                    onFocus={[Function]}
                    onMouseDown={[Function]}
                    onMouseOut={[Function]}
                    onMouseOver={[Function]}
                    onTouchEnd={[Function]}
                    type="button"
                  >
                    <span>
                      Reply
                    </span>
                  </button>
                </div>
>>>>>>> 0ec04aa5
              </div>
            </div>
          </form>
        </div>
        <div
          className="HorizontalGutter-root HorizontalGutter-full"
        >
          <div
            className="Indent-root"
          >
            <div
              className=""
            >
              <div
                className="Comment-root"
                role="article"
              >
                <div
                  className="Flex-root Comment-topBar Flex-flex Flex-justifySpaceBetween Flex-directionRow"
                  id="comment-comment-1"
                >
                  <div
                    className="Flex-root Flex-flex Flex-halfItemGutter Flex-alignBaseline Flex-directionColumn"
                  >
                    <span
                      className="Typography-root Typography-heading3 Typography-colorTextPrimary Username-root"
                    >
                      Lukas
                    </span>
                    <div
                      className="Flex-root Flex-flex Flex-itemGutter Flex-alignBaseline Flex-directionRow"
                    >
                      <time
                        className="Timestamp-root RelativeTime-root"
                        dateTime="2018-07-06T18:20:00.000Z"
                        title="2018-07-06T18:20:00.000Z"
                      >
                        2018-07-06T18:20:00.000Z
                      </time>
                    </div>
                  </div>
                </div>
                <div
                  className="HTMLContent-root"
                  dangerouslySetInnerHTML={
                    Object {
                      "__html": "What's up?",
                    }
                  }
                />
                <div
                  className="Flex-root Comment-footer Flex-flex Flex-halfItemGutter Flex-directionRow"
                >
                  <button
                    className="BaseButton-root Button-root Button-sizeSmall Button-colorRegular Button-variantGhost"
                    id="comments-commentContainer-replyButton-comment-1"
                    onBlur={[Function]}
                    onClick={[Function]}
                    onFocus={[Function]}
                    onMouseDown={[Function]}
                    onMouseOut={[Function]}
                    onMouseOver={[Function]}
                    onTouchEnd={[Function]}
                    type="button"
                  >
                    <span>
                      Reply
                    </span>
                  </button>
                </div>
              </div>
            </div>
          </div>
        </div>
      </div>
    </div>
  </section>
</div>
`;<|MERGE_RESOLUTION|>--- conflicted
+++ resolved
@@ -294,69 +294,38 @@
                   </div>
                 </div>
                 <div
-                  className="HTMLContent-root"
-                  dangerouslySetInnerHTML={
-                    Object {
-                      "__html": "Joining Too",
+                  className="HorizontalGutter-root HorizontalGutter-full"
+                >
+                  <div
+                    className="HTMLContent-root"
+                    dangerouslySetInnerHTML={
+                      Object {
+                        "__html": "Joining Too",
+                      }
                     }
-                  }
-                />
-                <div
-                  className="Flex-root Comment-footer Flex-flex Flex-halfItemGutter Flex-directionRow"
-                >
-                  <button
-                    className="BaseButton-root Button-root Button-sizeSmall Button-colorRegular Button-variantGhost"
-                    id="comments-commentContainer-replyButton-comment-0"
-                    onBlur={[Function]}
-                    onClick={[Function]}
-                    onFocus={[Function]}
-                    onMouseDown={[Function]}
-                    onMouseOut={[Function]}
-                    onMouseOver={[Function]}
-                    onTouchEnd={[Function]}
-                    type="button"
-                  >
-                    <span>
-                      Reply
-                    </span>
-                  </button>
-                </div>
-              </div>
-<<<<<<< HEAD
-=======
-              <div
-                className="HorizontalGutter-root HorizontalGutter-full"
-              >
-                <div
-                  className="HTMLContent-root"
-                  dangerouslySetInnerHTML={
-                    Object {
-                      "__html": "Joining Too",
-                    }
-                  }
-                />
-                <div
-                  className="Flex-root Flex-flex Flex-halfItemGutter Flex-directionRow"
-                >
-                  <button
-                    className="BaseButton-root Button-root Button-sizeSmall Button-colorRegular Button-variantGhost"
-                    id="comments-commentContainer-replyButton-comment-0"
-                    onBlur={[Function]}
-                    onClick={[Function]}
-                    onFocus={[Function]}
-                    onMouseDown={[Function]}
-                    onMouseOut={[Function]}
-                    onMouseOver={[Function]}
-                    onTouchEnd={[Function]}
-                    type="button"
-                  >
-                    <span>
-                      Reply
-                    </span>
-                  </button>
-                </div>
-              </div>
->>>>>>> 0ec04aa5
+                  />
+                  <div
+                    className="Flex-root Flex-flex Flex-halfItemGutter Flex-directionRow"
+                  >
+                    <button
+                      className="BaseButton-root Button-root Button-sizeSmall Button-colorRegular Button-variantGhost"
+                      id="comments-commentContainer-replyButton-comment-0"
+                      onBlur={[Function]}
+                      onClick={[Function]}
+                      onFocus={[Function]}
+                      onMouseDown={[Function]}
+                      onMouseOut={[Function]}
+                      onMouseOver={[Function]}
+                      onTouchEnd={[Function]}
+                      type="button"
+                    >
+                      <span>
+                        Reply
+                      </span>
+                    </button>
+                  </div>
+                </div>
+              </div>
             </div>
           </div>
         </div>
@@ -398,44 +367,37 @@
                     </div>
                   </div>
                 </div>
-<<<<<<< HEAD
-=======
-              </div>
-              <div
-                className="HorizontalGutter-root HorizontalGutter-full"
-              >
->>>>>>> 0ec04aa5
-                <div
-                  className="HTMLContent-root"
-                  dangerouslySetInnerHTML={
-                    Object {
-                      "__html": "What's up?",
+                <div
+                  className="HorizontalGutter-root HorizontalGutter-full"
+                >
+                  <div
+                    className="HTMLContent-root"
+                    dangerouslySetInnerHTML={
+                      Object {
+                        "__html": "What's up?",
+                      }
                     }
-                  }
-                />
-                <div
-<<<<<<< HEAD
-                  className="Flex-root Comment-footer Flex-flex Flex-halfItemGutter Flex-directionRow"
-=======
-                  className="Flex-root Flex-flex Flex-halfItemGutter Flex-directionRow"
->>>>>>> 0ec04aa5
-                >
-                  <button
-                    className="BaseButton-root Button-root Button-sizeSmall Button-colorRegular Button-variantGhost"
-                    id="comments-commentContainer-replyButton-comment-1"
-                    onBlur={[Function]}
-                    onClick={[Function]}
-                    onFocus={[Function]}
-                    onMouseDown={[Function]}
-                    onMouseOut={[Function]}
-                    onMouseOver={[Function]}
-                    onTouchEnd={[Function]}
-                    type="button"
-                  >
-                    <span>
-                      Reply
-                    </span>
-                  </button>
+                  />
+                  <div
+                    className="Flex-root Flex-flex Flex-halfItemGutter Flex-directionRow"
+                  >
+                    <button
+                      className="BaseButton-root Button-root Button-sizeSmall Button-colorRegular Button-variantGhost"
+                      id="comments-commentContainer-replyButton-comment-1"
+                      onBlur={[Function]}
+                      onClick={[Function]}
+                      onFocus={[Function]}
+                      onMouseDown={[Function]}
+                      onMouseOut={[Function]}
+                      onMouseOver={[Function]}
+                      onTouchEnd={[Function]}
+                      type="button"
+                    >
+                      <span>
+                        Reply
+                      </span>
+                    </button>
+                  </div>
                 </div>
               </div>
             </div>
@@ -796,7 +758,6 @@
                 </div>
               </div>
               <div
-<<<<<<< HEAD
                 className="Message-root Message-colorGrey Message-fullWidth"
               >
                 <span
@@ -848,38 +809,6 @@
                 >
                   Save Changes
                 </button>
-=======
-                className="HorizontalGutter-root HorizontalGutter-full"
-              >
-                <div
-                  className="HTMLContent-root"
-                  dangerouslySetInnerHTML={
-                    Object {
-                      "__html": "What's up?",
-                    }
-                  }
-                />
-                <div
-                  className="Flex-root Flex-flex Flex-halfItemGutter Flex-directionRow"
-                >
-                  <button
-                    className="BaseButton-root Button-root Button-sizeSmall Button-colorRegular Button-variantGhost"
-                    id="comments-commentContainer-replyButton-comment-1"
-                    onBlur={[Function]}
-                    onClick={[Function]}
-                    onFocus={[Function]}
-                    onMouseDown={[Function]}
-                    onMouseOut={[Function]}
-                    onMouseOver={[Function]}
-                    onTouchEnd={[Function]}
-                    type="button"
-                  >
-                    <span>
-                      Reply
-                    </span>
-                  </button>
-                </div>
->>>>>>> 0ec04aa5
               </div>
             </div>
           </form>
@@ -923,32 +852,36 @@
                   </div>
                 </div>
                 <div
-                  className="HTMLContent-root"
-                  dangerouslySetInnerHTML={
-                    Object {
-                      "__html": "What's up?",
+                  className="HorizontalGutter-root HorizontalGutter-full"
+                >
+                  <div
+                    className="HTMLContent-root"
+                    dangerouslySetInnerHTML={
+                      Object {
+                        "__html": "What's up?",
+                      }
                     }
-                  }
-                />
-                <div
-                  className="Flex-root Comment-footer Flex-flex Flex-halfItemGutter Flex-directionRow"
-                >
-                  <button
-                    className="BaseButton-root Button-root Button-sizeSmall Button-colorRegular Button-variantGhost"
-                    id="comments-commentContainer-replyButton-comment-1"
-                    onBlur={[Function]}
-                    onClick={[Function]}
-                    onFocus={[Function]}
-                    onMouseDown={[Function]}
-                    onMouseOut={[Function]}
-                    onMouseOver={[Function]}
-                    onTouchEnd={[Function]}
-                    type="button"
-                  >
-                    <span>
-                      Reply
-                    </span>
-                  </button>
+                  />
+                  <div
+                    className="Flex-root Flex-flex Flex-halfItemGutter Flex-directionRow"
+                  >
+                    <button
+                      className="BaseButton-root Button-root Button-sizeSmall Button-colorRegular Button-variantGhost"
+                      id="comments-commentContainer-replyButton-comment-1"
+                      onBlur={[Function]}
+                      onClick={[Function]}
+                      onFocus={[Function]}
+                      onMouseDown={[Function]}
+                      onMouseOut={[Function]}
+                      onMouseOver={[Function]}
+                      onTouchEnd={[Function]}
+                      type="button"
+                    >
+                      <span>
+                        Reply
+                      </span>
+                    </button>
+                  </div>
                 </div>
               </div>
             </div>
@@ -1309,7 +1242,6 @@
                 </div>
               </div>
               <div
-<<<<<<< HEAD
                 className="Message-root Message-colorGrey Message-fullWidth"
               >
                 <span
@@ -1361,38 +1293,6 @@
                 >
                   Save Changes
                 </button>
-=======
-                className="HorizontalGutter-root HorizontalGutter-full"
-              >
-                <div
-                  className="HTMLContent-root"
-                  dangerouslySetInnerHTML={
-                    Object {
-                      "__html": "What's up?",
-                    }
-                  }
-                />
-                <div
-                  className="Flex-root Flex-flex Flex-halfItemGutter Flex-directionRow"
-                >
-                  <button
-                    className="BaseButton-root Button-root Button-sizeSmall Button-colorRegular Button-variantGhost"
-                    id="comments-commentContainer-replyButton-comment-1"
-                    onBlur={[Function]}
-                    onClick={[Function]}
-                    onFocus={[Function]}
-                    onMouseDown={[Function]}
-                    onMouseOut={[Function]}
-                    onMouseOver={[Function]}
-                    onTouchEnd={[Function]}
-                    type="button"
-                  >
-                    <span>
-                      Reply
-                    </span>
-                  </button>
-                </div>
->>>>>>> 0ec04aa5
               </div>
             </div>
           </form>
@@ -1436,32 +1336,36 @@
                   </div>
                 </div>
                 <div
-                  className="HTMLContent-root"
-                  dangerouslySetInnerHTML={
-                    Object {
-                      "__html": "What's up?",
+                  className="HorizontalGutter-root HorizontalGutter-full"
+                >
+                  <div
+                    className="HTMLContent-root"
+                    dangerouslySetInnerHTML={
+                      Object {
+                        "__html": "What's up?",
+                      }
                     }
-                  }
-                />
-                <div
-                  className="Flex-root Comment-footer Flex-flex Flex-halfItemGutter Flex-directionRow"
-                >
-                  <button
-                    className="BaseButton-root Button-root Button-sizeSmall Button-colorRegular Button-variantGhost"
-                    id="comments-commentContainer-replyButton-comment-1"
-                    onBlur={[Function]}
-                    onClick={[Function]}
-                    onFocus={[Function]}
-                    onMouseDown={[Function]}
-                    onMouseOut={[Function]}
-                    onMouseOver={[Function]}
-                    onTouchEnd={[Function]}
-                    type="button"
-                  >
-                    <span>
-                      Reply
-                    </span>
-                  </button>
+                  />
+                  <div
+                    className="Flex-root Flex-flex Flex-halfItemGutter Flex-directionRow"
+                  >
+                    <button
+                      className="BaseButton-root Button-root Button-sizeSmall Button-colorRegular Button-variantGhost"
+                      id="comments-commentContainer-replyButton-comment-1"
+                      onBlur={[Function]}
+                      onClick={[Function]}
+                      onFocus={[Function]}
+                      onMouseDown={[Function]}
+                      onMouseOut={[Function]}
+                      onMouseOver={[Function]}
+                      onTouchEnd={[Function]}
+                      type="button"
+                    >
+                      <span>
+                        Reply
+                      </span>
+                    </button>
+                  </div>
                 </div>
               </div>
             </div>
@@ -1676,7 +1580,6 @@
               className="Flex-root Flex-flex Flex-justifySpaceBetween Flex-alignFlexStart Flex-directionRow"
             >
               <div
-<<<<<<< HEAD
                 className="PostCommentForm-poweredBy"
               >
                 <span
@@ -1689,38 +1592,6 @@
                     ⁨The Coral Project⁩
                   </span>
                 </span>
-=======
-                className="HorizontalGutter-root HorizontalGutter-full"
-              >
-                <div
-                  className="HTMLContent-root"
-                  dangerouslySetInnerHTML={
-                    Object {
-                      "__html": "Joining Too",
-                    }
-                  }
-                />
-                <div
-                  className="Flex-root Flex-flex Flex-halfItemGutter Flex-directionRow"
-                >
-                  <button
-                    className="BaseButton-root Button-root Button-sizeSmall Button-colorRegular Button-variantGhost"
-                    id="comments-commentContainer-replyButton-comment-0"
-                    onBlur={[Function]}
-                    onClick={[Function]}
-                    onFocus={[Function]}
-                    onMouseDown={[Function]}
-                    onMouseOut={[Function]}
-                    onMouseOver={[Function]}
-                    onTouchEnd={[Function]}
-                    type="button"
-                  >
-                    <span>
-                      Reply
-                    </span>
-                  </button>
-                </div>
->>>>>>> 0ec04aa5
               </div>
               <button
                 className="BaseButton-root Button-root Button-sizeRegular Button-colorPrimary Button-variantFilled Button-disabled"
@@ -1799,34 +1670,37 @@
                     </button>
                   </div>
                 </div>
-<<<<<<< HEAD
-                <div
-                  className="HTMLContent-root"
-                  dangerouslySetInnerHTML={
-                    Object {
-                      "__html": "Joining Too",
+                <div
+                  className="HorizontalGutter-root HorizontalGutter-full"
+                >
+                  <div
+                    className="HTMLContent-root"
+                    dangerouslySetInnerHTML={
+                      Object {
+                        "__html": "Joining Too",
+                      }
                     }
-                  }
-                />
-                <div
-                  className="Flex-root Comment-footer Flex-flex Flex-halfItemGutter Flex-directionRow"
-                >
-                  <button
-                    className="BaseButton-root Button-root Button-sizeSmall Button-colorRegular Button-variantGhost"
-                    id="comments-commentContainer-replyButton-comment-0"
-                    onBlur={[Function]}
-                    onClick={[Function]}
-                    onFocus={[Function]}
-                    onMouseDown={[Function]}
-                    onMouseOut={[Function]}
-                    onMouseOver={[Function]}
-                    onTouchEnd={[Function]}
-                    type="button"
-                  >
-                    <span>
-                      Reply
-                    </span>
-                  </button>
+                  />
+                  <div
+                    className="Flex-root Flex-flex Flex-halfItemGutter Flex-directionRow"
+                  >
+                    <button
+                      className="BaseButton-root Button-root Button-sizeSmall Button-colorRegular Button-variantGhost"
+                      id="comments-commentContainer-replyButton-comment-0"
+                      onBlur={[Function]}
+                      onClick={[Function]}
+                      onFocus={[Function]}
+                      onMouseDown={[Function]}
+                      onMouseOut={[Function]}
+                      onMouseOver={[Function]}
+                      onTouchEnd={[Function]}
+                      type="button"
+                    >
+                      <span>
+                        Reply
+                      </span>
+                    </button>
+                  </div>
                 </div>
               </div>
             </div>
@@ -1871,49 +1745,36 @@
                   </div>
                 </div>
                 <div
-                  className="HTMLContent-root"
-                  dangerouslySetInnerHTML={
-                    Object {
-                      "__html": "What's up?",
+                  className="HorizontalGutter-root HorizontalGutter-full"
+                >
+                  <div
+                    className="HTMLContent-root"
+                    dangerouslySetInnerHTML={
+                      Object {
+                        "__html": "What's up?",
+                      }
                     }
-                  }
-                />
-                <div
-                  className="Flex-root Comment-footer Flex-flex Flex-halfItemGutter Flex-directionRow"
-                >
-=======
-              </div>
-              <div
-                className="HorizontalGutter-root HorizontalGutter-full"
-              >
-                <div
-                  className="HTMLContent-root"
-                  dangerouslySetInnerHTML={
-                    Object {
-                      "__html": "What's up?",
-                    }
-                  }
-                />
-                <div
-                  className="Flex-root Flex-flex Flex-halfItemGutter Flex-directionRow"
-                >
->>>>>>> 0ec04aa5
-                  <button
-                    className="BaseButton-root Button-root Button-sizeSmall Button-colorRegular Button-variantGhost"
-                    id="comments-commentContainer-replyButton-comment-1"
-                    onBlur={[Function]}
-                    onClick={[Function]}
-                    onFocus={[Function]}
-                    onMouseDown={[Function]}
-                    onMouseOut={[Function]}
-                    onMouseOver={[Function]}
-                    onTouchEnd={[Function]}
-                    type="button"
-                  >
-                    <span>
-                      Reply
-                    </span>
-                  </button>
+                  />
+                  <div
+                    className="Flex-root Flex-flex Flex-halfItemGutter Flex-directionRow"
+                  >
+                    <button
+                      className="BaseButton-root Button-root Button-sizeSmall Button-colorRegular Button-variantGhost"
+                      id="comments-commentContainer-replyButton-comment-1"
+                      onBlur={[Function]}
+                      onClick={[Function]}
+                      onFocus={[Function]}
+                      onMouseDown={[Function]}
+                      onMouseOut={[Function]}
+                      onMouseOver={[Function]}
+                      onTouchEnd={[Function]}
+                      type="button"
+                    >
+                      <span>
+                        Reply
+                      </span>
+                    </button>
+                  </div>
                 </div>
               </div>
             </div>
@@ -2228,69 +2089,38 @@
                   </div>
                 </div>
                 <div
-                  className="HTMLContent-root"
-                  dangerouslySetInnerHTML={
-                    Object {
-                      "__html": "Edited! (from server)",
+                  className="HorizontalGutter-root HorizontalGutter-full"
+                >
+                  <div
+                    className="HTMLContent-root"
+                    dangerouslySetInnerHTML={
+                      Object {
+                        "__html": "Edited! (from server)",
+                      }
                     }
-                  }
-                />
-                <div
-                  className="Flex-root Comment-footer Flex-flex Flex-halfItemGutter Flex-directionRow"
-                >
-                  <button
-                    className="BaseButton-root Button-root Button-sizeSmall Button-colorRegular Button-variantGhost"
-                    id="comments-commentContainer-replyButton-comment-0"
-                    onBlur={[Function]}
-                    onClick={[Function]}
-                    onFocus={[Function]}
-                    onMouseDown={[Function]}
-                    onMouseOut={[Function]}
-                    onMouseOver={[Function]}
-                    onTouchEnd={[Function]}
-                    type="button"
-                  >
-                    <span>
-                      Reply
-                    </span>
-                  </button>
-                </div>
-              </div>
-<<<<<<< HEAD
-=======
-              <div
-                className="HorizontalGutter-root HorizontalGutter-full"
-              >
-                <div
-                  className="HTMLContent-root"
-                  dangerouslySetInnerHTML={
-                    Object {
-                      "__html": "Edited! (from server)",
-                    }
-                  }
-                />
-                <div
-                  className="Flex-root Flex-flex Flex-halfItemGutter Flex-directionRow"
-                >
-                  <button
-                    className="BaseButton-root Button-root Button-sizeSmall Button-colorRegular Button-variantGhost"
-                    id="comments-commentContainer-replyButton-comment-0"
-                    onBlur={[Function]}
-                    onClick={[Function]}
-                    onFocus={[Function]}
-                    onMouseDown={[Function]}
-                    onMouseOut={[Function]}
-                    onMouseOver={[Function]}
-                    onTouchEnd={[Function]}
-                    type="button"
-                  >
-                    <span>
-                      Reply
-                    </span>
-                  </button>
-                </div>
-              </div>
->>>>>>> 0ec04aa5
+                  />
+                  <div
+                    className="Flex-root Flex-flex Flex-halfItemGutter Flex-directionRow"
+                  >
+                    <button
+                      className="BaseButton-root Button-root Button-sizeSmall Button-colorRegular Button-variantGhost"
+                      id="comments-commentContainer-replyButton-comment-0"
+                      onBlur={[Function]}
+                      onClick={[Function]}
+                      onFocus={[Function]}
+                      onMouseDown={[Function]}
+                      onMouseOut={[Function]}
+                      onMouseOver={[Function]}
+                      onTouchEnd={[Function]}
+                      type="button"
+                    >
+                      <span>
+                        Reply
+                      </span>
+                    </button>
+                  </div>
+                </div>
+              </div>
             </div>
           </div>
         </div>
@@ -2332,44 +2162,37 @@
                     </div>
                   </div>
                 </div>
-<<<<<<< HEAD
-=======
-              </div>
-              <div
-                className="HorizontalGutter-root HorizontalGutter-full"
-              >
->>>>>>> 0ec04aa5
-                <div
-                  className="HTMLContent-root"
-                  dangerouslySetInnerHTML={
-                    Object {
-                      "__html": "What's up?",
+                <div
+                  className="HorizontalGutter-root HorizontalGutter-full"
+                >
+                  <div
+                    className="HTMLContent-root"
+                    dangerouslySetInnerHTML={
+                      Object {
+                        "__html": "What's up?",
+                      }
                     }
-                  }
-                />
-                <div
-<<<<<<< HEAD
-                  className="Flex-root Comment-footer Flex-flex Flex-halfItemGutter Flex-directionRow"
-=======
-                  className="Flex-root Flex-flex Flex-halfItemGutter Flex-directionRow"
->>>>>>> 0ec04aa5
-                >
-                  <button
-                    className="BaseButton-root Button-root Button-sizeSmall Button-colorRegular Button-variantGhost"
-                    id="comments-commentContainer-replyButton-comment-1"
-                    onBlur={[Function]}
-                    onClick={[Function]}
-                    onFocus={[Function]}
-                    onMouseDown={[Function]}
-                    onMouseOut={[Function]}
-                    onMouseOver={[Function]}
-                    onTouchEnd={[Function]}
-                    type="button"
-                  >
-                    <span>
-                      Reply
-                    </span>
-                  </button>
+                  />
+                  <div
+                    className="Flex-root Flex-flex Flex-halfItemGutter Flex-directionRow"
+                  >
+                    <button
+                      className="BaseButton-root Button-root Button-sizeSmall Button-colorRegular Button-variantGhost"
+                      id="comments-commentContainer-replyButton-comment-1"
+                      onBlur={[Function]}
+                      onClick={[Function]}
+                      onFocus={[Function]}
+                      onMouseDown={[Function]}
+                      onMouseOut={[Function]}
+                      onMouseOver={[Function]}
+                      onTouchEnd={[Function]}
+                      type="button"
+                    >
+                      <span>
+                        Reply
+                      </span>
+                    </button>
+                  </div>
                 </div>
               </div>
             </div>
@@ -2675,65 +2498,36 @@
                   </div>
                 </div>
                 <div
-                  className="HTMLContent-root"
-                  dangerouslySetInnerHTML={
-                    Object {
-                      "__html": "Joining Too",
+                  className="HorizontalGutter-root HorizontalGutter-full"
+                >
+                  <div
+                    className="HTMLContent-root"
+                    dangerouslySetInnerHTML={
+                      Object {
+                        "__html": "Joining Too",
+                      }
                     }
-                  }
-                />
-                <div
-                  className="Flex-root Comment-footer Flex-flex Flex-halfItemGutter Flex-directionRow"
-                >
-                  <button
-                    className="BaseButton-root Button-root Button-sizeSmall Button-colorRegular Button-variantGhost"
-                    id="comments-commentContainer-replyButton-comment-0"
-                    onBlur={[Function]}
-                    onClick={[Function]}
-                    onFocus={[Function]}
-                    onMouseDown={[Function]}
-                    onMouseOut={[Function]}
-                    onMouseOver={[Function]}
-                    onTouchEnd={[Function]}
-                    type="button"
-                  >
-<<<<<<< HEAD
-=======
-                    Edit
-                  </button>
-                </div>
-              </div>
-              <div
-                className="HorizontalGutter-root HorizontalGutter-full"
-              >
-                <div
-                  className="HTMLContent-root"
-                  dangerouslySetInnerHTML={
-                    Object {
-                      "__html": "Joining Too",
-                    }
-                  }
-                />
-                <div
-                  className="Flex-root Flex-flex Flex-halfItemGutter Flex-directionRow"
-                >
-                  <button
-                    className="BaseButton-root Button-root Button-sizeSmall Button-colorRegular Button-variantGhost"
-                    id="comments-commentContainer-replyButton-comment-0"
-                    onBlur={[Function]}
-                    onClick={[Function]}
-                    onFocus={[Function]}
-                    onMouseDown={[Function]}
-                    onMouseOut={[Function]}
-                    onMouseOver={[Function]}
-                    onTouchEnd={[Function]}
-                    type="button"
-                  >
->>>>>>> 0ec04aa5
-                    <span>
-                      Reply
-                    </span>
-                  </button>
+                  />
+                  <div
+                    className="Flex-root Flex-flex Flex-halfItemGutter Flex-directionRow"
+                  >
+                    <button
+                      className="BaseButton-root Button-root Button-sizeSmall Button-colorRegular Button-variantGhost"
+                      id="comments-commentContainer-replyButton-comment-0"
+                      onBlur={[Function]}
+                      onClick={[Function]}
+                      onFocus={[Function]}
+                      onMouseDown={[Function]}
+                      onMouseOut={[Function]}
+                      onMouseOver={[Function]}
+                      onTouchEnd={[Function]}
+                      type="button"
+                    >
+                      <span>
+                        Reply
+                      </span>
+                    </button>
+                  </div>
                 </div>
               </div>
             </div>
@@ -2777,44 +2571,37 @@
                     </div>
                   </div>
                 </div>
-<<<<<<< HEAD
-=======
-              </div>
-              <div
-                className="HorizontalGutter-root HorizontalGutter-full"
-              >
->>>>>>> 0ec04aa5
-                <div
-                  className="HTMLContent-root"
-                  dangerouslySetInnerHTML={
-                    Object {
-                      "__html": "What's up?",
+                <div
+                  className="HorizontalGutter-root HorizontalGutter-full"
+                >
+                  <div
+                    className="HTMLContent-root"
+                    dangerouslySetInnerHTML={
+                      Object {
+                        "__html": "What's up?",
+                      }
                     }
-                  }
-                />
-                <div
-<<<<<<< HEAD
-                  className="Flex-root Comment-footer Flex-flex Flex-halfItemGutter Flex-directionRow"
-=======
-                  className="Flex-root Flex-flex Flex-halfItemGutter Flex-directionRow"
->>>>>>> 0ec04aa5
-                >
-                  <button
-                    className="BaseButton-root Button-root Button-sizeSmall Button-colorRegular Button-variantGhost"
-                    id="comments-commentContainer-replyButton-comment-1"
-                    onBlur={[Function]}
-                    onClick={[Function]}
-                    onFocus={[Function]}
-                    onMouseDown={[Function]}
-                    onMouseOut={[Function]}
-                    onMouseOver={[Function]}
-                    onTouchEnd={[Function]}
-                    type="button"
-                  >
-                    <span>
-                      Reply
-                    </span>
-                  </button>
+                  />
+                  <div
+                    className="Flex-root Flex-flex Flex-halfItemGutter Flex-directionRow"
+                  >
+                    <button
+                      className="BaseButton-root Button-root Button-sizeSmall Button-colorRegular Button-variantGhost"
+                      id="comments-commentContainer-replyButton-comment-1"
+                      onBlur={[Function]}
+                      onClick={[Function]}
+                      onFocus={[Function]}
+                      onMouseDown={[Function]}
+                      onMouseOut={[Function]}
+                      onMouseOver={[Function]}
+                      onTouchEnd={[Function]}
+                      type="button"
+                    >
+                      <span>
+                        Reply
+                      </span>
+                    </button>
+                  </div>
                 </div>
               </div>
             </div>
@@ -3175,7 +2962,6 @@
                 </div>
               </div>
               <div
-<<<<<<< HEAD
                 className="Message-root Message-colorError Message-fullWidth"
               >
                 <span
@@ -3204,38 +2990,6 @@
                 >
                   Close
                 </button>
-=======
-                className="HorizontalGutter-root HorizontalGutter-full"
-              >
-                <div
-                  className="HTMLContent-root"
-                  dangerouslySetInnerHTML={
-                    Object {
-                      "__html": "What's up?",
-                    }
-                  }
-                />
-                <div
-                  className="Flex-root Flex-flex Flex-halfItemGutter Flex-directionRow"
-                >
-                  <button
-                    className="BaseButton-root Button-root Button-sizeSmall Button-colorRegular Button-variantGhost"
-                    id="comments-commentContainer-replyButton-comment-1"
-                    onBlur={[Function]}
-                    onClick={[Function]}
-                    onFocus={[Function]}
-                    onMouseDown={[Function]}
-                    onMouseOut={[Function]}
-                    onMouseOver={[Function]}
-                    onTouchEnd={[Function]}
-                    type="button"
-                  >
-                    <span>
-                      Reply
-                    </span>
-                  </button>
-                </div>
->>>>>>> 0ec04aa5
               </div>
             </div>
           </form>
@@ -3279,32 +3033,36 @@
                   </div>
                 </div>
                 <div
-                  className="HTMLContent-root"
-                  dangerouslySetInnerHTML={
-                    Object {
-                      "__html": "What's up?",
+                  className="HorizontalGutter-root HorizontalGutter-full"
+                >
+                  <div
+                    className="HTMLContent-root"
+                    dangerouslySetInnerHTML={
+                      Object {
+                        "__html": "What's up?",
+                      }
                     }
-                  }
-                />
-                <div
-                  className="Flex-root Comment-footer Flex-flex Flex-halfItemGutter Flex-directionRow"
-                >
-                  <button
-                    className="BaseButton-root Button-root Button-sizeSmall Button-colorRegular Button-variantGhost"
-                    id="comments-commentContainer-replyButton-comment-1"
-                    onBlur={[Function]}
-                    onClick={[Function]}
-                    onFocus={[Function]}
-                    onMouseDown={[Function]}
-                    onMouseOut={[Function]}
-                    onMouseOver={[Function]}
-                    onTouchEnd={[Function]}
-                    type="button"
-                  >
-                    <span>
-                      Reply
-                    </span>
-                  </button>
+                  />
+                  <div
+                    className="Flex-root Flex-flex Flex-halfItemGutter Flex-directionRow"
+                  >
+                    <button
+                      className="BaseButton-root Button-root Button-sizeSmall Button-colorRegular Button-variantGhost"
+                      id="comments-commentContainer-replyButton-comment-1"
+                      onBlur={[Function]}
+                      onClick={[Function]}
+                      onFocus={[Function]}
+                      onMouseDown={[Function]}
+                      onMouseOut={[Function]}
+                      onMouseOver={[Function]}
+                      onTouchEnd={[Function]}
+                      type="button"
+                    >
+                      <span>
+                        Reply
+                      </span>
+                    </button>
+                  </div>
                 </div>
               </div>
             </div>
