// Jest Snapshot v1, https://goo.gl/fbAQLP

exports[`post a reply: open reply form 1`] = `
<div
  className="HorizontalGutter-root App-root HorizontalGutter-full"
>
  <ul
    className="TabBar-root TabBar-primary"
    role="tablist"
  >
    <li
      className="Tab-root"
      id="tab-COMMENTS"
      role="presentation"
    >
      <button
        aria-controls="tabPane-COMMENTS"
        aria-selected={true}
        className="BaseButton-root Tab-button Tab-primary Tab-active"
        onBlur={[Function]}
        onClick={[Function]}
        onFocus={[Function]}
        onMouseDown={[Function]}
        onMouseOut={[Function]}
        onMouseOver={[Function]}
        onTouchEnd={[Function]}
        role="tab"
        type="button"
      >
        Comments
      </button>
    </li>
    <li
      className="Tab-root"
      id="tab-PROFILE"
      role="presentation"
    >
      <button
        aria-controls="tabPane-PROFILE"
        aria-selected={false}
        className="BaseButton-root Tab-button Tab-primary"
        onBlur={[Function]}
        onClick={[Function]}
        onFocus={[Function]}
        onMouseDown={[Function]}
        onMouseOut={[Function]}
        onMouseOver={[Function]}
        onTouchEnd={[Function]}
        role="tab"
        type="button"
      >
        My Profile
      </button>
    </li>
  </ul>
  <section
    aria-labelledby="tab-COMMENTS"
    className="App-tabContent"
    id="tabPane-COMMENTS"
    role="tabpanel"
  >
    <div
      className="HorizontalGutter-root Stream-root HorizontalGutter-double"
    >
      <div
        className="HorizontalGutter-root HorizontalGutter-half"
      >
        <div
          className="Flex-root"
        >
          <div
            className="Flex-flex Flex-halfItemGutter Flex-wrap"
          >
            <div
              className="Typography-root Typography-bodyCopy Typography-colorTextPrimary"
            >
              Signed in as 
              <span
                className="Typography-root Typography-bodyCopyBold Typography-colorTextPrimary"
              >
                Markus
              </span>
              .
            </div>
            <div
              className="Flex-root Typography-root Typography-bodyCopy Typography-colorTextPrimary Flex-flex"
            >
              <span>
                Not you? 
              </span>
              <button
                className="BaseButton-root Button-root Button-sizeSmall Button-colorPrimary Button-variantUnderlined"
                onBlur={[Function]}
                onClick={[Function]}
                onFocus={[Function]}
                onMouseDown={[Function]}
                onMouseOut={[Function]}
                onMouseOver={[Function]}
                onTouchEnd={[Function]}
                type="button"
              >
                Sign Out
              </button>
            </div>
          </div>
        </div>
        <form
          autoComplete="off"
          className="PostCommentForm-root"
          id="comments-postCommentForm-form"
          onSubmit={[Function]}
        >
          <div
            className="HorizontalGutter-root HorizontalGutter-full"
          >
            <div>
              <label
                className="AriaInfo-root"
                htmlFor="comments-postCommentForm-field"
              >
                Post a comment
              </label>
              <div>
                <div
                  className=""
                >
                  <div
                    className="Toolbar-toolbar"
                  >
                    <button
                      className="Button-button"
                      disabled={false}
                      onClick={[Function]}
                      title="Bold"
                      type="button"
                    >
                      <span
                        aria-hidden="true"
                        className="Icon-root Icon-md"
                      >
                        format_bold
                      </span>
                    </button>
                    <button
                      className="Button-button"
                      disabled={false}
                      onClick={[Function]}
                      title="Italic"
                      type="button"
                    >
                      <span
                        aria-hidden="true"
                        className="Icon-root Icon-md"
                      >
                        format_italic
                      </span>
                    </button>
                    <button
                      className="Button-button"
                      disabled={false}
                      onClick={[Function]}
                      title="Blockquote"
                      type="button"
                    >
                      <span
                        aria-hidden="true"
                        className="Icon-root Icon-md"
                      >
                        format_quote
                      </span>
                    </button>
                  </div>
                  <div
                    aria-hidden="true"
                    className="RTE-placeholder RTE-placeholder"
                  >
                    Post a comment
                  </div>
                  <div
                    aria-placeholder="Post a comment"
                    className="RTE-contentEditable RTE-content"
                    contentEditable={true}
                    dangerouslySetInnerHTML={
                      Object {
                        "__html": "",
                      }
                    }
                    disabled={false}
                    id="comments-postCommentForm-field"
                    onBlur={[Function]}
                    onChange={[Function]}
                    onCut={[Function]}
                    onFocus={[Function]}
                    onInput={[Function]}
                    onKeyDown={[Function]}
                    onPaste={[Function]}
                    onSelect={[Function]}
                  />
                </div>
              </div>
            </div>
            <div
              className="Flex-root Flex-flex Flex-justifySpaceBetween Flex-alignFlexStart Flex-directionRow"
            >
              <div
                className="PostCommentForm-poweredBy"
              >
                <span
                  className="Typography-root Typography-detail Typography-colorTextSecondary"
                >
                  Powered by 
                  <span
                    className="Typography-root Typography-heading4 Typography-colorTextPrimary"
                  >
                    ⁨The Coral Project⁩
                  </span>
<<<<<<< HEAD
                </button>
                <button
                  className="BaseButton-root Button-root Button-sizeSmall Button-colorRegular Button-variantGhost"
                  onBlur={[Function]}
                  onClick={[Function]}
                  onFocus={[Function]}
                  onMouseDown={[Function]}
                  onMouseOut={[Function]}
                  onMouseOver={[Function]}
                  onTouchEnd={[Function]}
                  type="button"
                >
                  <span>
                    Respect
                  </span>
                </button>
=======
                </span>
>>>>>>> 929dfb99
              </div>
              <button
                className="BaseButton-root Button-root Button-sizeRegular Button-colorPrimary Button-variantFilled Button-disabled"
                disabled={true}
                onBlur={[Function]}
                onFocus={[Function]}
                onMouseDown={[Function]}
                onMouseOut={[Function]}
                onMouseOver={[Function]}
                onTouchEnd={[Function]}
                type="submit"
              >
                Submit
              </button>
            </div>
          </div>
        </form>
      </div>
      <div
        aria-live="polite"
        className="HorizontalGutter-root HorizontalGutter-full"
        id="talk-comments-stream-log"
        role="log"
      >
        <div
          className="HorizontalGutter-root HorizontalGutter-full"
        >
          <div
            className="Indent-root"
          >
            <div
              className=""
            >
              <div
                className="Comment-root"
                role="article"
              >
                <div
                  className="Flex-root Comment-topBar Flex-flex Flex-justifySpaceBetween Flex-directionRow"
                  id="comment-comment-with-deepest-replies"
                >
                  <div
                    className="Flex-root Flex-flex Flex-halfItemGutter Flex-alignBaseline Flex-directionColumn"
                  >
                    <span
                      className="Typography-root Typography-heading3 Typography-colorTextPrimary Username-root"
                    >
                      Markus
                    </span>
                    <div
                      className="Flex-root Flex-flex Flex-itemGutter Flex-alignBaseline Flex-directionRow"
                    >
                      <time
                        className="Timestamp-root RelativeTime-root"
                        dateTime="2018-07-06T18:24:00.000Z"
                        title="2018-07-06T18:24:00.000Z"
                      >
                        2018-07-06T18:24:00.000Z
                      </time>
                    </div>
                  </div>
                </div>
                <div
                  className="HorizontalGutter-root HorizontalGutter-full"
                >
                  <div
                    className="HTMLContent-root"
                    dangerouslySetInnerHTML={
                      Object {
                        "__html": "body 0",
                      }
                    }
                  />
                  <div
                    className="Flex-root Flex-flex Flex-halfItemGutter Flex-directionRow"
                  >
                    <button
                      className="BaseButton-root Button-root Button-sizeSmall Button-colorRegular Button-variantGhost"
                      id="comments-commentContainer-replyButton-comment-with-deepest-replies"
                      onBlur={[Function]}
                      onClick={[Function]}
                      onFocus={[Function]}
                      onMouseDown={[Function]}
                      onMouseOut={[Function]}
                      onMouseOver={[Function]}
                      onTouchEnd={[Function]}
                      type="button"
                    >
                      <span>
                        Reply
                      </span>
                    </button>
                    <button
                      className="BaseButton-root Button-root Button-sizeSmall Button-colorRegular Button-variantGhost"
                      onBlur={[Function]}
                      onClick={[Function]}
                      onFocus={[Function]}
                      onMouseDown={[Function]}
                      onMouseOut={[Function]}
                      onMouseOver={[Function]}
                      onTouchEnd={[Function]}
                      type="button"
                    >
                      <span>
                        Respect
                      </span>
                    </button>
                  </div>
                </div>
              </div>
            </div>
          </div>
          <div
            className="HorizontalGutter-root HorizontalGutter-full"
            id="talk-comments-replyList-log--comment-with-deepest-replies"
            role="log"
          >
            <div
              className="HorizontalGutter-root HorizontalGutter-full"
            >
              <div
                className="Indent-root"
              >
                <div
                  className="Indent-level1"
                >
                  <div
                    className="Comment-root"
                    role="article"
                  >
                    <div
                      className="Flex-root Comment-topBar Flex-flex Flex-justifySpaceBetween Flex-directionRow"
                      id="comment-comment-with-deepest-replies-1"
                    >
                      <div
                        className="Flex-root Flex-flex Flex-halfItemGutter Flex-alignBaseline Flex-directionColumn"
                      >
                        <span
                          className="Typography-root Typography-heading3 Typography-colorTextPrimary Username-root"
                        >
                          Markus
                        </span>
                        <div
                          className="Flex-root Flex-flex Flex-itemGutter Flex-alignBaseline Flex-directionRow"
                        >
                          <time
                            className="Timestamp-root RelativeTime-root"
                            dateTime="2018-07-06T18:24:00.000Z"
                            title="2018-07-06T18:24:00.000Z"
                          >
                            2018-07-06T18:24:00.000Z
                          </time>
                        </div>
                      </div>
                    </div>
                    <div
                      className="HorizontalGutter-root HorizontalGutter-full"
                    >
                      <div
                        className="HTMLContent-root"
                        dangerouslySetInnerHTML={
                          Object {
                            "__html": "body 1",
                          }
                        }
                      />
                      <div
                        className="Flex-root Flex-flex Flex-halfItemGutter Flex-directionRow"
                      >
                        <button
                          className="BaseButton-root Button-root Button-sizeSmall Button-colorRegular Button-variantGhost"
                          id="comments-commentContainer-replyButton-comment-with-deepest-replies-1"
                          onBlur={[Function]}
                          onClick={[Function]}
                          onFocus={[Function]}
                          onMouseDown={[Function]}
                          onMouseOut={[Function]}
                          onMouseOver={[Function]}
                          onTouchEnd={[Function]}
                          type="button"
                        >
                          <span>
                            Reply
                          </span>
                        </button>
                        <button
                          className="BaseButton-root Button-root Button-sizeSmall Button-colorRegular Button-variantGhost"
                          onBlur={[Function]}
                          onClick={[Function]}
                          onFocus={[Function]}
                          onMouseDown={[Function]}
                          onMouseOut={[Function]}
                          onMouseOver={[Function]}
                          onTouchEnd={[Function]}
                          type="button"
                        >
                          <span>
                            Respect
                          </span>
                        </button>
                      </div>
                    </div>
                  </div>
                </div>
              </div>
              <div
                className="HorizontalGutter-root HorizontalGutter-full"
                id="talk-comments-replyList-log--comment-with-deepest-replies-1"
                role="log"
              >
                <div
                  className="HorizontalGutter-root HorizontalGutter-full"
                >
                  <div
                    className="Indent-root"
                  >
                    <div
                      className="Indent-level2"
                    >
                      <div
                        className="Comment-root"
                        role="article"
                      >
                        <div
                          className="Flex-root Comment-topBar Flex-flex Flex-justifySpaceBetween Flex-directionRow"
                          id="comment-comment-with-deepest-replies-2"
                        >
                          <div
                            className="Flex-root Flex-flex Flex-halfItemGutter Flex-alignBaseline Flex-directionColumn"
                          >
                            <span
                              className="Typography-root Typography-heading3 Typography-colorTextPrimary Username-root"
                            >
                              Markus
                            </span>
                            <div
                              className="Flex-root Flex-flex Flex-itemGutter Flex-alignBaseline Flex-directionRow"
                            >
                              <time
                                className="Timestamp-root RelativeTime-root"
                                dateTime="2018-07-06T18:24:00.000Z"
                                title="2018-07-06T18:24:00.000Z"
                              >
                                2018-07-06T18:24:00.000Z
                              </time>
                            </div>
                          </div>
                        </div>
                        <div
                          className="HorizontalGutter-root HorizontalGutter-full"
                        >
                          <div
                            className="HTMLContent-root"
                            dangerouslySetInnerHTML={
                              Object {
                                "__html": "body 2",
                              }
                            }
                          />
                          <div
                            className="Flex-root Flex-flex Flex-halfItemGutter Flex-directionRow"
                          >
                            <button
                              className="BaseButton-root Button-root Button-sizeSmall Button-colorRegular Button-variantGhost"
                              id="comments-commentContainer-replyButton-comment-with-deepest-replies-2"
                              onBlur={[Function]}
                              onClick={[Function]}
                              onFocus={[Function]}
                              onMouseDown={[Function]}
                              onMouseOut={[Function]}
                              onMouseOver={[Function]}
                              onTouchEnd={[Function]}
                              type="button"
                            >
                              <span>
                                Reply
                              </span>
                            </button>
                            <button
                              className="BaseButton-root Button-root Button-sizeSmall Button-colorRegular Button-variantGhost"
                              onBlur={[Function]}
                              onClick={[Function]}
                              onFocus={[Function]}
                              onMouseDown={[Function]}
                              onMouseOut={[Function]}
                              onMouseOver={[Function]}
                              onTouchEnd={[Function]}
                              type="button"
                            >
                              <span>
                                Respect
                              </span>
                            </button>
                          </div>
                        </div>
                      </div>
                    </div>
                  </div>
                  <div
                    className="HorizontalGutter-root HorizontalGutter-full"
                    id="talk-comments-replyList-log--comment-with-deepest-replies-2"
                    role="log"
                  >
                    <div
                      className="HorizontalGutter-root HorizontalGutter-full"
                    >
                      <div
                        className="Indent-root"
                      >
                        <div
                          className="Indent-level3"
                        >
                          <div
                            className="Comment-root"
                            role="article"
                          >
                            <div
                              className="Flex-root Comment-topBar Flex-flex Flex-justifySpaceBetween Flex-directionRow"
                              id="comment-comment-with-deepest-replies-3"
                            >
                              <div
                                className="Flex-root Flex-flex Flex-halfItemGutter Flex-alignBaseline Flex-directionColumn"
                              >
                                <span
                                  className="Typography-root Typography-heading3 Typography-colorTextPrimary Username-root"
                                >
                                  Markus
                                </span>
                                <div
                                  className="Flex-root Flex-flex Flex-itemGutter Flex-alignBaseline Flex-directionRow"
                                >
                                  <time
                                    className="Timestamp-root RelativeTime-root"
                                    dateTime="2018-07-06T18:24:00.000Z"
                                    title="2018-07-06T18:24:00.000Z"
                                  >
                                    2018-07-06T18:24:00.000Z
                                  </time>
                                </div>
                              </div>
                            </div>
                            <div
                              className="HorizontalGutter-root HorizontalGutter-full"
                            >
                              <div
                                className="HTMLContent-root"
                                dangerouslySetInnerHTML={
                                  Object {
                                    "__html": "body 3",
                                  }
                                }
                              />
                              <div
                                className="Flex-root Flex-flex Flex-halfItemGutter Flex-directionRow"
                              >
                                <button
                                  className="BaseButton-root Button-root Button-sizeSmall Button-colorRegular Button-variantGhost"
                                  id="comments-commentContainer-replyButton-comment-with-deepest-replies-3"
                                  onBlur={[Function]}
                                  onClick={[Function]}
                                  onFocus={[Function]}
                                  onMouseDown={[Function]}
                                  onMouseOut={[Function]}
                                  onMouseOver={[Function]}
                                  onTouchEnd={[Function]}
                                  type="button"
                                >
                                  <span>
                                    Reply
                                  </span>
                                </button>
                                <button
                                  className="BaseButton-root Button-root Button-sizeSmall Button-colorRegular Button-variantGhost"
                                  onBlur={[Function]}
                                  onClick={[Function]}
                                  onFocus={[Function]}
                                  onMouseDown={[Function]}
                                  onMouseOut={[Function]}
                                  onMouseOver={[Function]}
                                  onTouchEnd={[Function]}
                                  type="button"
                                >
                                  <span>
                                    Respect
                                  </span>
                                </button>
                              </div>
                            </div>
                          </div>
                        </div>
                      </div>
                      <div
                        className="HorizontalGutter-root HorizontalGutter-full"
                        id="talk-comments-replyList-log--comment-with-deepest-replies-3"
                        role="log"
                      >
                        <div
                          className="HorizontalGutter-root HorizontalGutter-full"
                        >
                          <div
                            className="Indent-root"
                          >
                            <div
                              className="Indent-level4"
                            >
                              <div
                                className="Comment-root"
                                role="article"
                              >
                                <div
                                  className="Flex-root Comment-topBar Flex-flex Flex-justifySpaceBetween Flex-directionRow"
                                  id="comment-comment-with-deepest-replies-4"
                                >
                                  <div
                                    className="Flex-root Flex-flex Flex-halfItemGutter Flex-alignBaseline Flex-directionColumn"
                                  >
                                    <span
                                      className="Typography-root Typography-heading3 Typography-colorTextPrimary Username-root"
                                    >
                                      Markus
                                    </span>
                                    <div
                                      className="Flex-root Flex-flex Flex-itemGutter Flex-alignBaseline Flex-directionRow"
                                    >
                                      <time
                                        className="Timestamp-root RelativeTime-root"
                                        dateTime="2018-07-06T18:24:00.000Z"
                                        title="2018-07-06T18:24:00.000Z"
                                      >
                                        2018-07-06T18:24:00.000Z
                                      </time>
                                    </div>
                                  </div>
                                </div>
                                <div
                                  className="HorizontalGutter-root HorizontalGutter-full"
                                >
                                  <div
                                    className="HTMLContent-root"
                                    dangerouslySetInnerHTML={
                                      Object {
                                        "__html": "body 4",
                                      }
                                    }
                                  />
                                  <div
                                    className="Flex-root Flex-flex Flex-halfItemGutter Flex-directionRow"
                                  >
                                    <button
                                      className="BaseButton-root Button-root Button-sizeSmall Button-colorRegular Button-variantGhost"
                                      id="comments-commentContainer-replyButton-comment-with-deepest-replies-4"
                                      onBlur={[Function]}
                                      onClick={[Function]}
                                      onFocus={[Function]}
                                      onMouseDown={[Function]}
                                      onMouseOut={[Function]}
                                      onMouseOver={[Function]}
                                      onTouchEnd={[Function]}
                                      type="button"
                                    >
                                      <span>
                                        Reply
                                      </span>
                                    </button>
                                    <button
                                      className="BaseButton-root Button-root Button-sizeSmall Button-colorRegular Button-variantGhost"
                                      onBlur={[Function]}
                                      onClick={[Function]}
                                      onFocus={[Function]}
                                      onMouseDown={[Function]}
                                      onMouseOut={[Function]}
                                      onMouseOver={[Function]}
                                      onTouchEnd={[Function]}
                                      type="button"
                                    >
                                      <span>
                                        Respect
                                      </span>
                                    </button>
                                  </div>
                                </div>
                              </div>
                            </div>
                          </div>
                          <div
                            className="HorizontalGutter-root HorizontalGutter-full"
                            id="talk-comments-replyList-log--comment-with-deepest-replies-4"
                            role="log"
                          >
                            <div
                              className="HorizontalGutter-root HorizontalGutter-full"
                            >
                              <div
                                className="Indent-root"
                              >
                                <div
                                  className="Indent-level5"
                                >
                                  <div
                                    className="Comment-root"
                                    role="article"
                                  >
                                    <div
                                      className="Flex-root Comment-topBar Flex-flex Flex-justifySpaceBetween Flex-directionRow"
                                      id="comment-comment-with-deepest-replies-5"
                                    >
                                      <div
                                        className="Flex-root Flex-flex Flex-halfItemGutter Flex-alignBaseline Flex-directionColumn"
                                      >
                                        <span
                                          className="Typography-root Typography-heading3 Typography-colorTextPrimary Username-root"
                                        >
                                          Markus
                                        </span>
                                        <div
                                          className="Flex-root Flex-flex Flex-itemGutter Flex-alignBaseline Flex-directionRow"
                                        >
                                          <time
                                            className="Timestamp-root RelativeTime-root"
                                            dateTime="2018-07-06T18:24:00.000Z"
                                            title="2018-07-06T18:24:00.000Z"
                                          >
                                            2018-07-06T18:24:00.000Z
                                          </time>
                                        </div>
                                      </div>
                                    </div>
                                    <div
                                      className="HorizontalGutter-root HorizontalGutter-full"
                                    >
                                      <div
                                        className="HTMLContent-root"
                                        dangerouslySetInnerHTML={
                                          Object {
                                            "__html": "body 5",
                                          }
                                        }
                                      />
                                      <div
                                        className="Flex-root Flex-flex Flex-halfItemGutter Flex-directionRow"
                                      >
                                        <button
                                          className="BaseButton-root Button-root Button-sizeSmall Button-colorRegular Button-variantGhost Button-active"
                                          id="comments-commentContainer-replyButton-comment-with-deepest-replies-5"
                                          onBlur={[Function]}
                                          onClick={[Function]}
                                          onFocus={[Function]}
                                          onMouseDown={[Function]}
                                          onMouseOut={[Function]}
                                          onMouseOver={[Function]}
                                          onTouchEnd={[Function]}
                                          type="button"
                                        >
                                          <span>
                                            Reply
                                          </span>
                                        </button>
                                      </div>
                                      <a
                                        className="BaseButton-root Button-root Button-sizeRegular Button-colorPrimary Button-variantUnderlined"
                                        href="http://localhost/assets/asset-with-replies?commentID=comment-with-deepest-replies-5"
                                        id="comments-commentContainer-showConversation-comment-with-deepest-replies-5"
                                        onBlur={[Function]}
                                        onClick={[Function]}
                                        onFocus={[Function]}
                                        onMouseDown={[Function]}
                                        onMouseOut={[Function]}
                                        onMouseOver={[Function]}
                                        onTouchEnd={[Function]}
                                        target="_parent"
                                        type="button"
                                      >
                                        Read More of this Conversation &gt;
                                      </a>
                                    </div>
                                  </div>
                                </div>
                              </div>
                              <form
                                autoComplete="off"
                                id="comments-replyCommentForm-form-comment-with-deepest-replies-5"
                                onSubmit={[Function]}
                              >
                                <div
                                  className="HorizontalGutter-root HorizontalGutter-full"
                                >
                                  <div>
                                    <label
                                      className="AriaInfo-root"
                                      htmlFor="comments-replyCommentForm-rte-comment-with-deepest-replies-5"
                                    >
                                      Write a reply
                                    </label>
                                    <div>
                                      <div
                                        className=""
                                      >
                                        <div
                                          className="Toolbar-toolbar"
                                        >
                                          <button
                                            className="Button-button"
                                            disabled={false}
                                            onClick={[Function]}
                                            title="Bold"
                                            type="button"
                                          >
                                            <span
                                              aria-hidden="true"
                                              className="Icon-root Icon-md"
                                            >
                                              format_bold
                                            </span>
                                          </button>
                                          <button
                                            className="Button-button"
                                            disabled={false}
                                            onClick={[Function]}
                                            title="Italic"
                                            type="button"
                                          >
                                            <span
                                              aria-hidden="true"
                                              className="Icon-root Icon-md"
                                            >
                                              format_italic
                                            </span>
                                          </button>
                                          <button
                                            className="Button-button"
                                            disabled={false}
                                            onClick={[Function]}
                                            title="Blockquote"
                                            type="button"
                                          >
                                            <span
                                              aria-hidden="true"
                                              className="Icon-root Icon-md"
                                            >
                                              format_quote
                                            </span>
                                          </button>
                                        </div>
                                        <div
                                          aria-hidden="true"
                                          className="RTE-placeholder RTE-placeholder"
                                        >
                                          Write a reply
                                        </div>
                                        <div
                                          aria-placeholder="Write a reply"
                                          className="RTE-contentEditable RTE-content"
                                          contentEditable={true}
                                          dangerouslySetInnerHTML={
                                            Object {
                                              "__html": "",
                                            }
                                          }
                                          disabled={false}
                                          id="comments-replyCommentForm-rte-comment-with-deepest-replies-5"
                                          onBlur={[Function]}
                                          onChange={[Function]}
                                          onCut={[Function]}
                                          onFocus={[Function]}
                                          onInput={[Function]}
                                          onKeyDown={[Function]}
                                          onPaste={[Function]}
                                          onSelect={[Function]}
                                        />
                                      </div>
                                    </div>
                                  </div>
                                  <div
                                    className="Flex-root Flex-flex Flex-halfItemGutter Flex-justifyFlexEnd Flex-directionRow"
                                  >
                                    <button
                                      className="BaseButton-root Button-root Button-sizeRegular Button-colorRegular Button-variantOutlined"
                                      disabled={false}
                                      onBlur={[Function]}
                                      onClick={[Function]}
                                      onFocus={[Function]}
                                      onMouseDown={[Function]}
                                      onMouseOut={[Function]}
                                      onMouseOver={[Function]}
                                      onTouchEnd={[Function]}
                                      type="button"
                                    >
                                      Cancel
                                    </button>
                                    <button
                                      className="BaseButton-root Button-root Button-sizeRegular Button-colorPrimary Button-variantFilled Button-disabled"
                                      disabled={true}
                                      onBlur={[Function]}
                                      onFocus={[Function]}
                                      onMouseDown={[Function]}
                                      onMouseOut={[Function]}
                                      onMouseOver={[Function]}
                                      onTouchEnd={[Function]}
                                      type="submit"
                                    >
                                      Submit
                                    </button>
                                  </div>
                                </div>
                              </form>
                            </div>
                          </div>
                        </div>
                      </div>
                    </div>
                  </div>
                </div>
              </div>
            </div>
          </div>
        </div>
      </div>
    </div>
  </section>
</div>
`;

exports[`post a reply: optimistic response 1`] = `
<div
  className="HorizontalGutter-root App-root HorizontalGutter-full"
>
  <ul
    className="TabBar-root TabBar-primary"
    role="tablist"
  >
    <li
      className="Tab-root"
      id="tab-COMMENTS"
      role="presentation"
    >
      <button
        aria-controls="tabPane-COMMENTS"
        aria-selected={true}
        className="BaseButton-root Tab-button Tab-primary Tab-active"
        onBlur={[Function]}
        onClick={[Function]}
        onFocus={[Function]}
        onMouseDown={[Function]}
        onMouseOut={[Function]}
        onMouseOver={[Function]}
        onTouchEnd={[Function]}
        role="tab"
        type="button"
      >
        Comments
      </button>
    </li>
    <li
      className="Tab-root"
      id="tab-PROFILE"
      role="presentation"
    >
      <button
        aria-controls="tabPane-PROFILE"
        aria-selected={false}
        className="BaseButton-root Tab-button Tab-primary"
        onBlur={[Function]}
        onClick={[Function]}
        onFocus={[Function]}
        onMouseDown={[Function]}
        onMouseOut={[Function]}
        onMouseOver={[Function]}
        onTouchEnd={[Function]}
        role="tab"
        type="button"
      >
        My Profile
      </button>
    </li>
  </ul>
  <section
    aria-labelledby="tab-COMMENTS"
    className="App-tabContent"
    id="tabPane-COMMENTS"
    role="tabpanel"
  >
    <div
      className="HorizontalGutter-root Stream-root HorizontalGutter-double"
    >
      <div
        className="HorizontalGutter-root HorizontalGutter-half"
      >
        <div
          className="Flex-root"
        >
          <div
            className="Flex-flex Flex-halfItemGutter Flex-wrap"
          >
            <div
              className="Typography-root Typography-bodyCopy Typography-colorTextPrimary"
            >
              Signed in as 
              <span
                className="Typography-root Typography-bodyCopyBold Typography-colorTextPrimary"
              >
                Markus
              </span>
              .
            </div>
            <div
              className="Flex-root Typography-root Typography-bodyCopy Typography-colorTextPrimary Flex-flex"
            >
              <span>
                Not you? 
              </span>
              <button
                className="BaseButton-root Button-root Button-sizeSmall Button-colorPrimary Button-variantUnderlined"
                onBlur={[Function]}
                onClick={[Function]}
                onFocus={[Function]}
                onMouseDown={[Function]}
                onMouseOut={[Function]}
                onMouseOver={[Function]}
                onTouchEnd={[Function]}
                type="button"
              >
                Sign Out
              </button>
            </div>
          </div>
        </div>
        <form
          autoComplete="off"
          className="PostCommentForm-root"
          id="comments-postCommentForm-form"
          onSubmit={[Function]}
        >
          <div
            className="HorizontalGutter-root HorizontalGutter-full"
          >
            <div>
              <label
                className="AriaInfo-root"
                htmlFor="comments-postCommentForm-field"
              >
                Post a comment
              </label>
              <div>
                <div
                  className=""
                >
                  <div
                    className="Toolbar-toolbar"
                  >
                    <button
                      className="Button-button"
                      disabled={false}
                      onClick={[Function]}
                      title="Bold"
                      type="button"
                    >
                      <span
                        aria-hidden="true"
                        className="Icon-root Icon-md"
                      >
                        format_bold
                      </span>
                    </button>
                    <button
                      className="Button-button"
                      disabled={false}
                      onClick={[Function]}
                      title="Italic"
                      type="button"
                    >
                      <span
                        aria-hidden="true"
                        className="Icon-root Icon-md"
                      >
                        format_italic
                      </span>
                    </button>
                    <button
                      className="Button-button"
                      disabled={false}
                      onClick={[Function]}
                      title="Blockquote"
                      type="button"
                    >
                      <span
                        aria-hidden="true"
                        className="Icon-root Icon-md"
                      >
                        format_quote
                      </span>
                    </button>
                  </div>
                  <div
                    aria-hidden="true"
                    className="RTE-placeholder RTE-placeholder"
                  >
                    Post a comment
                  </div>
                  <div
                    aria-placeholder="Post a comment"
                    className="RTE-contentEditable RTE-content"
                    contentEditable={true}
                    dangerouslySetInnerHTML={
                      Object {
                        "__html": "",
                      }
                    }
                    disabled={false}
                    id="comments-postCommentForm-field"
                    onBlur={[Function]}
                    onChange={[Function]}
                    onCut={[Function]}
                    onFocus={[Function]}
                    onInput={[Function]}
                    onKeyDown={[Function]}
                    onPaste={[Function]}
                    onSelect={[Function]}
                  />
                </div>
              </div>
            </div>
            <div
              className="Flex-root Flex-flex Flex-justifySpaceBetween Flex-alignFlexStart Flex-directionRow"
            >
              <div
                className="PostCommentForm-poweredBy"
              >
                <span
                  className="Typography-root Typography-detail Typography-colorTextSecondary"
                >
                  Powered by 
                  <span
                    className="Typography-root Typography-heading4 Typography-colorTextPrimary"
                  >
                    ⁨The Coral Project⁩
                  </span>
<<<<<<< HEAD
                </button>
                <button
                  className="BaseButton-root Button-root Button-sizeSmall Button-colorRegular Button-variantGhost"
                  onBlur={[Function]}
                  onClick={[Function]}
                  onFocus={[Function]}
                  onMouseDown={[Function]}
                  onMouseOut={[Function]}
                  onMouseOver={[Function]}
                  onTouchEnd={[Function]}
                  type="button"
                >
                  <span>
                    Respect
                  </span>
                </button>
=======
                </span>
>>>>>>> 929dfb99
              </div>
              <button
                className="BaseButton-root Button-root Button-sizeRegular Button-colorPrimary Button-variantFilled Button-disabled"
                disabled={true}
                onBlur={[Function]}
                onFocus={[Function]}
                onMouseDown={[Function]}
                onMouseOut={[Function]}
                onMouseOver={[Function]}
                onTouchEnd={[Function]}
                type="submit"
              >
                Submit
              </button>
            </div>
          </div>
        </form>
      </div>
      <div
        aria-live="polite"
        className="HorizontalGutter-root HorizontalGutter-full"
        id="talk-comments-stream-log"
        role="log"
      >
        <div
          className="HorizontalGutter-root HorizontalGutter-full"
        >
          <div
            className="Indent-root"
          >
            <div
              className=""
            >
              <div
                className="Comment-root"
                role="article"
              >
                <div
                  className="Flex-root Comment-topBar Flex-flex Flex-justifySpaceBetween Flex-directionRow"
                  id="comment-comment-with-deepest-replies"
                >
                  <div
                    className="Flex-root Flex-flex Flex-halfItemGutter Flex-alignBaseline Flex-directionColumn"
                  >
                    <span
                      className="Typography-root Typography-heading3 Typography-colorTextPrimary Username-root"
                    >
                      Markus
                    </span>
                    <div
                      className="Flex-root Flex-flex Flex-itemGutter Flex-alignBaseline Flex-directionRow"
                    >
                      <time
                        className="Timestamp-root RelativeTime-root"
                        dateTime="2018-07-06T18:24:00.000Z"
                        title="2018-07-06T18:24:00.000Z"
                      >
                        2018-07-06T18:24:00.000Z
                      </time>
                    </div>
                  </div>
                </div>
                <div
                  className="HorizontalGutter-root HorizontalGutter-full"
                >
                  <div
                    className="HTMLContent-root"
                    dangerouslySetInnerHTML={
                      Object {
                        "__html": "body 0",
                      }
                    }
                  />
                  <div
                    className="Flex-root Flex-flex Flex-halfItemGutter Flex-directionRow"
                  >
                    <button
                      className="BaseButton-root Button-root Button-sizeSmall Button-colorRegular Button-variantGhost"
                      id="comments-commentContainer-replyButton-comment-with-deepest-replies"
                      onBlur={[Function]}
                      onClick={[Function]}
                      onFocus={[Function]}
                      onMouseDown={[Function]}
                      onMouseOut={[Function]}
                      onMouseOver={[Function]}
                      onTouchEnd={[Function]}
                      type="button"
                    >
                      <span>
                        Reply
                      </span>
                    </button>
                    <button
                      className="BaseButton-root Button-root Button-sizeSmall Button-colorRegular Button-variantGhost"
                      onBlur={[Function]}
                      onClick={[Function]}
                      onFocus={[Function]}
                      onMouseDown={[Function]}
                      onMouseOut={[Function]}
                      onMouseOver={[Function]}
                      onTouchEnd={[Function]}
                      type="button"
                    >
                      <span>
                        Respect
                      </span>
                    </button>
                  </div>
                </div>
              </div>
            </div>
          </div>
          <div
            className="HorizontalGutter-root HorizontalGutter-full"
            id="talk-comments-replyList-log--comment-with-deepest-replies"
            role="log"
          >
            <div
              className="HorizontalGutter-root HorizontalGutter-full"
            >
              <div
                className="Indent-root"
              >
                <div
                  className="Indent-level1"
                >
                  <div
                    className="Comment-root"
                    role="article"
                  >
                    <div
                      className="Flex-root Comment-topBar Flex-flex Flex-justifySpaceBetween Flex-directionRow"
                      id="comment-comment-with-deepest-replies-1"
                    >
                      <div
                        className="Flex-root Flex-flex Flex-halfItemGutter Flex-alignBaseline Flex-directionColumn"
                      >
                        <span
                          className="Typography-root Typography-heading3 Typography-colorTextPrimary Username-root"
                        >
                          Markus
                        </span>
                        <div
                          className="Flex-root Flex-flex Flex-itemGutter Flex-alignBaseline Flex-directionRow"
                        >
                          <time
                            className="Timestamp-root RelativeTime-root"
                            dateTime="2018-07-06T18:24:00.000Z"
                            title="2018-07-06T18:24:00.000Z"
                          >
                            2018-07-06T18:24:00.000Z
                          </time>
                        </div>
                      </div>
                    </div>
                    <div
                      className="HorizontalGutter-root HorizontalGutter-full"
                    >
                      <div
                        className="HTMLContent-root"
                        dangerouslySetInnerHTML={
                          Object {
                            "__html": "body 1",
                          }
                        }
                      />
                      <div
                        className="Flex-root Flex-flex Flex-halfItemGutter Flex-directionRow"
                      >
                        <button
                          className="BaseButton-root Button-root Button-sizeSmall Button-colorRegular Button-variantGhost"
                          id="comments-commentContainer-replyButton-comment-with-deepest-replies-1"
                          onBlur={[Function]}
                          onClick={[Function]}
                          onFocus={[Function]}
                          onMouseDown={[Function]}
                          onMouseOut={[Function]}
                          onMouseOver={[Function]}
                          onTouchEnd={[Function]}
                          type="button"
                        >
                          <span>
                            Reply
                          </span>
                        </button>
                        <button
                          className="BaseButton-root Button-root Button-sizeSmall Button-colorRegular Button-variantGhost"
                          onBlur={[Function]}
                          onClick={[Function]}
                          onFocus={[Function]}
                          onMouseDown={[Function]}
                          onMouseOut={[Function]}
                          onMouseOver={[Function]}
                          onTouchEnd={[Function]}
                          type="button"
                        >
                          <span>
                            Respect
                          </span>
                        </button>
                      </div>
                    </div>
                  </div>
                </div>
              </div>
              <div
                className="HorizontalGutter-root HorizontalGutter-full"
                id="talk-comments-replyList-log--comment-with-deepest-replies-1"
                role="log"
              >
                <div
                  className="HorizontalGutter-root HorizontalGutter-full"
                >
                  <div
                    className="Indent-root"
                  >
                    <div
                      className="Indent-level2"
                    >
                      <div
                        className="Comment-root"
                        role="article"
                      >
                        <div
                          className="Flex-root Comment-topBar Flex-flex Flex-justifySpaceBetween Flex-directionRow"
                          id="comment-comment-with-deepest-replies-2"
                        >
                          <div
                            className="Flex-root Flex-flex Flex-halfItemGutter Flex-alignBaseline Flex-directionColumn"
                          >
                            <span
                              className="Typography-root Typography-heading3 Typography-colorTextPrimary Username-root"
                            >
                              Markus
                            </span>
                            <div
                              className="Flex-root Flex-flex Flex-itemGutter Flex-alignBaseline Flex-directionRow"
                            >
                              <time
                                className="Timestamp-root RelativeTime-root"
                                dateTime="2018-07-06T18:24:00.000Z"
                                title="2018-07-06T18:24:00.000Z"
                              >
                                2018-07-06T18:24:00.000Z
                              </time>
                            </div>
                          </div>
                        </div>
                        <div
                          className="HorizontalGutter-root HorizontalGutter-full"
                        >
                          <div
                            className="HTMLContent-root"
                            dangerouslySetInnerHTML={
                              Object {
                                "__html": "body 2",
                              }
                            }
                          />
                          <div
                            className="Flex-root Flex-flex Flex-halfItemGutter Flex-directionRow"
                          >
                            <button
                              className="BaseButton-root Button-root Button-sizeSmall Button-colorRegular Button-variantGhost"
                              id="comments-commentContainer-replyButton-comment-with-deepest-replies-2"
                              onBlur={[Function]}
                              onClick={[Function]}
                              onFocus={[Function]}
                              onMouseDown={[Function]}
                              onMouseOut={[Function]}
                              onMouseOver={[Function]}
                              onTouchEnd={[Function]}
                              type="button"
                            >
                              <span>
                                Reply
                              </span>
                            </button>
                            <button
                              className="BaseButton-root Button-root Button-sizeSmall Button-colorRegular Button-variantGhost"
                              onBlur={[Function]}
                              onClick={[Function]}
                              onFocus={[Function]}
                              onMouseDown={[Function]}
                              onMouseOut={[Function]}
                              onMouseOver={[Function]}
                              onTouchEnd={[Function]}
                              type="button"
                            >
                              <span>
                                Respect
                              </span>
                            </button>
                          </div>
                        </div>
                      </div>
                    </div>
                  </div>
                  <div
                    className="HorizontalGutter-root HorizontalGutter-full"
                    id="talk-comments-replyList-log--comment-with-deepest-replies-2"
                    role="log"
                  >
                    <div
                      className="HorizontalGutter-root HorizontalGutter-full"
                    >
                      <div
                        className="Indent-root"
                      >
                        <div
                          className="Indent-level3"
                        >
                          <div
                            className="Comment-root"
                            role="article"
                          >
                            <div
                              className="Flex-root Comment-topBar Flex-flex Flex-justifySpaceBetween Flex-directionRow"
                              id="comment-comment-with-deepest-replies-3"
                            >
                              <div
                                className="Flex-root Flex-flex Flex-halfItemGutter Flex-alignBaseline Flex-directionColumn"
                              >
                                <span
                                  className="Typography-root Typography-heading3 Typography-colorTextPrimary Username-root"
                                >
                                  Markus
                                </span>
                                <div
                                  className="Flex-root Flex-flex Flex-itemGutter Flex-alignBaseline Flex-directionRow"
                                >
                                  <time
                                    className="Timestamp-root RelativeTime-root"
                                    dateTime="2018-07-06T18:24:00.000Z"
                                    title="2018-07-06T18:24:00.000Z"
                                  >
                                    2018-07-06T18:24:00.000Z
                                  </time>
                                </div>
                              </div>
                            </div>
                            <div
                              className="HorizontalGutter-root HorizontalGutter-full"
                            >
                              <div
                                className="HTMLContent-root"
                                dangerouslySetInnerHTML={
                                  Object {
                                    "__html": "body 3",
                                  }
                                }
                              />
                              <div
                                className="Flex-root Flex-flex Flex-halfItemGutter Flex-directionRow"
                              >
                                <button
                                  className="BaseButton-root Button-root Button-sizeSmall Button-colorRegular Button-variantGhost"
                                  id="comments-commentContainer-replyButton-comment-with-deepest-replies-3"
                                  onBlur={[Function]}
                                  onClick={[Function]}
                                  onFocus={[Function]}
                                  onMouseDown={[Function]}
                                  onMouseOut={[Function]}
                                  onMouseOver={[Function]}
                                  onTouchEnd={[Function]}
                                  type="button"
                                >
                                  <span>
                                    Reply
                                  </span>
                                </button>
                                <button
                                  className="BaseButton-root Button-root Button-sizeSmall Button-colorRegular Button-variantGhost"
                                  onBlur={[Function]}
                                  onClick={[Function]}
                                  onFocus={[Function]}
                                  onMouseDown={[Function]}
                                  onMouseOut={[Function]}
                                  onMouseOver={[Function]}
                                  onTouchEnd={[Function]}
                                  type="button"
                                >
                                  <span>
                                    Respect
                                  </span>
                                </button>
                              </div>
                            </div>
                          </div>
                        </div>
                      </div>
                      <div
                        className="HorizontalGutter-root HorizontalGutter-full"
                        id="talk-comments-replyList-log--comment-with-deepest-replies-3"
                        role="log"
                      >
                        <div
                          className="HorizontalGutter-root HorizontalGutter-full"
                        >
                          <div
                            className="Indent-root"
                          >
                            <div
                              className="Indent-level4"
                            >
                              <div
                                className="Comment-root"
                                role="article"
                              >
                                <div
                                  className="Flex-root Comment-topBar Flex-flex Flex-justifySpaceBetween Flex-directionRow"
                                  id="comment-comment-with-deepest-replies-4"
                                >
                                  <div
                                    className="Flex-root Flex-flex Flex-halfItemGutter Flex-alignBaseline Flex-directionColumn"
                                  >
                                    <span
                                      className="Typography-root Typography-heading3 Typography-colorTextPrimary Username-root"
                                    >
                                      Markus
                                    </span>
                                    <div
                                      className="Flex-root Flex-flex Flex-itemGutter Flex-alignBaseline Flex-directionRow"
                                    >
                                      <time
                                        className="Timestamp-root RelativeTime-root"
                                        dateTime="2018-07-06T18:24:00.000Z"
                                        title="2018-07-06T18:24:00.000Z"
                                      >
                                        2018-07-06T18:24:00.000Z
                                      </time>
                                    </div>
                                  </div>
                                </div>
                                <div
                                  className="HorizontalGutter-root HorizontalGutter-full"
                                >
                                  <div
                                    className="HTMLContent-root"
                                    dangerouslySetInnerHTML={
                                      Object {
                                        "__html": "body 4",
                                      }
                                    }
                                  />
                                  <div
                                    className="Flex-root Flex-flex Flex-halfItemGutter Flex-directionRow"
                                  >
                                    <button
                                      className="BaseButton-root Button-root Button-sizeSmall Button-colorRegular Button-variantGhost"
                                      id="comments-commentContainer-replyButton-comment-with-deepest-replies-4"
                                      onBlur={[Function]}
                                      onClick={[Function]}
                                      onFocus={[Function]}
                                      onMouseDown={[Function]}
                                      onMouseOut={[Function]}
                                      onMouseOver={[Function]}
                                      onTouchEnd={[Function]}
                                      type="button"
                                    >
                                      <span>
                                        Reply
                                      </span>
                                    </button>
                                    <button
                                      className="BaseButton-root Button-root Button-sizeSmall Button-colorRegular Button-variantGhost"
                                      onBlur={[Function]}
                                      onClick={[Function]}
                                      onFocus={[Function]}
                                      onMouseDown={[Function]}
                                      onMouseOut={[Function]}
                                      onMouseOver={[Function]}
                                      onTouchEnd={[Function]}
                                      type="button"
                                    >
                                      <span>
                                        Respect
                                      </span>
                                    </button>
                                  </div>
                                </div>
                              </div>
                            </div>
                          </div>
                          <div
                            className="HorizontalGutter-root HorizontalGutter-full"
                            id="talk-comments-replyList-log--comment-with-deepest-replies-4"
                            role="log"
                          >
                            <div
                              className="HorizontalGutter-root HorizontalGutter-full"
                            >
                              <div
                                className="Indent-root"
                              >
                                <div
                                  className="Indent-level5"
                                >
                                  <div
                                    className="Comment-root"
                                    role="article"
                                  >
                                    <div
                                      className="Flex-root Comment-topBar Flex-flex Flex-justifySpaceBetween Flex-directionRow"
                                      id="comment-comment-with-deepest-replies-5"
                                    >
                                      <div
                                        className="Flex-root Flex-flex Flex-halfItemGutter Flex-alignBaseline Flex-directionColumn"
                                      >
                                        <span
                                          className="Typography-root Typography-heading3 Typography-colorTextPrimary Username-root"
                                        >
                                          Markus
                                        </span>
                                        <div
                                          className="Flex-root Flex-flex Flex-itemGutter Flex-alignBaseline Flex-directionRow"
                                        >
                                          <time
                                            className="Timestamp-root RelativeTime-root"
                                            dateTime="2018-07-06T18:24:00.000Z"
                                            title="2018-07-06T18:24:00.000Z"
                                          >
                                            2018-07-06T18:24:00.000Z
                                          </time>
                                        </div>
                                      </div>
                                    </div>
                                    <div
                                      className="HorizontalGutter-root HorizontalGutter-full"
                                    >
                                      <div
                                        className="HTMLContent-root"
                                        dangerouslySetInnerHTML={
                                          Object {
                                            "__html": "body 5",
                                          }
                                        }
                                      />
                                      <div
                                        className="Flex-root Flex-flex Flex-halfItemGutter Flex-directionRow"
                                      >
                                        <button
                                          className="BaseButton-root Button-root Button-sizeSmall Button-colorRegular Button-variantGhost Button-active"
                                          id="comments-commentContainer-replyButton-comment-with-deepest-replies-5"
                                          onBlur={[Function]}
                                          onClick={[Function]}
                                          onFocus={[Function]}
                                          onMouseDown={[Function]}
                                          onMouseOut={[Function]}
                                          onMouseOver={[Function]}
                                          onTouchEnd={[Function]}
                                          type="button"
                                        >
                                          <span>
                                            Reply
                                          </span>
                                        </button>
                                      </div>
                                      <a
                                        className="BaseButton-root Button-root Button-sizeRegular Button-colorPrimary Button-variantUnderlined"
                                        href="http://localhost/assets/asset-with-replies?commentID=comment-with-deepest-replies-5"
                                        id="comments-commentContainer-showConversation-comment-with-deepest-replies-5"
                                        onBlur={[Function]}
                                        onClick={[Function]}
                                        onFocus={[Function]}
                                        onMouseDown={[Function]}
                                        onMouseOut={[Function]}
                                        onMouseOver={[Function]}
                                        onTouchEnd={[Function]}
                                        target="_parent"
                                        type="button"
                                      >
                                        Read More of this Conversation &gt;
                                      </a>
                                    </div>
                                  </div>
                                </div>
                              </div>
                              <form
                                autoComplete="off"
                                id="comments-replyCommentForm-form-comment-with-deepest-replies-5"
                                onSubmit={[Function]}
                              >
                                <div
                                  className="HorizontalGutter-root HorizontalGutter-full"
                                >
                                  <div>
                                    <label
                                      className="AriaInfo-root"
                                      htmlFor="comments-replyCommentForm-rte-comment-with-deepest-replies-5"
                                    >
                                      Write a reply
                                    </label>
                                    <div>
                                      <div
                                        className=""
                                      >
                                        <div
                                          className=" RTE-toolbarDisabled Toolbar-toolbar"
                                        >
                                          <button
                                            className="Button-button"
                                            disabled={false}
                                            onClick={[Function]}
                                            title="Bold"
                                            type="button"
                                          >
                                            <span
                                              aria-hidden="true"
                                              className="Icon-root Icon-md"
                                            >
                                              format_bold
                                            </span>
                                          </button>
                                          <button
                                            className="Button-button"
                                            disabled={false}
                                            onClick={[Function]}
                                            title="Italic"
                                            type="button"
                                          >
                                            <span
                                              aria-hidden="true"
                                              className="Icon-root Icon-md"
                                            >
                                              format_italic
                                            </span>
                                          </button>
                                          <button
                                            className="Button-button"
                                            disabled={false}
                                            onClick={[Function]}
                                            title="Blockquote"
                                            type="button"
                                          >
                                            <span
                                              aria-hidden="true"
                                              className="Icon-root Icon-md"
                                            >
                                              format_quote
                                            </span>
                                          </button>
                                        </div>
                                        <div
                                          aria-placeholder="Write a reply"
                                          className="RTE-contentEditable RTE-content  RTE-contentEditableDisabled"
                                          contentEditable={false}
                                          dangerouslySetInnerHTML={
                                            Object {
                                              "__html": "<strong>Hello world!</strong>",
                                            }
                                          }
                                          disabled={true}
                                          id="comments-replyCommentForm-rte-comment-with-deepest-replies-5"
                                          onBlur={[Function]}
                                          onChange={[Function]}
                                          onCut={[Function]}
                                          onFocus={[Function]}
                                          onInput={[Function]}
                                          onKeyDown={[Function]}
                                          onPaste={[Function]}
                                          onSelect={[Function]}
                                        />
                                      </div>
                                    </div>
                                  </div>
                                  <div
                                    className="Flex-root Flex-flex Flex-halfItemGutter Flex-justifyFlexEnd Flex-directionRow"
                                  >
                                    <button
                                      className="BaseButton-root Button-root Button-sizeRegular Button-colorRegular Button-variantOutlined Button-disabled"
                                      disabled={true}
                                      onBlur={[Function]}
                                      onClick={[Function]}
                                      onFocus={[Function]}
                                      onMouseDown={[Function]}
                                      onMouseOut={[Function]}
                                      onMouseOver={[Function]}
                                      onTouchEnd={[Function]}
                                      type="button"
                                    >
                                      Cancel
                                    </button>
                                    <button
                                      className="BaseButton-root Button-root Button-sizeRegular Button-colorPrimary Button-variantFilled Button-disabled"
                                      disabled={true}
                                      onBlur={[Function]}
                                      onFocus={[Function]}
                                      onMouseDown={[Function]}
                                      onMouseOut={[Function]}
                                      onMouseOver={[Function]}
                                      onTouchEnd={[Function]}
                                      type="submit"
                                    >
                                      Submit
                                    </button>
                                  </div>
                                </div>
                              </form>
                              <div
                                className="HorizontalGutter-root HorizontalGutter-full"
                                id="talk-comments-replyList-log--comment-with-deepest-replies-5"
                                role="log"
                              >
                                <div
                                  className="HorizontalGutter-root HorizontalGutter-full"
                                >
                                  <div
                                    className="IndentedComment-blur Indent-root"
                                  >
                                    <div
                                      className="Indent-level6"
                                    >
                                      <div
                                        className="Comment-root"
                                        role="article"
                                      >
                                        <div
                                          className="Flex-root Comment-topBar Flex-flex Flex-justifySpaceBetween Flex-directionRow"
                                          id="comment-uuid-0"
                                        >
                                          <div
                                            className="Flex-root Flex-flex Flex-halfItemGutter Flex-alignBaseline Flex-directionColumn"
                                          >
                                            <span
                                              className="Typography-root Typography-heading3 Typography-colorTextPrimary Username-root"
                                            >
                                              Markus
                                            </span>
                                            <div
                                              className="Flex-root Flex-flex Flex-itemGutter Flex-alignBaseline Flex-directionRow"
                                            >
                                              <time
                                                className="Timestamp-root RelativeTime-root"
                                                dateTime="2018-07-06T18:24:00.000Z"
                                                title="2018-07-06T18:24:00.000Z"
                                              >
                                                2018-07-06T18:24:00.000Z
                                              </time>
                                            </div>
                                          </div>
                                          <div>
                                            <button
                                              className="BaseButton-root Button-root Button-sizeRegular Button-colorPrimary Button-variantUnderlined"
                                              id="comments-commentContainer-editButton-uuid-0"
                                              onBlur={[Function]}
                                              onClick={[Function]}
                                              onFocus={[Function]}
                                              onMouseDown={[Function]}
                                              onMouseOut={[Function]}
                                              onMouseOver={[Function]}
                                              onTouchEnd={[Function]}
                                              type="button"
                                            >
                                              Edit
                                            </button>
                                          </div>
                                        </div>
                                        <div
                                          className="HorizontalGutter-root HorizontalGutter-full"
                                        >
                                          <div
                                            className="HTMLContent-root"
                                            dangerouslySetInnerHTML={
                                              Object {
                                                "__html": "<strong>Hello world!</strong>",
                                              }
                                            }
                                          />
                                          <div
                                            className="Flex-root Flex-flex Flex-halfItemGutter Flex-directionRow"
                                          />
                                        </div>
                                      </div>
<<<<<<< HEAD
                                      <div
                                        className="HTMLContent-root"
                                        dangerouslySetInnerHTML={
                                          Object {
                                            "__html": "<strong>Hello world!</strong>",
                                          }
                                        }
                                      />
                                      <div
                                        className="Flex-root Comment-footer Flex-flex Flex-halfItemGutter Flex-directionRow"
                                      >
                                        <button
                                          className="BaseButton-root Button-root Button-sizeSmall Button-colorRegular Button-variantGhost"
                                          onBlur={[Function]}
                                          onClick={[Function]}
                                          onFocus={[Function]}
                                          onMouseDown={[Function]}
                                          onMouseOut={[Function]}
                                          onMouseOver={[Function]}
                                          onTouchEnd={[Function]}
                                          type="button"
                                        >
                                          <span>
                                            Respect
                                          </span>
                                        </button>
                                      </div>
=======
>>>>>>> 929dfb99
                                    </div>
                                  </div>
                                </div>
                              </div>
                            </div>
                          </div>
                        </div>
                      </div>
                    </div>
                  </div>
                </div>
              </div>
            </div>
          </div>
        </div>
      </div>
    </div>
  </section>
</div>
`;

exports[`post a reply: server response 1`] = `
<div
  className="HorizontalGutter-root App-root HorizontalGutter-full"
>
  <ul
    className="TabBar-root TabBar-primary"
    role="tablist"
  >
    <li
      className="Tab-root"
      id="tab-COMMENTS"
      role="presentation"
    >
      <button
        aria-controls="tabPane-COMMENTS"
        aria-selected={true}
        className="BaseButton-root Tab-button Tab-primary Tab-active"
        onBlur={[Function]}
        onClick={[Function]}
        onFocus={[Function]}
        onMouseDown={[Function]}
        onMouseOut={[Function]}
        onMouseOver={[Function]}
        onTouchEnd={[Function]}
        role="tab"
        type="button"
      >
        Comments
      </button>
    </li>
    <li
      className="Tab-root"
      id="tab-PROFILE"
      role="presentation"
    >
      <button
        aria-controls="tabPane-PROFILE"
        aria-selected={false}
        className="BaseButton-root Tab-button Tab-primary"
        onBlur={[Function]}
        onClick={[Function]}
        onFocus={[Function]}
        onMouseDown={[Function]}
        onMouseOut={[Function]}
        onMouseOver={[Function]}
        onTouchEnd={[Function]}
        role="tab"
        type="button"
      >
        My Profile
      </button>
    </li>
  </ul>
  <section
    aria-labelledby="tab-COMMENTS"
    className="App-tabContent"
    id="tabPane-COMMENTS"
    role="tabpanel"
  >
    <div
      className="HorizontalGutter-root Stream-root HorizontalGutter-double"
    >
      <div
        className="HorizontalGutter-root HorizontalGutter-half"
      >
        <div
          className="Flex-root"
        >
          <div
            className="Flex-flex Flex-halfItemGutter Flex-wrap"
          >
            <div
              className="Typography-root Typography-bodyCopy Typography-colorTextPrimary"
            >
              Signed in as 
              <span
                className="Typography-root Typography-bodyCopyBold Typography-colorTextPrimary"
              >
                Markus
              </span>
              .
            </div>
            <div
              className="Flex-root Typography-root Typography-bodyCopy Typography-colorTextPrimary Flex-flex"
            >
              <span>
                Not you? 
              </span>
              <button
                className="BaseButton-root Button-root Button-sizeSmall Button-colorPrimary Button-variantUnderlined"
                onBlur={[Function]}
                onClick={[Function]}
                onFocus={[Function]}
                onMouseDown={[Function]}
                onMouseOut={[Function]}
                onMouseOver={[Function]}
                onTouchEnd={[Function]}
                type="button"
              >
                Sign Out
              </button>
            </div>
          </div>
        </div>
        <form
          autoComplete="off"
          className="PostCommentForm-root"
          id="comments-postCommentForm-form"
          onSubmit={[Function]}
        >
          <div
            className="HorizontalGutter-root HorizontalGutter-full"
          >
            <div>
              <label
                className="AriaInfo-root"
                htmlFor="comments-postCommentForm-field"
              >
                Post a comment
              </label>
              <div>
                <div
                  className=""
                >
                  <div
                    className="Toolbar-toolbar"
                  >
                    <button
                      className="Button-button"
                      disabled={false}
                      onClick={[Function]}
                      title="Bold"
                      type="button"
                    >
                      <span
                        aria-hidden="true"
                        className="Icon-root Icon-md"
                      >
                        format_bold
                      </span>
                    </button>
                    <button
                      className="Button-button"
                      disabled={false}
                      onClick={[Function]}
                      title="Italic"
                      type="button"
                    >
                      <span
                        aria-hidden="true"
                        className="Icon-root Icon-md"
                      >
                        format_italic
                      </span>
                    </button>
                    <button
                      className="Button-button"
                      disabled={false}
                      onClick={[Function]}
                      title="Blockquote"
                      type="button"
                    >
                      <span
                        aria-hidden="true"
                        className="Icon-root Icon-md"
                      >
                        format_quote
                      </span>
                    </button>
                  </div>
                  <div
                    aria-hidden="true"
                    className="RTE-placeholder RTE-placeholder"
                  >
                    Post a comment
                  </div>
                  <div
                    aria-placeholder="Post a comment"
                    className="RTE-contentEditable RTE-content"
                    contentEditable={true}
                    dangerouslySetInnerHTML={
                      Object {
                        "__html": "",
                      }
                    }
                    disabled={false}
                    id="comments-postCommentForm-field"
                    onBlur={[Function]}
                    onChange={[Function]}
                    onCut={[Function]}
                    onFocus={[Function]}
                    onInput={[Function]}
                    onKeyDown={[Function]}
                    onPaste={[Function]}
                    onSelect={[Function]}
                  />
                </div>
              </div>
            </div>
            <div
              className="Flex-root Flex-flex Flex-justifySpaceBetween Flex-alignFlexStart Flex-directionRow"
            >
              <div
                className="PostCommentForm-poweredBy"
              >
                <span
                  className="Typography-root Typography-detail Typography-colorTextSecondary"
                >
                  Powered by 
                  <span
                    className="Typography-root Typography-heading4 Typography-colorTextPrimary"
                  >
                    ⁨The Coral Project⁩
                  </span>
<<<<<<< HEAD
                </button>
                <button
                  className="BaseButton-root Button-root Button-sizeSmall Button-colorRegular Button-variantGhost"
                  onBlur={[Function]}
                  onClick={[Function]}
                  onFocus={[Function]}
                  onMouseDown={[Function]}
                  onMouseOut={[Function]}
                  onMouseOver={[Function]}
                  onTouchEnd={[Function]}
                  type="button"
                >
                  <span>
                    Respect
                  </span>
                </button>
=======
                </span>
>>>>>>> 929dfb99
              </div>
              <button
                className="BaseButton-root Button-root Button-sizeRegular Button-colorPrimary Button-variantFilled Button-disabled"
                disabled={true}
                onBlur={[Function]}
                onFocus={[Function]}
                onMouseDown={[Function]}
                onMouseOut={[Function]}
                onMouseOver={[Function]}
                onTouchEnd={[Function]}
                type="submit"
              >
                Submit
              </button>
            </div>
          </div>
        </form>
      </div>
      <div
        aria-live="polite"
        className="HorizontalGutter-root HorizontalGutter-full"
        id="talk-comments-stream-log"
        role="log"
      >
        <div
          className="HorizontalGutter-root HorizontalGutter-full"
        >
          <div
            className="Indent-root"
          >
            <div
              className=""
            >
              <div
                className="Comment-root"
                role="article"
              >
                <div
                  className="Flex-root Comment-topBar Flex-flex Flex-justifySpaceBetween Flex-directionRow"
                  id="comment-comment-with-deepest-replies"
                >
                  <div
                    className="Flex-root Flex-flex Flex-halfItemGutter Flex-alignBaseline Flex-directionColumn"
                  >
                    <span
                      className="Typography-root Typography-heading3 Typography-colorTextPrimary Username-root"
                    >
                      Markus
                    </span>
                    <div
                      className="Flex-root Flex-flex Flex-itemGutter Flex-alignBaseline Flex-directionRow"
                    >
                      <time
                        className="Timestamp-root RelativeTime-root"
                        dateTime="2018-07-06T18:24:00.000Z"
                        title="2018-07-06T18:24:00.000Z"
                      >
                        2018-07-06T18:24:00.000Z
                      </time>
                    </div>
                  </div>
                </div>
                <div
                  className="HorizontalGutter-root HorizontalGutter-full"
                >
                  <div
                    className="HTMLContent-root"
                    dangerouslySetInnerHTML={
                      Object {
                        "__html": "body 0",
                      }
                    }
                  />
                  <div
                    className="Flex-root Flex-flex Flex-halfItemGutter Flex-directionRow"
                  >
                    <button
                      className="BaseButton-root Button-root Button-sizeSmall Button-colorRegular Button-variantGhost"
                      id="comments-commentContainer-replyButton-comment-with-deepest-replies"
                      onBlur={[Function]}
                      onClick={[Function]}
                      onFocus={[Function]}
                      onMouseDown={[Function]}
                      onMouseOut={[Function]}
                      onMouseOver={[Function]}
                      onTouchEnd={[Function]}
                      type="button"
                    >
                      <span>
                        Reply
                      </span>
                    </button>
                    <button
                      className="BaseButton-root Button-root Button-sizeSmall Button-colorRegular Button-variantGhost"
                      onBlur={[Function]}
                      onClick={[Function]}
                      onFocus={[Function]}
                      onMouseDown={[Function]}
                      onMouseOut={[Function]}
                      onMouseOver={[Function]}
                      onTouchEnd={[Function]}
                      type="button"
                    >
                      <span>
                        Respect
                      </span>
                    </button>
                  </div>
                </div>
              </div>
            </div>
          </div>
          <div
            className="HorizontalGutter-root HorizontalGutter-full"
            id="talk-comments-replyList-log--comment-with-deepest-replies"
            role="log"
          >
            <div
              className="HorizontalGutter-root HorizontalGutter-full"
            >
              <div
                className="Indent-root"
              >
                <div
                  className="Indent-level1"
                >
                  <div
                    className="Comment-root"
                    role="article"
                  >
                    <div
                      className="Flex-root Comment-topBar Flex-flex Flex-justifySpaceBetween Flex-directionRow"
                      id="comment-comment-with-deepest-replies-1"
                    >
                      <div
                        className="Flex-root Flex-flex Flex-halfItemGutter Flex-alignBaseline Flex-directionColumn"
                      >
                        <span
                          className="Typography-root Typography-heading3 Typography-colorTextPrimary Username-root"
                        >
                          Markus
                        </span>
                        <div
                          className="Flex-root Flex-flex Flex-itemGutter Flex-alignBaseline Flex-directionRow"
                        >
                          <time
                            className="Timestamp-root RelativeTime-root"
                            dateTime="2018-07-06T18:24:00.000Z"
                            title="2018-07-06T18:24:00.000Z"
                          >
                            2018-07-06T18:24:00.000Z
                          </time>
                        </div>
                      </div>
                    </div>
                    <div
                      className="HorizontalGutter-root HorizontalGutter-full"
                    >
                      <div
                        className="HTMLContent-root"
                        dangerouslySetInnerHTML={
                          Object {
                            "__html": "body 1",
                          }
                        }
                      />
                      <div
                        className="Flex-root Flex-flex Flex-halfItemGutter Flex-directionRow"
                      >
                        <button
                          className="BaseButton-root Button-root Button-sizeSmall Button-colorRegular Button-variantGhost"
                          id="comments-commentContainer-replyButton-comment-with-deepest-replies-1"
                          onBlur={[Function]}
                          onClick={[Function]}
                          onFocus={[Function]}
                          onMouseDown={[Function]}
                          onMouseOut={[Function]}
                          onMouseOver={[Function]}
                          onTouchEnd={[Function]}
                          type="button"
                        >
                          <span>
                            Reply
                          </span>
                        </button>
                        <button
                          className="BaseButton-root Button-root Button-sizeSmall Button-colorRegular Button-variantGhost"
                          onBlur={[Function]}
                          onClick={[Function]}
                          onFocus={[Function]}
                          onMouseDown={[Function]}
                          onMouseOut={[Function]}
                          onMouseOver={[Function]}
                          onTouchEnd={[Function]}
                          type="button"
                        >
                          <span>
                            Respect
                          </span>
                        </button>
                      </div>
                    </div>
                  </div>
                </div>
              </div>
              <div
                className="HorizontalGutter-root HorizontalGutter-full"
                id="talk-comments-replyList-log--comment-with-deepest-replies-1"
                role="log"
              >
                <div
                  className="HorizontalGutter-root HorizontalGutter-full"
                >
                  <div
                    className="Indent-root"
                  >
                    <div
                      className="Indent-level2"
                    >
                      <div
                        className="Comment-root"
                        role="article"
                      >
                        <div
                          className="Flex-root Comment-topBar Flex-flex Flex-justifySpaceBetween Flex-directionRow"
                          id="comment-comment-with-deepest-replies-2"
                        >
                          <div
                            className="Flex-root Flex-flex Flex-halfItemGutter Flex-alignBaseline Flex-directionColumn"
                          >
                            <span
                              className="Typography-root Typography-heading3 Typography-colorTextPrimary Username-root"
                            >
                              Markus
                            </span>
                            <div
                              className="Flex-root Flex-flex Flex-itemGutter Flex-alignBaseline Flex-directionRow"
                            >
                              <time
                                className="Timestamp-root RelativeTime-root"
                                dateTime="2018-07-06T18:24:00.000Z"
                                title="2018-07-06T18:24:00.000Z"
                              >
                                2018-07-06T18:24:00.000Z
                              </time>
                            </div>
                          </div>
                        </div>
                        <div
                          className="HorizontalGutter-root HorizontalGutter-full"
                        >
                          <div
                            className="HTMLContent-root"
                            dangerouslySetInnerHTML={
                              Object {
                                "__html": "body 2",
                              }
                            }
                          />
                          <div
                            className="Flex-root Flex-flex Flex-halfItemGutter Flex-directionRow"
                          >
                            <button
                              className="BaseButton-root Button-root Button-sizeSmall Button-colorRegular Button-variantGhost"
                              id="comments-commentContainer-replyButton-comment-with-deepest-replies-2"
                              onBlur={[Function]}
                              onClick={[Function]}
                              onFocus={[Function]}
                              onMouseDown={[Function]}
                              onMouseOut={[Function]}
                              onMouseOver={[Function]}
                              onTouchEnd={[Function]}
                              type="button"
                            >
                              <span>
                                Reply
                              </span>
                            </button>
                            <button
                              className="BaseButton-root Button-root Button-sizeSmall Button-colorRegular Button-variantGhost"
                              onBlur={[Function]}
                              onClick={[Function]}
                              onFocus={[Function]}
                              onMouseDown={[Function]}
                              onMouseOut={[Function]}
                              onMouseOver={[Function]}
                              onTouchEnd={[Function]}
                              type="button"
                            >
                              <span>
                                Respect
                              </span>
                            </button>
                          </div>
                        </div>
                      </div>
                    </div>
                  </div>
                  <div
                    className="HorizontalGutter-root HorizontalGutter-full"
                    id="talk-comments-replyList-log--comment-with-deepest-replies-2"
                    role="log"
                  >
                    <div
                      className="HorizontalGutter-root HorizontalGutter-full"
                    >
                      <div
                        className="Indent-root"
                      >
                        <div
                          className="Indent-level3"
                        >
                          <div
                            className="Comment-root"
                            role="article"
                          >
                            <div
                              className="Flex-root Comment-topBar Flex-flex Flex-justifySpaceBetween Flex-directionRow"
                              id="comment-comment-with-deepest-replies-3"
                            >
                              <div
                                className="Flex-root Flex-flex Flex-halfItemGutter Flex-alignBaseline Flex-directionColumn"
                              >
                                <span
                                  className="Typography-root Typography-heading3 Typography-colorTextPrimary Username-root"
                                >
                                  Markus
                                </span>
                                <div
                                  className="Flex-root Flex-flex Flex-itemGutter Flex-alignBaseline Flex-directionRow"
                                >
                                  <time
                                    className="Timestamp-root RelativeTime-root"
                                    dateTime="2018-07-06T18:24:00.000Z"
                                    title="2018-07-06T18:24:00.000Z"
                                  >
                                    2018-07-06T18:24:00.000Z
                                  </time>
                                </div>
                              </div>
                            </div>
                            <div
                              className="HorizontalGutter-root HorizontalGutter-full"
                            >
                              <div
                                className="HTMLContent-root"
                                dangerouslySetInnerHTML={
                                  Object {
                                    "__html": "body 3",
                                  }
                                }
                              />
                              <div
                                className="Flex-root Flex-flex Flex-halfItemGutter Flex-directionRow"
                              >
                                <button
                                  className="BaseButton-root Button-root Button-sizeSmall Button-colorRegular Button-variantGhost"
                                  id="comments-commentContainer-replyButton-comment-with-deepest-replies-3"
                                  onBlur={[Function]}
                                  onClick={[Function]}
                                  onFocus={[Function]}
                                  onMouseDown={[Function]}
                                  onMouseOut={[Function]}
                                  onMouseOver={[Function]}
                                  onTouchEnd={[Function]}
                                  type="button"
                                >
                                  <span>
                                    Reply
                                  </span>
                                </button>
                                <button
                                  className="BaseButton-root Button-root Button-sizeSmall Button-colorRegular Button-variantGhost"
                                  onBlur={[Function]}
                                  onClick={[Function]}
                                  onFocus={[Function]}
                                  onMouseDown={[Function]}
                                  onMouseOut={[Function]}
                                  onMouseOver={[Function]}
                                  onTouchEnd={[Function]}
                                  type="button"
                                >
                                  <span>
                                    Respect
                                  </span>
                                </button>
                              </div>
                            </div>
                          </div>
                        </div>
                      </div>
                      <div
                        className="HorizontalGutter-root HorizontalGutter-full"
                        id="talk-comments-replyList-log--comment-with-deepest-replies-3"
                        role="log"
                      >
                        <div
                          className="HorizontalGutter-root HorizontalGutter-full"
                        >
                          <div
                            className="Indent-root"
                          >
                            <div
                              className="Indent-level4"
                            >
                              <div
                                className="Comment-root"
                                role="article"
                              >
                                <div
                                  className="Flex-root Comment-topBar Flex-flex Flex-justifySpaceBetween Flex-directionRow"
                                  id="comment-comment-with-deepest-replies-4"
                                >
                                  <div
                                    className="Flex-root Flex-flex Flex-halfItemGutter Flex-alignBaseline Flex-directionColumn"
                                  >
                                    <span
                                      className="Typography-root Typography-heading3 Typography-colorTextPrimary Username-root"
                                    >
                                      Markus
                                    </span>
                                    <div
                                      className="Flex-root Flex-flex Flex-itemGutter Flex-alignBaseline Flex-directionRow"
                                    >
                                      <time
                                        className="Timestamp-root RelativeTime-root"
                                        dateTime="2018-07-06T18:24:00.000Z"
                                        title="2018-07-06T18:24:00.000Z"
                                      >
                                        2018-07-06T18:24:00.000Z
                                      </time>
                                    </div>
                                  </div>
                                </div>
                                <div
                                  className="HorizontalGutter-root HorizontalGutter-full"
                                >
                                  <div
                                    className="HTMLContent-root"
                                    dangerouslySetInnerHTML={
                                      Object {
                                        "__html": "body 4",
                                      }
                                    }
                                  />
                                  <div
                                    className="Flex-root Flex-flex Flex-halfItemGutter Flex-directionRow"
                                  >
                                    <button
                                      className="BaseButton-root Button-root Button-sizeSmall Button-colorRegular Button-variantGhost"
                                      id="comments-commentContainer-replyButton-comment-with-deepest-replies-4"
                                      onBlur={[Function]}
                                      onClick={[Function]}
                                      onFocus={[Function]}
                                      onMouseDown={[Function]}
                                      onMouseOut={[Function]}
                                      onMouseOver={[Function]}
                                      onTouchEnd={[Function]}
                                      type="button"
                                    >
                                      <span>
                                        Reply
                                      </span>
                                    </button>
                                    <button
                                      className="BaseButton-root Button-root Button-sizeSmall Button-colorRegular Button-variantGhost"
                                      onBlur={[Function]}
                                      onClick={[Function]}
                                      onFocus={[Function]}
                                      onMouseDown={[Function]}
                                      onMouseOut={[Function]}
                                      onMouseOver={[Function]}
                                      onTouchEnd={[Function]}
                                      type="button"
                                    >
                                      <span>
                                        Respect
                                      </span>
                                    </button>
                                  </div>
                                </div>
                              </div>
                            </div>
                          </div>
                          <div
                            className="HorizontalGutter-root HorizontalGutter-full"
                            id="talk-comments-replyList-log--comment-with-deepest-replies-4"
                            role="log"
                          >
                            <div
                              className="HorizontalGutter-root HorizontalGutter-full"
                            >
                              <div
                                className="Indent-root"
                              >
                                <div
                                  className="Indent-level5"
                                >
                                  <div
                                    className="Comment-root"
                                    role="article"
                                  >
                                    <div
                                      className="Flex-root Comment-topBar Flex-flex Flex-justifySpaceBetween Flex-directionRow"
                                      id="comment-comment-with-deepest-replies-5"
                                    >
                                      <div
                                        className="Flex-root Flex-flex Flex-halfItemGutter Flex-alignBaseline Flex-directionColumn"
                                      >
                                        <span
                                          className="Typography-root Typography-heading3 Typography-colorTextPrimary Username-root"
                                        >
                                          Markus
                                        </span>
                                        <div
                                          className="Flex-root Flex-flex Flex-itemGutter Flex-alignBaseline Flex-directionRow"
                                        >
                                          <time
                                            className="Timestamp-root RelativeTime-root"
                                            dateTime="2018-07-06T18:24:00.000Z"
                                            title="2018-07-06T18:24:00.000Z"
                                          >
                                            2018-07-06T18:24:00.000Z
                                          </time>
                                        </div>
                                      </div>
                                    </div>
                                    <div
                                      className="HorizontalGutter-root HorizontalGutter-full"
                                    >
                                      <div
                                        className="HTMLContent-root"
                                        dangerouslySetInnerHTML={
                                          Object {
                                            "__html": "body 5",
                                          }
                                        }
                                      />
                                      <div
                                        className="Flex-root Flex-flex Flex-halfItemGutter Flex-directionRow"
                                      >
                                        <button
                                          className="BaseButton-root Button-root Button-sizeSmall Button-colorRegular Button-variantGhost"
                                          id="comments-commentContainer-replyButton-comment-with-deepest-replies-5"
                                          onBlur={[Function]}
                                          onClick={[Function]}
                                          onFocus={[Function]}
                                          onMouseDown={[Function]}
                                          onMouseOut={[Function]}
                                          onMouseOver={[Function]}
                                          onTouchEnd={[Function]}
                                          type="button"
                                        >
                                          <span>
                                            Reply
                                          </span>
                                        </button>
                                      </div>
                                      <a
                                        className="BaseButton-root Button-root Button-sizeRegular Button-colorPrimary Button-variantUnderlined"
                                        href="http://localhost/assets/asset-with-replies?commentID=comment-with-deepest-replies-5"
                                        id="comments-commentContainer-showConversation-comment-with-deepest-replies-5"
                                        onBlur={[Function]}
                                        onClick={[Function]}
                                        onFocus={[Function]}
                                        onMouseDown={[Function]}
                                        onMouseOut={[Function]}
                                        onMouseOver={[Function]}
                                        onTouchEnd={[Function]}
                                        target="_parent"
                                        type="button"
                                      >
                                        Read More of this Conversation &gt;
                                      </a>
                                    </div>
                                  </div>
                                </div>
                              </div>
                              <div
                                className="HorizontalGutter-root HorizontalGutter-full"
                                id="talk-comments-replyList-log--comment-with-deepest-replies-5"
                                role="log"
                              >
                                <div
                                  className="HorizontalGutter-root HorizontalGutter-full"
                                >
                                  <div
                                    className="Indent-root"
                                  >
                                    <div
                                      className="Indent-level6"
                                    >
                                      <div
                                        className="Comment-root"
                                        role="article"
                                      >
                                        <div
                                          className="Flex-root Comment-topBar Flex-flex Flex-justifySpaceBetween Flex-directionRow"
                                          id="comment-comment-x"
                                        >
                                          <div
                                            className="Flex-root Flex-flex Flex-halfItemGutter Flex-alignBaseline Flex-directionColumn"
                                          >
                                            <span
                                              className="Typography-root Typography-heading3 Typography-colorTextPrimary Username-root"
                                            >
                                              Markus
                                            </span>
                                            <div
                                              className="Flex-root Flex-flex Flex-itemGutter Flex-alignBaseline Flex-directionRow"
                                            >
                                              <time
                                                className="Timestamp-root RelativeTime-root"
                                                dateTime="2018-07-06T18:24:00.000Z"
                                                title="2018-07-06T18:24:00.000Z"
                                              >
                                                2018-07-06T18:24:00.000Z
                                              </time>
                                            </div>
                                          </div>
                                        </div>
                                        <div
                                          className="HorizontalGutter-root HorizontalGutter-full"
                                        >
                                          <div
                                            className="HTMLContent-root"
                                            dangerouslySetInnerHTML={
                                              Object {
                                                "__html": "<strong>Hello world! (from server)</strong>",
                                              }
                                            }
                                          />
                                          <div
                                            className="Flex-root Flex-flex Flex-halfItemGutter Flex-directionRow"
                                          />
                                        </div>
                                      </div>
<<<<<<< HEAD
                                      <div
                                        className="HTMLContent-root"
                                        dangerouslySetInnerHTML={
                                          Object {
                                            "__html": "<strong>Hello world! (from server)</strong>",
                                          }
                                        }
                                      />
                                      <div
                                        className="Flex-root Comment-footer Flex-flex Flex-halfItemGutter Flex-directionRow"
                                      >
                                        <button
                                          className="BaseButton-root Button-root Button-sizeSmall Button-colorRegular Button-variantGhost"
                                          onBlur={[Function]}
                                          onClick={[Function]}
                                          onFocus={[Function]}
                                          onMouseDown={[Function]}
                                          onMouseOut={[Function]}
                                          onMouseOver={[Function]}
                                          onTouchEnd={[Function]}
                                          type="button"
                                        >
                                          <span>
                                            Respect
                                          </span>
                                        </button>
                                      </div>
=======
>>>>>>> 929dfb99
                                    </div>
                                  </div>
                                </div>
                              </div>
                            </div>
                          </div>
                        </div>
                      </div>
                    </div>
                  </div>
                </div>
              </div>
            </div>
          </div>
        </div>
      </div>
    </div>
  </section>
</div>
`;

exports[`renders comment stream 1`] = `
<div
  className="HorizontalGutter-root App-root HorizontalGutter-full"
>
  <ul
    className="TabBar-root TabBar-primary"
    role="tablist"
  >
    <li
      className="Tab-root"
      id="tab-COMMENTS"
      role="presentation"
    >
      <button
        aria-controls="tabPane-COMMENTS"
        aria-selected={true}
        className="BaseButton-root Tab-button Tab-primary Tab-active"
        onBlur={[Function]}
        onClick={[Function]}
        onFocus={[Function]}
        onMouseDown={[Function]}
        onMouseOut={[Function]}
        onMouseOver={[Function]}
        onTouchEnd={[Function]}
        role="tab"
        type="button"
      >
        Comments
      </button>
    </li>
    <li
      className="Tab-root"
      id="tab-PROFILE"
      role="presentation"
    >
      <button
        aria-controls="tabPane-PROFILE"
        aria-selected={false}
        className="BaseButton-root Tab-button Tab-primary"
        onBlur={[Function]}
        onClick={[Function]}
        onFocus={[Function]}
        onMouseDown={[Function]}
        onMouseOut={[Function]}
        onMouseOver={[Function]}
        onTouchEnd={[Function]}
        role="tab"
        type="button"
      >
        My Profile
      </button>
    </li>
  </ul>
  <section
    aria-labelledby="tab-COMMENTS"
    className="App-tabContent"
    id="tabPane-COMMENTS"
    role="tabpanel"
  >
    <div
      className="HorizontalGutter-root Stream-root HorizontalGutter-double"
    >
      <div
        className="HorizontalGutter-root HorizontalGutter-half"
      >
        <div
          className="Flex-root"
        >
          <div
            className="Flex-flex Flex-halfItemGutter Flex-wrap"
          >
            <div
              className="Typography-root Typography-bodyCopy Typography-colorTextPrimary"
            >
              Signed in as 
              <span
                className="Typography-root Typography-bodyCopyBold Typography-colorTextPrimary"
              >
                Markus
              </span>
              .
            </div>
            <div
              className="Flex-root Typography-root Typography-bodyCopy Typography-colorTextPrimary Flex-flex"
            >
              <span>
                Not you? 
              </span>
              <button
                className="BaseButton-root Button-root Button-sizeSmall Button-colorPrimary Button-variantUnderlined"
                onBlur={[Function]}
                onClick={[Function]}
                onFocus={[Function]}
                onMouseDown={[Function]}
                onMouseOut={[Function]}
                onMouseOver={[Function]}
                onTouchEnd={[Function]}
                type="button"
              >
                Sign Out
              </button>
            </div>
          </div>
        </div>
        <form
          autoComplete="off"
          className="PostCommentForm-root"
          id="comments-postCommentForm-form"
          onSubmit={[Function]}
        >
          <div
            className="HorizontalGutter-root HorizontalGutter-full"
          >
            <div>
              <label
                className="AriaInfo-root"
                htmlFor="comments-postCommentForm-field"
              >
                Post a comment
              </label>
              <div>
                <div
                  className=""
                >
                  <div
                    className="Toolbar-toolbar"
                  >
                    <button
                      className="Button-button"
                      disabled={false}
                      onClick={[Function]}
                      title="Bold"
                      type="button"
                    >
                      <span
                        aria-hidden="true"
                        className="Icon-root Icon-md"
                      >
                        format_bold
                      </span>
                    </button>
                    <button
                      className="Button-button"
                      disabled={false}
                      onClick={[Function]}
                      title="Italic"
                      type="button"
                    >
                      <span
                        aria-hidden="true"
                        className="Icon-root Icon-md"
                      >
                        format_italic
                      </span>
                    </button>
                    <button
                      className="Button-button"
                      disabled={false}
                      onClick={[Function]}
                      title="Blockquote"
                      type="button"
                    >
                      <span
                        aria-hidden="true"
                        className="Icon-root Icon-md"
                      >
                        format_quote
                      </span>
                    </button>
                  </div>
                  <div
                    aria-hidden="true"
                    className="RTE-placeholder RTE-placeholder"
                  >
                    Post a comment
                  </div>
                  <div
                    aria-placeholder="Post a comment"
                    className="RTE-contentEditable RTE-content"
                    contentEditable={true}
                    dangerouslySetInnerHTML={
                      Object {
                        "__html": "",
                      }
                    }
                    disabled={false}
                    id="comments-postCommentForm-field"
                    onBlur={[Function]}
                    onChange={[Function]}
                    onCut={[Function]}
                    onFocus={[Function]}
                    onInput={[Function]}
                    onKeyDown={[Function]}
                    onPaste={[Function]}
                    onSelect={[Function]}
                  />
                </div>
              </div>
            </div>
            <div
              className="Flex-root Flex-flex Flex-justifySpaceBetween Flex-alignFlexStart Flex-directionRow"
            >
              <div
                className="PostCommentForm-poweredBy"
              >
                <span
                  className="Typography-root Typography-detail Typography-colorTextSecondary"
                >
                  Powered by 
                  <span
                    className="Typography-root Typography-heading4 Typography-colorTextPrimary"
                  >
                    ⁨The Coral Project⁩
                  </span>
<<<<<<< HEAD
                </button>
                <button
                  className="BaseButton-root Button-root Button-sizeSmall Button-colorRegular Button-variantGhost"
                  onBlur={[Function]}
                  onClick={[Function]}
                  onFocus={[Function]}
                  onMouseDown={[Function]}
                  onMouseOut={[Function]}
                  onMouseOver={[Function]}
                  onTouchEnd={[Function]}
                  type="button"
                >
                  <span>
                    Respect
                  </span>
                </button>
=======
                </span>
>>>>>>> 929dfb99
              </div>
              <button
                className="BaseButton-root Button-root Button-sizeRegular Button-colorPrimary Button-variantFilled Button-disabled"
                disabled={true}
                onBlur={[Function]}
                onFocus={[Function]}
                onMouseDown={[Function]}
                onMouseOut={[Function]}
                onMouseOver={[Function]}
                onTouchEnd={[Function]}
                type="submit"
              >
                Submit
              </button>
            </div>
          </div>
        </form>
      </div>
      <div
        aria-live="polite"
        className="HorizontalGutter-root HorizontalGutter-full"
        id="talk-comments-stream-log"
        role="log"
      >
        <div
          className="HorizontalGutter-root HorizontalGutter-full"
        >
          <div
            className="Indent-root"
          >
            <div
              className=""
            >
              <div
                className="Comment-root"
                role="article"
              >
                <div
                  className="Flex-root Comment-topBar Flex-flex Flex-justifySpaceBetween Flex-directionRow"
                  id="comment-comment-with-deepest-replies"
                >
                  <div
                    className="Flex-root Flex-flex Flex-halfItemGutter Flex-alignBaseline Flex-directionColumn"
                  >
                    <span
                      className="Typography-root Typography-heading3 Typography-colorTextPrimary Username-root"
                    >
                      Markus
                    </span>
                    <div
                      className="Flex-root Flex-flex Flex-itemGutter Flex-alignBaseline Flex-directionRow"
                    >
                      <time
                        className="Timestamp-root RelativeTime-root"
                        dateTime="2018-07-06T18:24:00.000Z"
                        title="2018-07-06T18:24:00.000Z"
                      >
                        2018-07-06T18:24:00.000Z
                      </time>
                    </div>
                  </div>
                </div>
                <div
                  className="HorizontalGutter-root HorizontalGutter-full"
                >
                  <div
                    className="HTMLContent-root"
                    dangerouslySetInnerHTML={
                      Object {
                        "__html": "body 0",
                      }
                    }
                  />
                  <div
                    className="Flex-root Flex-flex Flex-halfItemGutter Flex-directionRow"
                  >
                    <button
                      className="BaseButton-root Button-root Button-sizeSmall Button-colorRegular Button-variantGhost"
                      id="comments-commentContainer-replyButton-comment-with-deepest-replies"
                      onBlur={[Function]}
                      onClick={[Function]}
                      onFocus={[Function]}
                      onMouseDown={[Function]}
                      onMouseOut={[Function]}
                      onMouseOver={[Function]}
                      onTouchEnd={[Function]}
                      type="button"
                    >
                      <span>
                        Reply
                      </span>
                    </button>
                    <button
                      className="BaseButton-root Button-root Button-sizeSmall Button-colorRegular Button-variantGhost"
                      onBlur={[Function]}
                      onClick={[Function]}
                      onFocus={[Function]}
                      onMouseDown={[Function]}
                      onMouseOut={[Function]}
                      onMouseOver={[Function]}
                      onTouchEnd={[Function]}
                      type="button"
                    >
                      <span>
                        Respect
                      </span>
                    </button>
                  </div>
                </div>
              </div>
            </div>
          </div>
          <div
            className="HorizontalGutter-root HorizontalGutter-full"
            id="talk-comments-replyList-log--comment-with-deepest-replies"
            role="log"
          >
            <div
              className="HorizontalGutter-root HorizontalGutter-full"
            >
              <div
                className="Indent-root"
              >
                <div
                  className="Indent-level1"
                >
                  <div
                    className="Comment-root"
                    role="article"
                  >
                    <div
                      className="Flex-root Comment-topBar Flex-flex Flex-justifySpaceBetween Flex-directionRow"
                      id="comment-comment-with-deepest-replies-1"
                    >
                      <div
                        className="Flex-root Flex-flex Flex-halfItemGutter Flex-alignBaseline Flex-directionColumn"
                      >
                        <span
                          className="Typography-root Typography-heading3 Typography-colorTextPrimary Username-root"
                        >
                          Markus
                        </span>
                        <div
                          className="Flex-root Flex-flex Flex-itemGutter Flex-alignBaseline Flex-directionRow"
                        >
                          <time
                            className="Timestamp-root RelativeTime-root"
                            dateTime="2018-07-06T18:24:00.000Z"
                            title="2018-07-06T18:24:00.000Z"
                          >
                            2018-07-06T18:24:00.000Z
                          </time>
                        </div>
                      </div>
                    </div>
                    <div
                      className="HorizontalGutter-root HorizontalGutter-full"
                    >
                      <div
                        className="HTMLContent-root"
                        dangerouslySetInnerHTML={
                          Object {
                            "__html": "body 1",
                          }
                        }
                      />
                      <div
                        className="Flex-root Flex-flex Flex-halfItemGutter Flex-directionRow"
                      >
                        <button
                          className="BaseButton-root Button-root Button-sizeSmall Button-colorRegular Button-variantGhost"
                          id="comments-commentContainer-replyButton-comment-with-deepest-replies-1"
                          onBlur={[Function]}
                          onClick={[Function]}
                          onFocus={[Function]}
                          onMouseDown={[Function]}
                          onMouseOut={[Function]}
                          onMouseOver={[Function]}
                          onTouchEnd={[Function]}
                          type="button"
                        >
                          <span>
                            Reply
                          </span>
                        </button>
                        <button
                          className="BaseButton-root Button-root Button-sizeSmall Button-colorRegular Button-variantGhost"
                          onBlur={[Function]}
                          onClick={[Function]}
                          onFocus={[Function]}
                          onMouseDown={[Function]}
                          onMouseOut={[Function]}
                          onMouseOver={[Function]}
                          onTouchEnd={[Function]}
                          type="button"
                        >
                          <span>
                            Respect
                          </span>
                        </button>
                      </div>
                    </div>
                  </div>
                </div>
              </div>
              <div
                className="HorizontalGutter-root HorizontalGutter-full"
                id="talk-comments-replyList-log--comment-with-deepest-replies-1"
                role="log"
              >
                <div
                  className="HorizontalGutter-root HorizontalGutter-full"
                >
                  <div
                    className="Indent-root"
                  >
                    <div
                      className="Indent-level2"
                    >
                      <div
                        className="Comment-root"
                        role="article"
                      >
                        <div
                          className="Flex-root Comment-topBar Flex-flex Flex-justifySpaceBetween Flex-directionRow"
                          id="comment-comment-with-deepest-replies-2"
                        >
                          <div
                            className="Flex-root Flex-flex Flex-halfItemGutter Flex-alignBaseline Flex-directionColumn"
                          >
                            <span
                              className="Typography-root Typography-heading3 Typography-colorTextPrimary Username-root"
                            >
                              Markus
                            </span>
                            <div
                              className="Flex-root Flex-flex Flex-itemGutter Flex-alignBaseline Flex-directionRow"
                            >
                              <time
                                className="Timestamp-root RelativeTime-root"
                                dateTime="2018-07-06T18:24:00.000Z"
                                title="2018-07-06T18:24:00.000Z"
                              >
                                2018-07-06T18:24:00.000Z
                              </time>
                            </div>
                          </div>
                        </div>
                        <div
                          className="HorizontalGutter-root HorizontalGutter-full"
                        >
                          <div
                            className="HTMLContent-root"
                            dangerouslySetInnerHTML={
                              Object {
                                "__html": "body 2",
                              }
                            }
                          />
                          <div
                            className="Flex-root Flex-flex Flex-halfItemGutter Flex-directionRow"
                          >
                            <button
                              className="BaseButton-root Button-root Button-sizeSmall Button-colorRegular Button-variantGhost"
                              id="comments-commentContainer-replyButton-comment-with-deepest-replies-2"
                              onBlur={[Function]}
                              onClick={[Function]}
                              onFocus={[Function]}
                              onMouseDown={[Function]}
                              onMouseOut={[Function]}
                              onMouseOver={[Function]}
                              onTouchEnd={[Function]}
                              type="button"
                            >
                              <span>
                                Reply
                              </span>
                            </button>
                            <button
                              className="BaseButton-root Button-root Button-sizeSmall Button-colorRegular Button-variantGhost"
                              onBlur={[Function]}
                              onClick={[Function]}
                              onFocus={[Function]}
                              onMouseDown={[Function]}
                              onMouseOut={[Function]}
                              onMouseOver={[Function]}
                              onTouchEnd={[Function]}
                              type="button"
                            >
                              <span>
                                Respect
                              </span>
                            </button>
                          </div>
                        </div>
                      </div>
                    </div>
                  </div>
                  <div
                    className="HorizontalGutter-root HorizontalGutter-full"
                    id="talk-comments-replyList-log--comment-with-deepest-replies-2"
                    role="log"
                  >
                    <div
                      className="HorizontalGutter-root HorizontalGutter-full"
                    >
                      <div
                        className="Indent-root"
                      >
                        <div
                          className="Indent-level3"
                        >
                          <div
                            className="Comment-root"
                            role="article"
                          >
                            <div
                              className="Flex-root Comment-topBar Flex-flex Flex-justifySpaceBetween Flex-directionRow"
                              id="comment-comment-with-deepest-replies-3"
                            >
                              <div
                                className="Flex-root Flex-flex Flex-halfItemGutter Flex-alignBaseline Flex-directionColumn"
                              >
                                <span
                                  className="Typography-root Typography-heading3 Typography-colorTextPrimary Username-root"
                                >
                                  Markus
                                </span>
                                <div
                                  className="Flex-root Flex-flex Flex-itemGutter Flex-alignBaseline Flex-directionRow"
                                >
                                  <time
                                    className="Timestamp-root RelativeTime-root"
                                    dateTime="2018-07-06T18:24:00.000Z"
                                    title="2018-07-06T18:24:00.000Z"
                                  >
                                    2018-07-06T18:24:00.000Z
                                  </time>
                                </div>
                              </div>
                            </div>
                            <div
                              className="HorizontalGutter-root HorizontalGutter-full"
                            >
                              <div
                                className="HTMLContent-root"
                                dangerouslySetInnerHTML={
                                  Object {
                                    "__html": "body 3",
                                  }
                                }
                              />
                              <div
                                className="Flex-root Flex-flex Flex-halfItemGutter Flex-directionRow"
                              >
                                <button
                                  className="BaseButton-root Button-root Button-sizeSmall Button-colorRegular Button-variantGhost"
                                  id="comments-commentContainer-replyButton-comment-with-deepest-replies-3"
                                  onBlur={[Function]}
                                  onClick={[Function]}
                                  onFocus={[Function]}
                                  onMouseDown={[Function]}
                                  onMouseOut={[Function]}
                                  onMouseOver={[Function]}
                                  onTouchEnd={[Function]}
                                  type="button"
                                >
                                  <span>
                                    Reply
                                  </span>
                                </button>
                                <button
                                  className="BaseButton-root Button-root Button-sizeSmall Button-colorRegular Button-variantGhost"
                                  onBlur={[Function]}
                                  onClick={[Function]}
                                  onFocus={[Function]}
                                  onMouseDown={[Function]}
                                  onMouseOut={[Function]}
                                  onMouseOver={[Function]}
                                  onTouchEnd={[Function]}
                                  type="button"
                                >
                                  <span>
                                    Respect
                                  </span>
                                </button>
                              </div>
                            </div>
                          </div>
                        </div>
                      </div>
                      <div
                        className="HorizontalGutter-root HorizontalGutter-full"
                        id="talk-comments-replyList-log--comment-with-deepest-replies-3"
                        role="log"
                      >
                        <div
                          className="HorizontalGutter-root HorizontalGutter-full"
                        >
                          <div
                            className="Indent-root"
                          >
                            <div
                              className="Indent-level4"
                            >
                              <div
                                className="Comment-root"
                                role="article"
                              >
                                <div
                                  className="Flex-root Comment-topBar Flex-flex Flex-justifySpaceBetween Flex-directionRow"
                                  id="comment-comment-with-deepest-replies-4"
                                >
                                  <div
                                    className="Flex-root Flex-flex Flex-halfItemGutter Flex-alignBaseline Flex-directionColumn"
                                  >
                                    <span
                                      className="Typography-root Typography-heading3 Typography-colorTextPrimary Username-root"
                                    >
                                      Markus
                                    </span>
                                    <div
                                      className="Flex-root Flex-flex Flex-itemGutter Flex-alignBaseline Flex-directionRow"
                                    >
                                      <time
                                        className="Timestamp-root RelativeTime-root"
                                        dateTime="2018-07-06T18:24:00.000Z"
                                        title="2018-07-06T18:24:00.000Z"
                                      >
                                        2018-07-06T18:24:00.000Z
                                      </time>
                                    </div>
                                  </div>
                                </div>
                                <div
                                  className="HorizontalGutter-root HorizontalGutter-full"
                                >
                                  <div
                                    className="HTMLContent-root"
                                    dangerouslySetInnerHTML={
                                      Object {
                                        "__html": "body 4",
                                      }
                                    }
                                  />
                                  <div
                                    className="Flex-root Flex-flex Flex-halfItemGutter Flex-directionRow"
                                  >
                                    <button
                                      className="BaseButton-root Button-root Button-sizeSmall Button-colorRegular Button-variantGhost"
                                      id="comments-commentContainer-replyButton-comment-with-deepest-replies-4"
                                      onBlur={[Function]}
                                      onClick={[Function]}
                                      onFocus={[Function]}
                                      onMouseDown={[Function]}
                                      onMouseOut={[Function]}
                                      onMouseOver={[Function]}
                                      onTouchEnd={[Function]}
                                      type="button"
                                    >
                                      <span>
                                        Reply
                                      </span>
                                    </button>
                                    <button
                                      className="BaseButton-root Button-root Button-sizeSmall Button-colorRegular Button-variantGhost"
                                      onBlur={[Function]}
                                      onClick={[Function]}
                                      onFocus={[Function]}
                                      onMouseDown={[Function]}
                                      onMouseOut={[Function]}
                                      onMouseOver={[Function]}
                                      onTouchEnd={[Function]}
                                      type="button"
                                    >
                                      <span>
                                        Respect
                                      </span>
                                    </button>
                                  </div>
                                </div>
                              </div>
                            </div>
                          </div>
                          <div
                            className="HorizontalGutter-root HorizontalGutter-full"
                            id="talk-comments-replyList-log--comment-with-deepest-replies-4"
                            role="log"
                          >
                            <div
                              className="HorizontalGutter-root HorizontalGutter-full"
                            >
                              <div
                                className="Indent-root"
                              >
                                <div
                                  className="Indent-level5"
                                >
                                  <div
                                    className="Comment-root"
                                    role="article"
                                  >
                                    <div
                                      className="Flex-root Comment-topBar Flex-flex Flex-justifySpaceBetween Flex-directionRow"
                                      id="comment-comment-with-deepest-replies-5"
                                    >
                                      <div
                                        className="Flex-root Flex-flex Flex-halfItemGutter Flex-alignBaseline Flex-directionColumn"
                                      >
                                        <span
                                          className="Typography-root Typography-heading3 Typography-colorTextPrimary Username-root"
                                        >
                                          Markus
                                        </span>
                                        <div
                                          className="Flex-root Flex-flex Flex-itemGutter Flex-alignBaseline Flex-directionRow"
                                        >
                                          <time
                                            className="Timestamp-root RelativeTime-root"
                                            dateTime="2018-07-06T18:24:00.000Z"
                                            title="2018-07-06T18:24:00.000Z"
                                          >
                                            2018-07-06T18:24:00.000Z
                                          </time>
                                        </div>
                                      </div>
                                    </div>
                                    <div
                                      className="HorizontalGutter-root HorizontalGutter-full"
                                    >
                                      <div
                                        className="HTMLContent-root"
                                        dangerouslySetInnerHTML={
                                          Object {
                                            "__html": "body 5",
                                          }
                                        }
                                      />
                                      <div
                                        className="Flex-root Flex-flex Flex-halfItemGutter Flex-directionRow"
                                      >
                                        <button
                                          className="BaseButton-root Button-root Button-sizeSmall Button-colorRegular Button-variantGhost"
                                          id="comments-commentContainer-replyButton-comment-with-deepest-replies-5"
                                          onBlur={[Function]}
                                          onClick={[Function]}
                                          onFocus={[Function]}
                                          onMouseDown={[Function]}
                                          onMouseOut={[Function]}
                                          onMouseOver={[Function]}
                                          onTouchEnd={[Function]}
                                          type="button"
                                        >
                                          <span>
                                            Reply
                                          </span>
                                        </button>
                                      </div>
                                      <a
                                        className="BaseButton-root Button-root Button-sizeRegular Button-colorPrimary Button-variantUnderlined"
                                        href="http://localhost/assets/asset-with-replies?commentID=comment-with-deepest-replies-5"
                                        id="comments-commentContainer-showConversation-comment-with-deepest-replies-5"
                                        onBlur={[Function]}
                                        onClick={[Function]}
                                        onFocus={[Function]}
                                        onMouseDown={[Function]}
                                        onMouseOut={[Function]}
                                        onMouseOver={[Function]}
                                        onTouchEnd={[Function]}
                                        target="_parent"
                                        type="button"
                                      >
                                        Read More of this Conversation &gt;
                                      </a>
                                    </div>
                                  </div>
                                </div>
                              </div>
                            </div>
                          </div>
                        </div>
                      </div>
                    </div>
                  </div>
                </div>
              </div>
            </div>
          </div>
        </div>
      </div>
    </div>
  </section>
</div>
`;<|MERGE_RESOLUTION|>--- conflicted
+++ resolved
@@ -214,26 +214,7 @@
                   >
                     ⁨The Coral Project⁩
                   </span>
-<<<<<<< HEAD
-                </button>
-                <button
-                  className="BaseButton-root Button-root Button-sizeSmall Button-colorRegular Button-variantGhost"
-                  onBlur={[Function]}
-                  onClick={[Function]}
-                  onFocus={[Function]}
-                  onMouseDown={[Function]}
-                  onMouseOut={[Function]}
-                  onMouseOver={[Function]}
-                  onTouchEnd={[Function]}
-                  type="button"
-                >
-                  <span>
-                    Respect
-                  </span>
-                </button>
-=======
                 </span>
->>>>>>> 929dfb99
               </div>
               <button
                 className="BaseButton-root Button-root Button-sizeRegular Button-colorPrimary Button-variantFilled Button-disabled"
@@ -789,6 +770,21 @@
                                         >
                                           <span>
                                             Reply
+                                          </span>
+                                        </button>
+                                        <button
+                                          className="BaseButton-root Button-root Button-sizeSmall Button-colorRegular Button-variantGhost"
+                                          onBlur={[Function]}
+                                          onClick={[Function]}
+                                          onFocus={[Function]}
+                                          onMouseDown={[Function]}
+                                          onMouseOut={[Function]}
+                                          onMouseOver={[Function]}
+                                          onTouchEnd={[Function]}
+                                          type="button"
+                                        >
+                                          <span>
+                                            Respect
                                           </span>
                                         </button>
                                       </div>
@@ -1170,26 +1166,7 @@
                   >
                     ⁨The Coral Project⁩
                   </span>
-<<<<<<< HEAD
-                </button>
-                <button
-                  className="BaseButton-root Button-root Button-sizeSmall Button-colorRegular Button-variantGhost"
-                  onBlur={[Function]}
-                  onClick={[Function]}
-                  onFocus={[Function]}
-                  onMouseDown={[Function]}
-                  onMouseOut={[Function]}
-                  onMouseOver={[Function]}
-                  onTouchEnd={[Function]}
-                  type="button"
-                >
-                  <span>
-                    Respect
-                  </span>
-                </button>
-=======
                 </span>
->>>>>>> 929dfb99
               </div>
               <button
                 className="BaseButton-root Button-root Button-sizeRegular Button-colorPrimary Button-variantFilled Button-disabled"
@@ -1747,6 +1724,21 @@
                                             Reply
                                           </span>
                                         </button>
+                                        <button
+                                          className="BaseButton-root Button-root Button-sizeSmall Button-colorRegular Button-variantGhost"
+                                          onBlur={[Function]}
+                                          onClick={[Function]}
+                                          onFocus={[Function]}
+                                          onMouseDown={[Function]}
+                                          onMouseOut={[Function]}
+                                          onMouseOver={[Function]}
+                                          onTouchEnd={[Function]}
+                                          type="button"
+                                        >
+                                          <span>
+                                            Respect
+                                          </span>
+                                        </button>
                                       </div>
                                       <a
                                         className="BaseButton-root Button-root Button-sizeRegular Button-colorPrimary Button-variantUnderlined"
@@ -1961,39 +1953,25 @@
                                           />
                                           <div
                                             className="Flex-root Flex-flex Flex-halfItemGutter Flex-directionRow"
-                                          />
+                                          >
+                                            <button
+                                              className="BaseButton-root Button-root Button-sizeSmall Button-colorRegular Button-variantGhost"
+                                              onBlur={[Function]}
+                                              onClick={[Function]}
+                                              onFocus={[Function]}
+                                              onMouseDown={[Function]}
+                                              onMouseOut={[Function]}
+                                              onMouseOver={[Function]}
+                                              onTouchEnd={[Function]}
+                                              type="button"
+                                            >
+                                              <span>
+                                                Respect
+                                              </span>
+                                            </button>
+                                          </div>
                                         </div>
                                       </div>
-<<<<<<< HEAD
-                                      <div
-                                        className="HTMLContent-root"
-                                        dangerouslySetInnerHTML={
-                                          Object {
-                                            "__html": "<strong>Hello world!</strong>",
-                                          }
-                                        }
-                                      />
-                                      <div
-                                        className="Flex-root Comment-footer Flex-flex Flex-halfItemGutter Flex-directionRow"
-                                      >
-                                        <button
-                                          className="BaseButton-root Button-root Button-sizeSmall Button-colorRegular Button-variantGhost"
-                                          onBlur={[Function]}
-                                          onClick={[Function]}
-                                          onFocus={[Function]}
-                                          onMouseDown={[Function]}
-                                          onMouseOut={[Function]}
-                                          onMouseOver={[Function]}
-                                          onTouchEnd={[Function]}
-                                          type="button"
-                                        >
-                                          <span>
-                                            Respect
-                                          </span>
-                                        </button>
-                                      </div>
-=======
->>>>>>> 929dfb99
                                     </div>
                                   </div>
                                 </div>
@@ -2229,26 +2207,7 @@
                   >
                     ⁨The Coral Project⁩
                   </span>
-<<<<<<< HEAD
-                </button>
-                <button
-                  className="BaseButton-root Button-root Button-sizeSmall Button-colorRegular Button-variantGhost"
-                  onBlur={[Function]}
-                  onClick={[Function]}
-                  onFocus={[Function]}
-                  onMouseDown={[Function]}
-                  onMouseOut={[Function]}
-                  onMouseOver={[Function]}
-                  onTouchEnd={[Function]}
-                  type="button"
-                >
-                  <span>
-                    Respect
-                  </span>
-                </button>
-=======
                 </span>
->>>>>>> 929dfb99
               </div>
               <button
                 className="BaseButton-root Button-root Button-sizeRegular Button-colorPrimary Button-variantFilled Button-disabled"
@@ -2806,6 +2765,21 @@
                                             Reply
                                           </span>
                                         </button>
+                                        <button
+                                          className="BaseButton-root Button-root Button-sizeSmall Button-colorRegular Button-variantGhost"
+                                          onBlur={[Function]}
+                                          onClick={[Function]}
+                                          onFocus={[Function]}
+                                          onMouseDown={[Function]}
+                                          onMouseOut={[Function]}
+                                          onMouseOver={[Function]}
+                                          onTouchEnd={[Function]}
+                                          type="button"
+                                        >
+                                          <span>
+                                            Respect
+                                          </span>
+                                        </button>
                                       </div>
                                       <a
                                         className="BaseButton-root Button-root Button-sizeRegular Button-colorPrimary Button-variantUnderlined"
@@ -2883,39 +2857,25 @@
                                           />
                                           <div
                                             className="Flex-root Flex-flex Flex-halfItemGutter Flex-directionRow"
-                                          />
+                                          >
+                                            <button
+                                              className="BaseButton-root Button-root Button-sizeSmall Button-colorRegular Button-variantGhost"
+                                              onBlur={[Function]}
+                                              onClick={[Function]}
+                                              onFocus={[Function]}
+                                              onMouseDown={[Function]}
+                                              onMouseOut={[Function]}
+                                              onMouseOver={[Function]}
+                                              onTouchEnd={[Function]}
+                                              type="button"
+                                            >
+                                              <span>
+                                                Respect
+                                              </span>
+                                            </button>
+                                          </div>
                                         </div>
                                       </div>
-<<<<<<< HEAD
-                                      <div
-                                        className="HTMLContent-root"
-                                        dangerouslySetInnerHTML={
-                                          Object {
-                                            "__html": "<strong>Hello world! (from server)</strong>",
-                                          }
-                                        }
-                                      />
-                                      <div
-                                        className="Flex-root Comment-footer Flex-flex Flex-halfItemGutter Flex-directionRow"
-                                      >
-                                        <button
-                                          className="BaseButton-root Button-root Button-sizeSmall Button-colorRegular Button-variantGhost"
-                                          onBlur={[Function]}
-                                          onClick={[Function]}
-                                          onFocus={[Function]}
-                                          onMouseDown={[Function]}
-                                          onMouseOut={[Function]}
-                                          onMouseOver={[Function]}
-                                          onTouchEnd={[Function]}
-                                          type="button"
-                                        >
-                                          <span>
-                                            Respect
-                                          </span>
-                                        </button>
-                                      </div>
-=======
->>>>>>> 929dfb99
                                     </div>
                                   </div>
                                 </div>
@@ -3151,26 +3111,7 @@
                   >
                     ⁨The Coral Project⁩
                   </span>
-<<<<<<< HEAD
-                </button>
-                <button
-                  className="BaseButton-root Button-root Button-sizeSmall Button-colorRegular Button-variantGhost"
-                  onBlur={[Function]}
-                  onClick={[Function]}
-                  onFocus={[Function]}
-                  onMouseDown={[Function]}
-                  onMouseOut={[Function]}
-                  onMouseOver={[Function]}
-                  onTouchEnd={[Function]}
-                  type="button"
-                >
-                  <span>
-                    Respect
-                  </span>
-                </button>
-=======
                 </span>
->>>>>>> 929dfb99
               </div>
               <button
                 className="BaseButton-root Button-root Button-sizeRegular Button-colorPrimary Button-variantFilled Button-disabled"
@@ -3728,6 +3669,21 @@
                                             Reply
                                           </span>
                                         </button>
+                                        <button
+                                          className="BaseButton-root Button-root Button-sizeSmall Button-colorRegular Button-variantGhost"
+                                          onBlur={[Function]}
+                                          onClick={[Function]}
+                                          onFocus={[Function]}
+                                          onMouseDown={[Function]}
+                                          onMouseOut={[Function]}
+                                          onMouseOver={[Function]}
+                                          onTouchEnd={[Function]}
+                                          type="button"
+                                        >
+                                          <span>
+                                            Respect
+                                          </span>
+                                        </button>
                                       </div>
                                       <a
                                         className="BaseButton-root Button-root Button-sizeRegular Button-colorPrimary Button-variantUnderlined"
