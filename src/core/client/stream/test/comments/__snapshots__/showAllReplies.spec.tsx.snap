// Jest Snapshot v1, https://goo.gl/fbAQLP

exports[`renders comment stream 1`] = `
<div
  className="HorizontalGutter-root App-root HorizontalGutter-full"
>
  <ul
    className="TabBar-root TabBar-primary"
    role="tablist"
  >
    <li
      className="Tab-root"
      id="tab-COMMENTS"
      role="presentation"
    >
      <button
        aria-controls="tabPane-COMMENTS"
        aria-selected={true}
        className="BaseButton-root Tab-button Tab-primary Tab-active"
        onBlur={[Function]}
        onClick={[Function]}
        onFocus={[Function]}
        onMouseDown={[Function]}
        onMouseOut={[Function]}
        onMouseOver={[Function]}
        onTouchEnd={[Function]}
        role="tab"
        type="button"
      >
        Comments
      </button>
    </li>
    <li
      className="Tab-root"
      id="tab-PROFILE"
      role="presentation"
    >
      <button
        aria-controls="tabPane-PROFILE"
        aria-selected={false}
        className="BaseButton-root Tab-button Tab-primary"
        onBlur={[Function]}
        onClick={[Function]}
        onFocus={[Function]}
        onMouseDown={[Function]}
        onMouseOut={[Function]}
        onMouseOver={[Function]}
        onTouchEnd={[Function]}
        role="tab"
        type="button"
      >
        My Profile
      </button>
    </li>
  </ul>
  <section
    aria-labelledby="tab-COMMENTS"
    className="App-tabContent"
    id="tabPane-COMMENTS"
    role="tabpanel"
  >
    <div
      className="HorizontalGutter-root Stream-root HorizontalGutter-double"
    >
      <div
        className="HorizontalGutter-root HorizontalGutter-half"
      >
        <div
          className="Flex-root Flex-flex Flex-itemGutter Flex-alignCenter"
        >
          <button
            className="BaseButton-root Button-root Button-sizeSmall Button-colorPrimary Button-variantUnderlined"
            onBlur={[Function]}
            onClick={[Function]}
            onFocus={[Function]}
            onMouseDown={[Function]}
            onMouseOut={[Function]}
            onMouseOver={[Function]}
            onTouchEnd={[Function]}
            type="button"
          >
            Sign in
          </button>
          <button
            className="BaseButton-root Button-root Button-sizeSmall Button-colorPrimary Button-variantOutlined"
            onBlur={[Function]}
            onClick={[Function]}
            onFocus={[Function]}
            onMouseDown={[Function]}
            onMouseOut={[Function]}
            onMouseOver={[Function]}
            onTouchEnd={[Function]}
            type="button"
          >
            Register
          </button>
        </div>
        <div
          className="HorizontalGutter-root PostCommentFormFake-root HorizontalGutter-full"
        >
          <div
            aria-hidden="true"
          >
            <div>
              <div
                className=""
              >
                <div
                  className=" RTE-toolbarDisabled Toolbar-toolbar"
                >
                  <button
                    className="Button-button"
                    disabled={false}
                    onClick={[Function]}
                    title="Bold"
                    type="button"
                  >
                    <span
                      aria-hidden="true"
                      className="Icon-root Icon-md"
                    >
                      format_bold
                    </span>
                  </button>
                  <button
                    className="Button-button"
                    disabled={false}
                    onClick={[Function]}
                    title="Italic"
                    type="button"
                  >
                    <span
                      aria-hidden="true"
                      className="Icon-root Icon-md"
                    >
                      format_italic
                    </span>
                  </button>
                  <button
                    className="Button-button"
                    disabled={false}
                    onClick={[Function]}
                    title="Blockquote"
                    type="button"
                  >
                    <span
                      aria-hidden="true"
                      className="Icon-root Icon-md"
                    >
                      format_quote
                    </span>
                  </button>
                </div>
                <div
                  aria-hidden="true"
                  className="RTE-placeholder RTE-placeholder "
                >
                  Post a comment
                </div>
                <div
                  aria-placeholder="Post a comment"
                  className="RTE-contentEditable RTE-content  RTE-contentEditableDisabled"
                  contentEditable={false}
                  dangerouslySetInnerHTML={
                    Object {
                      "__html": "",
                    }
                  }
                  disabled={true}
                  onBlur={[Function]}
                  onChange={[Function]}
                  onCut={[Function]}
                  onFocus={[Function]}
                  onInput={[Function]}
                  onKeyDown={[Function]}
                  onPaste={[Function]}
                  onSelect={[Function]}
                />
              </div>
            </div>
          </div>
          <button
            className="BaseButton-root Button-root Button-sizeRegular Button-colorPrimary Button-variantFilled Button-fullWidth Button-disabled"
            disabled={true}
            onBlur={[Function]}
            onFocus={[Function]}
            onMouseDown={[Function]}
            onMouseOut={[Function]}
            onMouseOver={[Function]}
            onTouchEnd={[Function]}
            type="submit"
          >
            Sign in and Join the Conversation
          </button>
        </div>
      </div>
      <div
        aria-live="polite"
        className="HorizontalGutter-root HorizontalGutter-full"
        id="talk-comments-stream-log"
        role="log"
      >
        <div
          className="HorizontalGutter-root HorizontalGutter-full"
        >
          <div
            className="Indent-root"
          >
            <div
              className=""
            >
              <div
                className="Comment-root"
                role="article"
              >
                <div
                  className="Flex-root Comment-topBar Flex-flex Flex-justifySpaceBetween Flex-directionRow"
                  id="comment-comment-0"
                >
                  <div
                    className="Flex-root Flex-flex Flex-halfItemGutter Flex-alignBaseline Flex-directionColumn"
                  >
                    <span
                      className="Typography-root Typography-heading3 Typography-colorTextPrimary Username-root"
                    >
                      Markus
                    </span>
                    <div
                      className="Flex-root Flex-flex Flex-itemGutter Flex-alignBaseline Flex-directionRow"
                    >
                      <time
                        className="Timestamp-root RelativeTime-root"
                        dateTime="2018-07-06T18:24:00.000Z"
                        title="2018-07-06T18:24:00.000Z"
                      >
                        2018-07-06T18:24:00.000Z
                      </time>
                    </div>
                  </div>
                </div>
<<<<<<< HEAD
=======
              </div>
              <div
                className="HorizontalGutter-root HorizontalGutter-full"
              >
>>>>>>> 0ec04aa5
                <div
                  className="HTMLContent-root"
                  dangerouslySetInnerHTML={
                    Object {
                      "__html": "Joining Too",
                    }
                  }
                />
                <div
<<<<<<< HEAD
                  className="Flex-root Comment-footer Flex-flex Flex-halfItemGutter Flex-directionRow"
=======
                  className="Flex-root Flex-flex Flex-halfItemGutter Flex-directionRow"
>>>>>>> 0ec04aa5
                >
                  <button
                    className="BaseButton-root Button-root Button-sizeSmall Button-colorRegular Button-variantGhost"
                    id="comments-commentContainer-replyButton-comment-0"
                    onBlur={[Function]}
                    onClick={[Function]}
                    onFocus={[Function]}
                    onMouseDown={[Function]}
                    onMouseOut={[Function]}
                    onMouseOver={[Function]}
                    onTouchEnd={[Function]}
                    type="button"
                  >
                    <span>
                      Reply
                    </span>
                  </button>
                </div>
              </div>
            </div>
          </div>
          <div
            className="HorizontalGutter-root HorizontalGutter-full"
            id="talk-comments-replyList-log--comment-0"
            role="log"
          >
            <div
              className="HorizontalGutter-root HorizontalGutter-full"
            >
              <div
                className="Indent-root"
              >
                <div
                  className="Indent-level1"
                >
                  <div
                    className="Comment-root"
                    role="article"
                  >
                    <div
                      className="Flex-root Comment-topBar Flex-flex Flex-justifySpaceBetween Flex-directionRow"
                      id="comment-comment-1"
                    >
                      <div
                        className="Flex-root Flex-flex Flex-halfItemGutter Flex-alignBaseline Flex-directionColumn"
                      >
                        <span
                          className="Typography-root Typography-heading3 Typography-colorTextPrimary Username-root"
                        >
                          Lukas
                        </span>
                        <div
                          className="Flex-root Flex-flex Flex-itemGutter Flex-alignBaseline Flex-directionRow"
                        >
                          <time
                            className="Timestamp-root RelativeTime-root"
                            dateTime="2018-07-06T18:20:00.000Z"
                            title="2018-07-06T18:20:00.000Z"
                          >
                            2018-07-06T18:20:00.000Z
                          </time>
                        </div>
                      </div>
                    </div>
<<<<<<< HEAD
=======
                  </div>
                  <div
                    className="HorizontalGutter-root HorizontalGutter-full"
                  >
>>>>>>> 0ec04aa5
                    <div
                      className="HTMLContent-root"
                      dangerouslySetInnerHTML={
                        Object {
                          "__html": "What's up?",
                        }
                      }
                    />
                    <div
<<<<<<< HEAD
                      className="Flex-root Comment-footer Flex-flex Flex-halfItemGutter Flex-directionRow"
=======
                      className="Flex-root Flex-flex Flex-halfItemGutter Flex-directionRow"
>>>>>>> 0ec04aa5
                    >
                      <button
                        className="BaseButton-root Button-root Button-sizeSmall Button-colorRegular Button-variantGhost"
                        id="comments-commentContainer-replyButton-comment-1"
                        onBlur={[Function]}
                        onClick={[Function]}
                        onFocus={[Function]}
                        onMouseDown={[Function]}
                        onMouseOut={[Function]}
                        onMouseOver={[Function]}
                        onTouchEnd={[Function]}
                        type="button"
                      >
                        <span>
                          Reply
                        </span>
                      </button>
                    </div>
                  </div>
                </div>
              </div>
            </div>
            <div
              className="Indent-root"
            >
              <div
                className="Indent-level1 Indent-noBorder"
              >
                <button
                  aria-controls="talk-comments-replyList-log--comment-0"
                  className="BaseButton-root Button-root Button-sizeRegular Button-colorRegular Button-variantOutlined Button-fullWidth"
                  disabled={false}
                  id="talk-comments-replyList-showAll--comment-0"
                  onBlur={[Function]}
                  onClick={[Function]}
                  onFocus={[Function]}
                  onMouseDown={[Function]}
                  onMouseOut={[Function]}
                  onMouseOver={[Function]}
                  onTouchEnd={[Function]}
                  type="button"
                >
                  Show All
                </button>
              </div>
            </div>
          </div>
        </div>
      </div>
    </div>
  </section>
</div>
`;

exports[`show all replies 1`] = `
<div
  className="HorizontalGutter-root App-root HorizontalGutter-full"
>
  <ul
    className="TabBar-root TabBar-primary"
    role="tablist"
  >
    <li
      className="Tab-root"
      id="tab-COMMENTS"
      role="presentation"
    >
      <button
        aria-controls="tabPane-COMMENTS"
        aria-selected={true}
        className="BaseButton-root Tab-button Tab-primary Tab-active"
        onBlur={[Function]}
        onClick={[Function]}
        onFocus={[Function]}
        onMouseDown={[Function]}
        onMouseOut={[Function]}
        onMouseOver={[Function]}
        onTouchEnd={[Function]}
        role="tab"
        type="button"
      >
        Comments
      </button>
    </li>
    <li
      className="Tab-root"
      id="tab-PROFILE"
      role="presentation"
    >
      <button
        aria-controls="tabPane-PROFILE"
        aria-selected={false}
        className="BaseButton-root Tab-button Tab-primary"
        onBlur={[Function]}
        onClick={[Function]}
        onFocus={[Function]}
        onMouseDown={[Function]}
        onMouseOut={[Function]}
        onMouseOver={[Function]}
        onTouchEnd={[Function]}
        role="tab"
        type="button"
      >
        My Profile
      </button>
    </li>
  </ul>
  <section
    aria-labelledby="tab-COMMENTS"
    className="App-tabContent"
    id="tabPane-COMMENTS"
    role="tabpanel"
  >
    <div
      className="HorizontalGutter-root Stream-root HorizontalGutter-double"
    >
      <div
        className="HorizontalGutter-root HorizontalGutter-half"
      >
        <div
          className="Flex-root Flex-flex Flex-itemGutter Flex-alignCenter"
        >
          <button
            className="BaseButton-root Button-root Button-sizeSmall Button-colorPrimary Button-variantUnderlined"
            onBlur={[Function]}
            onClick={[Function]}
            onFocus={[Function]}
            onMouseDown={[Function]}
            onMouseOut={[Function]}
            onMouseOver={[Function]}
            onTouchEnd={[Function]}
            type="button"
          >
            Sign in
          </button>
          <button
            className="BaseButton-root Button-root Button-sizeSmall Button-colorPrimary Button-variantOutlined"
            onBlur={[Function]}
            onClick={[Function]}
            onFocus={[Function]}
            onMouseDown={[Function]}
            onMouseOut={[Function]}
            onMouseOver={[Function]}
            onTouchEnd={[Function]}
            type="button"
          >
            Register
          </button>
        </div>
        <div
          className="HorizontalGutter-root PostCommentFormFake-root HorizontalGutter-full"
        >
          <div
            aria-hidden="true"
          >
            <div>
              <div
                className=""
              >
                <div
                  className=" RTE-toolbarDisabled Toolbar-toolbar"
                >
                  <button
                    className="Button-button"
                    disabled={false}
                    onClick={[Function]}
                    title="Bold"
                    type="button"
                  >
                    <span
                      aria-hidden="true"
                      className="Icon-root Icon-md"
                    >
                      format_bold
                    </span>
                  </button>
                  <button
                    className="Button-button"
                    disabled={false}
                    onClick={[Function]}
                    title="Italic"
                    type="button"
                  >
                    <span
                      aria-hidden="true"
                      className="Icon-root Icon-md"
                    >
                      format_italic
                    </span>
                  </button>
                  <button
                    className="Button-button"
                    disabled={false}
                    onClick={[Function]}
                    title="Blockquote"
                    type="button"
                  >
                    <span
                      aria-hidden="true"
                      className="Icon-root Icon-md"
                    >
                      format_quote
                    </span>
                  </button>
                </div>
                <div
                  aria-hidden="true"
                  className="RTE-placeholder RTE-placeholder "
                >
                  Post a comment
                </div>
                <div
                  aria-placeholder="Post a comment"
                  className="RTE-contentEditable RTE-content  RTE-contentEditableDisabled"
                  contentEditable={false}
                  dangerouslySetInnerHTML={
                    Object {
                      "__html": "",
                    }
                  }
                  disabled={true}
                  onBlur={[Function]}
                  onChange={[Function]}
                  onCut={[Function]}
                  onFocus={[Function]}
                  onInput={[Function]}
                  onKeyDown={[Function]}
                  onPaste={[Function]}
                  onSelect={[Function]}
                />
              </div>
            </div>
          </div>
          <button
            className="BaseButton-root Button-root Button-sizeRegular Button-colorPrimary Button-variantFilled Button-fullWidth Button-disabled"
            disabled={true}
            onBlur={[Function]}
            onFocus={[Function]}
            onMouseDown={[Function]}
            onMouseOut={[Function]}
            onMouseOver={[Function]}
            onTouchEnd={[Function]}
            type="submit"
          >
            Sign in and Join the Conversation
          </button>
        </div>
      </div>
      <div
        aria-live="polite"
        className="HorizontalGutter-root HorizontalGutter-full"
        id="talk-comments-stream-log"
        role="log"
      >
        <div
          className="HorizontalGutter-root HorizontalGutter-full"
        >
          <div
            className="Indent-root"
          >
            <div
              className=""
            >
              <div
                className="Comment-root"
                role="article"
              >
                <div
                  className="Flex-root Comment-topBar Flex-flex Flex-justifySpaceBetween Flex-directionRow"
                  id="comment-comment-0"
                >
                  <div
                    className="Flex-root Flex-flex Flex-halfItemGutter Flex-alignBaseline Flex-directionColumn"
                  >
                    <span
                      className="Typography-root Typography-heading3 Typography-colorTextPrimary Username-root"
                    >
                      Markus
                    </span>
                    <div
                      className="Flex-root Flex-flex Flex-itemGutter Flex-alignBaseline Flex-directionRow"
                    >
                      <time
                        className="Timestamp-root RelativeTime-root"
                        dateTime="2018-07-06T18:24:00.000Z"
                        title="2018-07-06T18:24:00.000Z"
                      >
                        2018-07-06T18:24:00.000Z
                      </time>
                    </div>
                  </div>
                </div>
<<<<<<< HEAD
=======
              </div>
              <div
                className="HorizontalGutter-root HorizontalGutter-full"
              >
>>>>>>> 0ec04aa5
                <div
                  className="HTMLContent-root"
                  dangerouslySetInnerHTML={
                    Object {
                      "__html": "Joining Too",
                    }
                  }
                />
                <div
<<<<<<< HEAD
                  className="Flex-root Comment-footer Flex-flex Flex-halfItemGutter Flex-directionRow"
=======
                  className="Flex-root Flex-flex Flex-halfItemGutter Flex-directionRow"
>>>>>>> 0ec04aa5
                >
                  <button
                    className="BaseButton-root Button-root Button-sizeSmall Button-colorRegular Button-variantGhost"
                    id="comments-commentContainer-replyButton-comment-0"
                    onBlur={[Function]}
                    onClick={[Function]}
                    onFocus={[Function]}
                    onMouseDown={[Function]}
                    onMouseOut={[Function]}
                    onMouseOver={[Function]}
                    onTouchEnd={[Function]}
                    type="button"
                  >
                    <span>
                      Reply
                    </span>
                  </button>
                </div>
              </div>
            </div>
          </div>
          <div
            className="HorizontalGutter-root HorizontalGutter-full"
            id="talk-comments-replyList-log--comment-0"
            role="log"
          >
            <div
              className="HorizontalGutter-root HorizontalGutter-full"
            >
              <div
                className="Indent-root"
              >
                <div
                  className="Indent-level1"
                >
                  <div
                    className="Comment-root"
                    role="article"
                  >
                    <div
                      className="Flex-root Comment-topBar Flex-flex Flex-justifySpaceBetween Flex-directionRow"
                      id="comment-comment-1"
                    >
                      <div
                        className="Flex-root Flex-flex Flex-halfItemGutter Flex-alignBaseline Flex-directionColumn"
                      >
                        <span
                          className="Typography-root Typography-heading3 Typography-colorTextPrimary Username-root"
                        >
                          Lukas
                        </span>
                        <div
                          className="Flex-root Flex-flex Flex-itemGutter Flex-alignBaseline Flex-directionRow"
                        >
                          <time
                            className="Timestamp-root RelativeTime-root"
                            dateTime="2018-07-06T18:20:00.000Z"
                            title="2018-07-06T18:20:00.000Z"
                          >
                            2018-07-06T18:20:00.000Z
                          </time>
                        </div>
                      </div>
                    </div>
<<<<<<< HEAD
=======
                  </div>
                  <div
                    className="HorizontalGutter-root HorizontalGutter-full"
                  >
>>>>>>> 0ec04aa5
                    <div
                      className="HTMLContent-root"
                      dangerouslySetInnerHTML={
                        Object {
                          "__html": "What's up?",
                        }
                      }
                    />
                    <div
<<<<<<< HEAD
                      className="Flex-root Comment-footer Flex-flex Flex-halfItemGutter Flex-directionRow"
=======
                      className="Flex-root Flex-flex Flex-halfItemGutter Flex-directionRow"
>>>>>>> 0ec04aa5
                    >
                      <button
                        className="BaseButton-root Button-root Button-sizeSmall Button-colorRegular Button-variantGhost"
                        id="comments-commentContainer-replyButton-comment-1"
                        onBlur={[Function]}
                        onClick={[Function]}
                        onFocus={[Function]}
                        onMouseDown={[Function]}
                        onMouseOut={[Function]}
                        onMouseOver={[Function]}
                        onTouchEnd={[Function]}
                        type="button"
                      >
                        <span>
                          Reply
                        </span>
                      </button>
                    </div>
                  </div>
                </div>
              </div>
            </div>
            <div
              className="HorizontalGutter-root HorizontalGutter-full"
            >
              <div
                className="Indent-root"
              >
                <div
                  className="Indent-level1"
                >
                  <div
                    className="Comment-root"
                    role="article"
                  >
                    <div
                      className="Flex-root Comment-topBar Flex-flex Flex-justifySpaceBetween Flex-directionRow"
                      id="comment-comment-2"
                    >
                      <div
                        className="Flex-root Flex-flex Flex-halfItemGutter Flex-alignBaseline Flex-directionColumn"
                      >
                        <span
                          className="Typography-root Typography-heading3 Typography-colorTextPrimary Username-root"
                        >
                          Isabelle
                        </span>
                        <div
                          className="Flex-root Flex-flex Flex-itemGutter Flex-alignBaseline Flex-directionRow"
                        >
                          <time
                            className="Timestamp-root RelativeTime-root"
                            dateTime="2018-07-06T18:14:00.000Z"
                            title="2018-07-06T18:14:00.000Z"
                          >
                            2018-07-06T18:14:00.000Z
                          </time>
                        </div>
                      </div>
                    </div>
<<<<<<< HEAD
=======
                  </div>
                  <div
                    className="HorizontalGutter-root HorizontalGutter-full"
                  >
>>>>>>> 0ec04aa5
                    <div
                      className="HTMLContent-root"
                      dangerouslySetInnerHTML={
                        Object {
                          "__html": "Hey!",
                        }
                      }
                    />
                    <div
<<<<<<< HEAD
                      className="Flex-root Comment-footer Flex-flex Flex-halfItemGutter Flex-directionRow"
=======
                      className="Flex-root Flex-flex Flex-halfItemGutter Flex-directionRow"
>>>>>>> 0ec04aa5
                    >
                      <button
                        className="BaseButton-root Button-root Button-sizeSmall Button-colorRegular Button-variantGhost"
                        id="comments-commentContainer-replyButton-comment-2"
                        onBlur={[Function]}
                        onClick={[Function]}
                        onFocus={[Function]}
                        onMouseDown={[Function]}
                        onMouseOut={[Function]}
                        onMouseOver={[Function]}
                        onTouchEnd={[Function]}
                        type="button"
                      >
                        <span>
                          Reply
                        </span>
                      </button>
                    </div>
                  </div>
                </div>
              </div>
            </div>
          </div>
        </div>
      </div>
    </div>
  </section>
</div>
`;<|MERGE_RESOLUTION|>--- conflicted
+++ resolved
@@ -238,44 +238,37 @@
                     </div>
                   </div>
                 </div>
-<<<<<<< HEAD
-=======
-              </div>
-              <div
-                className="HorizontalGutter-root HorizontalGutter-full"
-              >
->>>>>>> 0ec04aa5
-                <div
-                  className="HTMLContent-root"
-                  dangerouslySetInnerHTML={
-                    Object {
-                      "__html": "Joining Too",
+                <div
+                  className="HorizontalGutter-root HorizontalGutter-full"
+                >
+                  <div
+                    className="HTMLContent-root"
+                    dangerouslySetInnerHTML={
+                      Object {
+                        "__html": "Joining Too",
+                      }
                     }
-                  }
-                />
-                <div
-<<<<<<< HEAD
-                  className="Flex-root Comment-footer Flex-flex Flex-halfItemGutter Flex-directionRow"
-=======
-                  className="Flex-root Flex-flex Flex-halfItemGutter Flex-directionRow"
->>>>>>> 0ec04aa5
-                >
-                  <button
-                    className="BaseButton-root Button-root Button-sizeSmall Button-colorRegular Button-variantGhost"
-                    id="comments-commentContainer-replyButton-comment-0"
-                    onBlur={[Function]}
-                    onClick={[Function]}
-                    onFocus={[Function]}
-                    onMouseDown={[Function]}
-                    onMouseOut={[Function]}
-                    onMouseOver={[Function]}
-                    onTouchEnd={[Function]}
-                    type="button"
-                  >
-                    <span>
-                      Reply
-                    </span>
-                  </button>
+                  />
+                  <div
+                    className="Flex-root Flex-flex Flex-halfItemGutter Flex-directionRow"
+                  >
+                    <button
+                      className="BaseButton-root Button-root Button-sizeSmall Button-colorRegular Button-variantGhost"
+                      id="comments-commentContainer-replyButton-comment-0"
+                      onBlur={[Function]}
+                      onClick={[Function]}
+                      onFocus={[Function]}
+                      onMouseDown={[Function]}
+                      onMouseOut={[Function]}
+                      onMouseOver={[Function]}
+                      onTouchEnd={[Function]}
+                      type="button"
+                    >
+                      <span>
+                        Reply
+                      </span>
+                    </button>
+                  </div>
                 </div>
               </div>
             </div>
@@ -323,44 +316,37 @@
                         </div>
                       </div>
                     </div>
-<<<<<<< HEAD
-=======
-                  </div>
-                  <div
-                    className="HorizontalGutter-root HorizontalGutter-full"
-                  >
->>>>>>> 0ec04aa5
                     <div
-                      className="HTMLContent-root"
-                      dangerouslySetInnerHTML={
-                        Object {
-                          "__html": "What's up?",
+                      className="HorizontalGutter-root HorizontalGutter-full"
+                    >
+                      <div
+                        className="HTMLContent-root"
+                        dangerouslySetInnerHTML={
+                          Object {
+                            "__html": "What's up?",
+                          }
                         }
-                      }
-                    />
-                    <div
-<<<<<<< HEAD
-                      className="Flex-root Comment-footer Flex-flex Flex-halfItemGutter Flex-directionRow"
-=======
-                      className="Flex-root Flex-flex Flex-halfItemGutter Flex-directionRow"
->>>>>>> 0ec04aa5
-                    >
-                      <button
-                        className="BaseButton-root Button-root Button-sizeSmall Button-colorRegular Button-variantGhost"
-                        id="comments-commentContainer-replyButton-comment-1"
-                        onBlur={[Function]}
-                        onClick={[Function]}
-                        onFocus={[Function]}
-                        onMouseDown={[Function]}
-                        onMouseOut={[Function]}
-                        onMouseOver={[Function]}
-                        onTouchEnd={[Function]}
-                        type="button"
+                      />
+                      <div
+                        className="Flex-root Flex-flex Flex-halfItemGutter Flex-directionRow"
                       >
-                        <span>
-                          Reply
-                        </span>
-                      </button>
+                        <button
+                          className="BaseButton-root Button-root Button-sizeSmall Button-colorRegular Button-variantGhost"
+                          id="comments-commentContainer-replyButton-comment-1"
+                          onBlur={[Function]}
+                          onClick={[Function]}
+                          onFocus={[Function]}
+                          onMouseDown={[Function]}
+                          onMouseOut={[Function]}
+                          onMouseOver={[Function]}
+                          onTouchEnd={[Function]}
+                          type="button"
+                        >
+                          <span>
+                            Reply
+                          </span>
+                        </button>
+                      </div>
                     </div>
                   </div>
                 </div>
@@ -636,44 +622,37 @@
                     </div>
                   </div>
                 </div>
-<<<<<<< HEAD
-=======
-              </div>
-              <div
-                className="HorizontalGutter-root HorizontalGutter-full"
-              >
->>>>>>> 0ec04aa5
-                <div
-                  className="HTMLContent-root"
-                  dangerouslySetInnerHTML={
-                    Object {
-                      "__html": "Joining Too",
+                <div
+                  className="HorizontalGutter-root HorizontalGutter-full"
+                >
+                  <div
+                    className="HTMLContent-root"
+                    dangerouslySetInnerHTML={
+                      Object {
+                        "__html": "Joining Too",
+                      }
                     }
-                  }
-                />
-                <div
-<<<<<<< HEAD
-                  className="Flex-root Comment-footer Flex-flex Flex-halfItemGutter Flex-directionRow"
-=======
-                  className="Flex-root Flex-flex Flex-halfItemGutter Flex-directionRow"
->>>>>>> 0ec04aa5
-                >
-                  <button
-                    className="BaseButton-root Button-root Button-sizeSmall Button-colorRegular Button-variantGhost"
-                    id="comments-commentContainer-replyButton-comment-0"
-                    onBlur={[Function]}
-                    onClick={[Function]}
-                    onFocus={[Function]}
-                    onMouseDown={[Function]}
-                    onMouseOut={[Function]}
-                    onMouseOver={[Function]}
-                    onTouchEnd={[Function]}
-                    type="button"
-                  >
-                    <span>
-                      Reply
-                    </span>
-                  </button>
+                  />
+                  <div
+                    className="Flex-root Flex-flex Flex-halfItemGutter Flex-directionRow"
+                  >
+                    <button
+                      className="BaseButton-root Button-root Button-sizeSmall Button-colorRegular Button-variantGhost"
+                      id="comments-commentContainer-replyButton-comment-0"
+                      onBlur={[Function]}
+                      onClick={[Function]}
+                      onFocus={[Function]}
+                      onMouseDown={[Function]}
+                      onMouseOut={[Function]}
+                      onMouseOver={[Function]}
+                      onTouchEnd={[Function]}
+                      type="button"
+                    >
+                      <span>
+                        Reply
+                      </span>
+                    </button>
+                  </div>
                 </div>
               </div>
             </div>
@@ -721,44 +700,37 @@
                         </div>
                       </div>
                     </div>
-<<<<<<< HEAD
-=======
-                  </div>
-                  <div
-                    className="HorizontalGutter-root HorizontalGutter-full"
-                  >
->>>>>>> 0ec04aa5
                     <div
-                      className="HTMLContent-root"
-                      dangerouslySetInnerHTML={
-                        Object {
-                          "__html": "What's up?",
+                      className="HorizontalGutter-root HorizontalGutter-full"
+                    >
+                      <div
+                        className="HTMLContent-root"
+                        dangerouslySetInnerHTML={
+                          Object {
+                            "__html": "What's up?",
+                          }
                         }
-                      }
-                    />
-                    <div
-<<<<<<< HEAD
-                      className="Flex-root Comment-footer Flex-flex Flex-halfItemGutter Flex-directionRow"
-=======
-                      className="Flex-root Flex-flex Flex-halfItemGutter Flex-directionRow"
->>>>>>> 0ec04aa5
-                    >
-                      <button
-                        className="BaseButton-root Button-root Button-sizeSmall Button-colorRegular Button-variantGhost"
-                        id="comments-commentContainer-replyButton-comment-1"
-                        onBlur={[Function]}
-                        onClick={[Function]}
-                        onFocus={[Function]}
-                        onMouseDown={[Function]}
-                        onMouseOut={[Function]}
-                        onMouseOver={[Function]}
-                        onTouchEnd={[Function]}
-                        type="button"
+                      />
+                      <div
+                        className="Flex-root Flex-flex Flex-halfItemGutter Flex-directionRow"
                       >
-                        <span>
-                          Reply
-                        </span>
-                      </button>
+                        <button
+                          className="BaseButton-root Button-root Button-sizeSmall Button-colorRegular Button-variantGhost"
+                          id="comments-commentContainer-replyButton-comment-1"
+                          onBlur={[Function]}
+                          onClick={[Function]}
+                          onFocus={[Function]}
+                          onMouseDown={[Function]}
+                          onMouseOut={[Function]}
+                          onMouseOver={[Function]}
+                          onTouchEnd={[Function]}
+                          type="button"
+                        >
+                          <span>
+                            Reply
+                          </span>
+                        </button>
+                      </div>
                     </div>
                   </div>
                 </div>
@@ -802,44 +774,37 @@
                         </div>
                       </div>
                     </div>
-<<<<<<< HEAD
-=======
-                  </div>
-                  <div
-                    className="HorizontalGutter-root HorizontalGutter-full"
-                  >
->>>>>>> 0ec04aa5
                     <div
-                      className="HTMLContent-root"
-                      dangerouslySetInnerHTML={
-                        Object {
-                          "__html": "Hey!",
+                      className="HorizontalGutter-root HorizontalGutter-full"
+                    >
+                      <div
+                        className="HTMLContent-root"
+                        dangerouslySetInnerHTML={
+                          Object {
+                            "__html": "Hey!",
+                          }
                         }
-                      }
-                    />
-                    <div
-<<<<<<< HEAD
-                      className="Flex-root Comment-footer Flex-flex Flex-halfItemGutter Flex-directionRow"
-=======
-                      className="Flex-root Flex-flex Flex-halfItemGutter Flex-directionRow"
->>>>>>> 0ec04aa5
-                    >
-                      <button
-                        className="BaseButton-root Button-root Button-sizeSmall Button-colorRegular Button-variantGhost"
-                        id="comments-commentContainer-replyButton-comment-2"
-                        onBlur={[Function]}
-                        onClick={[Function]}
-                        onFocus={[Function]}
-                        onMouseDown={[Function]}
-                        onMouseOut={[Function]}
-                        onMouseOver={[Function]}
-                        onTouchEnd={[Function]}
-                        type="button"
+                      />
+                      <div
+                        className="Flex-root Flex-flex Flex-halfItemGutter Flex-directionRow"
                       >
-                        <span>
-                          Reply
-                        </span>
-                      </button>
+                        <button
+                          className="BaseButton-root Button-root Button-sizeSmall Button-colorRegular Button-variantGhost"
+                          id="comments-commentContainer-replyButton-comment-2"
+                          onBlur={[Function]}
+                          onClick={[Function]}
+                          onFocus={[Function]}
+                          onMouseDown={[Function]}
+                          onMouseOut={[Function]}
+                          onMouseOver={[Function]}
+                          onTouchEnd={[Function]}
+                          type="button"
+                        >
+                          <span>
+                            Reply
+                          </span>
+                        </button>
+                      </div>
                     </div>
                   </div>
                 </div>
