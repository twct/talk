--- conflicted
+++ resolved
@@ -5,29 +5,12 @@
   <div
     className="Flex-root App-root Flex-wrap Flex-justifyCenter Flex-alignCenter"
   >
-<<<<<<< HEAD
-=======
-    <a
-      className="BaseButton-root Button-root PermalinkView-button Button-sizeRegular Button-colorPrimary Button-variantOutlined Button-fullWidth"
-      href="http://localhost/"
-      id="talk-comments-permalinkView-showAllComments"
-      onBlur={[Function]}
-      onClick={[Function]}
-      onFocus={[Function]}
-      onMouseDown={[Function]}
-      onMouseOut={[Function]}
-      onMouseOver={[Function]}
-      onTouchEnd={[Function]}
-      target="_parent"
-    >
-      Show all Comments
-    </a>
->>>>>>> 685dbfd7
     <div
       className="PermalinkView-root"
     >
-      <button
+      <a
         className="BaseButton-root Button-root PermalinkView-button Button-sizeRegular Button-colorPrimary Button-variantOutlined Button-fullWidth"
+        href="http://localhost/"
         id="talk-comments-permalinkView-showAllComments"
         onBlur={[Function]}
         onClick={[Function]}
@@ -36,9 +19,10 @@
         onMouseOut={[Function]}
         onMouseOver={[Function]}
         onTouchEnd={[Function]}
+        target="_parent"
       >
         Show all Comments
-      </button>
+      </a>
       <div>
         <div
           className="Flex-root Flex-wrap Flex-alignFlexStart Flex-directionColumn"
@@ -113,7 +97,7 @@
               onMouseOver={[Function]}
               onTouchEnd={[Function]}
             >
-              Sign In
+              Sign in
             </button>
             <button
               className="BaseButton-root Button-root Button-sizeSmall Button-colorPrimary Button-variantOutlined"
