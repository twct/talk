import { Localized } from "fluent-react/compat";
import * as React from "react";
import { StatelessComponent } from "react";

import { PropTypesOf } from "talk-framework/types";
import { Button, HorizontalGutter } from "talk-ui/components";

import CommentContainer from "../containers/CommentContainer";
import Indent from "./Indent";

export interface ReplyListProps {
  asset: PropTypesOf<typeof CommentContainer>["asset"];
  me: PropTypesOf<typeof CommentContainer>["me"];
  comment: {
    id: string;
  };
  comments: ReadonlyArray<
<<<<<<< HEAD
    { id: string; replyListElement?: React.ReactElement<any> } & PropTypesOf<
=======
    { id: string; showConversationLink?: boolean } & PropTypesOf<
>>>>>>> 929dfb99
      typeof CommentContainer
    >["comment"]
  >;
  settings: PropTypesOf<typeof CommentContainer>["settings"];
  onShowAll?: () => void;
  hasMore?: boolean;
  disableShowAll?: boolean;
  indentLevel?: number;
  localReply?: boolean;
  disableReplies?: boolean;
}

const ReplyList: StatelessComponent<ReplyListProps> = props => {
  return (
    <HorizontalGutter
      id={`talk-comments-replyList-log--${props.comment.id}`}
      role="log"
    >
      {props.comments.map(comment => (
        <HorizontalGutter key={comment.id}>
          <CommentContainer
            key={comment.id}
            me={props.me}
            comment={comment}
            asset={props.asset}
            settings={props.settings}
            indentLevel={props.indentLevel}
            localReply={props.localReply}
            disableReplies={props.disableReplies}
            showConversationLink={!!comment.showConversationLink}
          />
          {comment.replyListElement}
        </HorizontalGutter>
      ))}
      {props.hasMore && (
        <Indent level={props.indentLevel} noBorder>
          <Localized id="comments-replyList-showAll">
            <Button
              id={`talk-comments-replyList-showAll--${props.comment.id}`}
              aria-controls={`talk-comments-replyList-log--${props.comment.id}`}
              onClick={props.onShowAll}
              disabled={props.disableShowAll}
              variant="outlined"
              fullWidth
            >
              Show All Replies
            </Button>
          </Localized>
        </Indent>
      )}
    </HorizontalGutter>
  );
};

export default ReplyList;<|MERGE_RESOLUTION|>--- conflicted
+++ resolved
@@ -15,13 +15,11 @@
     id: string;
   };
   comments: ReadonlyArray<
-<<<<<<< HEAD
-    { id: string; replyListElement?: React.ReactElement<any> } & PropTypesOf<
-=======
-    { id: string; showConversationLink?: boolean } & PropTypesOf<
->>>>>>> 929dfb99
-      typeof CommentContainer
-    >["comment"]
+    {
+      id: string;
+      replyListElement?: React.ReactElement<any>;
+      showConversationLink?: boolean;
+    } & PropTypesOf<typeof CommentContainer>["comment"]
   >;
   settings: PropTypesOf<typeof CommentContainer>["settings"];
   onShowAll?: () => void;
