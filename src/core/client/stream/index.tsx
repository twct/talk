--- conflicted
+++ resolved
@@ -26,13 +26,8 @@
 
 // This is called when the context is first initialized.
 async function init(context: TalkContext) {
-<<<<<<< HEAD
-  await initLocalState(context.relayEnvironment);
+  await initLocalState(context.relayEnvironment, context);
   listeners.forEach(f => f(context));
-=======
-  await initLocalState(context.relayEnvironment, context);
-  pymFeatures.forEach(f => f(context));
->>>>>>> dbcf3c57
 }
 
 async function main() {
