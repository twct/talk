--- conflicted
+++ resolved
@@ -33,14 +33,8 @@
   return (
     <QueryRenderer<AppQueryVariables, AppQueryResponse>
       query={graphql`
-<<<<<<< HEAD
-        query AppQuery($assetID: ID!, $showAssetList: Boolean!) {
-          ...AppContainer
-            @arguments(assetID: $assetID, showAssetList: $showAssetList)
-=======
         query AppQuery($assetID: ID!) {
           ...AppContainer @arguments(assetID: $assetID)
->>>>>>> cac0afa6
         }
       `}
       variables={{
