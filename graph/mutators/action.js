const errors = require('../../errors');
const UsersService = require('../../services/users');
const {CREATE_ACTION, DELETE_ACTION} = require('../../perms/constants');
const {
  IGNORE_FLAGS_AGAINST_STAFF,
} = require('../../config');

/**
 * getActionItem will return the item that is associated with the given action.
 * If it does not exist, it will throw an error.
 *
 * @param {Object} ctx    the graphql context for the request
 * @param {Object} action the action being performed
 * @return {Promise}      resolves to the referenced item
 */
<<<<<<< HEAD
const getActionItem = async ({loaders: {Comments, Users}}, {item_id, item_type}) => {
=======
const getActionItem = async (ctx, {item_id, item_type}) => {
  const {
    loaders: {
      Comments,
      Users,
    },
  } = ctx;

>>>>>>> 001beb7a
  if (item_type === 'COMMENTS') {
    const comment = await Comments.get.load(item_id);
    if (!comment) {
      throw errors.ErrNotFound;
<<<<<<< HEAD
    }

    return comment;
  } else if (item_type === 'USERS') {
    const user = await Users.getByID.load(item_id);
    if (!user) {
      throw errors.ErrNotFound;
    }

    return user;
  }
};

/**
 * Creates an action on a item. If the item is a user flag, sets the user's status to
 * pending.
 *
 * @param  {Object} ctx    the graphql context for the request
 * @param  {Object} action the action being created
 * @return {Promise}       resolves to the action created
 */
const createAction = async (ctx, {item_id, item_type, action_type, group_id, metadata = {}}) => {
  const {user = {}, pubsub} = ctx;

  // Gets the item referenced by the action.
  const item = await getActionItem(ctx, {item_id, item_type});

  // Create the action itself.
  let action = await ActionsService.create({
=======
    }

    return comment;
  } else if (item_type === 'USERS') {
    const user = await Users.getByID.load(item_id);
    if (!user) {
      throw errors.ErrNotFound;
    }

    return user;
  }
};

/**
 * Creates an action on a item. If the item is a user flag, sets the user's status to
 * pending.
 *
 * @param  {Object} ctx    the graphql context for the request
 * @param  {Object} action the action being created
 * @return {Promise}       resolves to the action created
 */
const createAction = async (ctx, {item_id, item_type, action_type, group_id, metadata = {}}) => {
  const {
    user = {},
    pubsub,
    connectors: {
      services: {
        Actions,
      },
    },
  } = ctx;

  // Gets the item referenced by the action.
  const item = await getActionItem(ctx, {item_id, item_type});

  // If we are ignoring flags against staff, ensure that the target isn't a
  // staff member.
  if (IGNORE_FLAGS_AGAINST_STAFF) {
    if (action_type === 'FLAG') {

      // If the item is a user, and this is a flag. Check to see if they are
      // staff, if they are, don't permit the flag.
      if (item_type === 'USERS' && item.isStaff()) {
        return null;
      }
    }
  }

  // Create the action itself.
  let action = await Actions.create({
>>>>>>> 001beb7a
    item_id,
    item_type,
    user_id: user.id,
    group_id,
    action_type,
    metadata
  });

<<<<<<< HEAD
  // If the action is a flag.
  if (action_type === 'FLAG') {
    if (item_type === 'USERS') {

      // Set the user as pending if it was a user flag and user has no Admin, Staff or Moderation roles
      let user = await UsersService.findById(item_id);
      if(!user.isStaff()){
        await UsersService.setStatus(item_id, 'PENDING');
      }
    } else if (item_type === 'COMMENTS') {

      // Push that the comment was flagged, don't wait for it to finish.
=======
  if (action_type === 'FLAG') {
    if (item_type === 'USERS') {

      // Set the user's status as pending, as we need to review it.
      await UsersService.setStatus(item_id, 'PENDING');
    } else if (item_type === 'COMMENTS') {

      // The item is a comment, and this is a flag. Push that the comment was
      // flagged, don't wait for it to finish.
>>>>>>> 001beb7a
      pubsub.publish('commentFlagged', item);
    }
  }

  return action;
};

/**
 * Deletes an action based on the user id if the user owns that action.
 *
 * @param  {Object} user the user performing the request
 * @param  {String} id   the id of the action to delete
 * @return {Promise}     resolves to the deleted action, or null if not found.
 */
<<<<<<< HEAD
const deleteAction = ({user}, {id}) => ActionsService.delete({id, user_id: user.id});

module.exports = (ctx) => {
  const mutators = {
=======
const deleteAction = (ctx, {id}) => {
  const {
    user,
    connectors: {
      services: {
        Actions,
      },
    },
  } = ctx;

  return Actions.delete({id, user_id: user.id});
};

module.exports = (ctx) => {
  if (ctx.user && ctx.user.can(CREATE_ACTION, DELETE_ACTION)) {
    return {
      Action: {
        create: (action) => createAction(ctx, action),
        delete: (action) => deleteAction(ctx, action)
      }
    };
  }

  return {
>>>>>>> 001beb7a
    Action: {
      create: () => Promise.reject(errors.ErrNotAuthorized),
      delete: () => Promise.reject(errors.ErrNotAuthorized)
    }
  };

  if (ctx.user && ctx.user.can(CREATE_ACTION)) {
    mutators.Action.create = (action) => createAction(ctx, action);
  }

  if (ctx.user && ctx.user.can(DELETE_ACTION)) {
    mutators.Action.delete = (action) => deleteAction(ctx, action);
  }

  return mutators;
};<|MERGE_RESOLUTION|>--- conflicted
+++ resolved
@@ -13,9 +13,6 @@
  * @param {Object} action the action being performed
  * @return {Promise}      resolves to the referenced item
  */
-<<<<<<< HEAD
-const getActionItem = async ({loaders: {Comments, Users}}, {item_id, item_type}) => {
-=======
 const getActionItem = async (ctx, {item_id, item_type}) => {
   const {
     loaders: {
@@ -24,52 +21,13 @@
     },
   } = ctx;
 
->>>>>>> 001beb7a
-  if (item_type === 'COMMENTS') {
-    const comment = await Comments.get.load(item_id);
-    if (!comment) {
-      throw errors.ErrNotFound;
-<<<<<<< HEAD
-    }
-
-    return comment;
-  } else if (item_type === 'USERS') {
-    const user = await Users.getByID.load(item_id);
-    if (!user) {
-      throw errors.ErrNotFound;
-    }
-
-    return user;
-  }
-};
-
-/**
- * Creates an action on a item. If the item is a user flag, sets the user's status to
- * pending.
- *
- * @param  {Object} ctx    the graphql context for the request
- * @param  {Object} action the action being created
- * @return {Promise}       resolves to the action created
- */
-const createAction = async (ctx, {item_id, item_type, action_type, group_id, metadata = {}}) => {
-  const {user = {}, pubsub} = ctx;
-
-  // Gets the item referenced by the action.
-  const item = await getActionItem(ctx, {item_id, item_type});
-
-  // Create the action itself.
-  let action = await ActionsService.create({
-=======
-    }
-
-    return comment;
-  } else if (item_type === 'USERS') {
-    const user = await Users.getByID.load(item_id);
-    if (!user) {
-      throw errors.ErrNotFound;
-    }
-
-    return user;
+  switch (item_type) {
+  case 'COMMENTS':
+    return Comments.get.load(item_id);
+  case 'USERS':
+    return Users.getByID.load(item_id);
+  default:
+    return null;
   }
 };
 
@@ -94,6 +52,9 @@
 
   // Gets the item referenced by the action.
   const item = await getActionItem(ctx, {item_id, item_type});
+  if (!item || item === null) {
+    throw errors.ErrNotFound;
+  }
 
   // If we are ignoring flags against staff, ensure that the target isn't a
   // staff member.
@@ -110,7 +71,6 @@
 
   // Create the action itself.
   let action = await Actions.create({
->>>>>>> 001beb7a
     item_id,
     item_type,
     user_id: user.id,
@@ -119,20 +79,6 @@
     metadata
   });
 
-<<<<<<< HEAD
-  // If the action is a flag.
-  if (action_type === 'FLAG') {
-    if (item_type === 'USERS') {
-
-      // Set the user as pending if it was a user flag and user has no Admin, Staff or Moderation roles
-      let user = await UsersService.findById(item_id);
-      if(!user.isStaff()){
-        await UsersService.setStatus(item_id, 'PENDING');
-      }
-    } else if (item_type === 'COMMENTS') {
-
-      // Push that the comment was flagged, don't wait for it to finish.
-=======
   if (action_type === 'FLAG') {
     if (item_type === 'USERS') {
 
@@ -142,7 +88,6 @@
 
       // The item is a comment, and this is a flag. Push that the comment was
       // flagged, don't wait for it to finish.
->>>>>>> 001beb7a
       pubsub.publish('commentFlagged', item);
     }
   }
@@ -157,12 +102,6 @@
  * @param  {String} id   the id of the action to delete
  * @return {Promise}     resolves to the deleted action, or null if not found.
  */
-<<<<<<< HEAD
-const deleteAction = ({user}, {id}) => ActionsService.delete({id, user_id: user.id});
-
-module.exports = (ctx) => {
-  const mutators = {
-=======
 const deleteAction = (ctx, {id}) => {
   const {
     user,
@@ -177,17 +116,7 @@
 };
 
 module.exports = (ctx) => {
-  if (ctx.user && ctx.user.can(CREATE_ACTION, DELETE_ACTION)) {
-    return {
-      Action: {
-        create: (action) => createAction(ctx, action),
-        delete: (action) => deleteAction(ctx, action)
-      }
-    };
-  }
-
-  return {
->>>>>>> 001beb7a
+  let mutators = {
     Action: {
       create: () => Promise.reject(errors.ErrNotAuthorized),
       delete: () => Promise.reject(errors.ErrNotAuthorized)
