--- conflicted
+++ resolved
@@ -16,11 +16,7 @@
  * @param  {String} [status='NONE'] the status of the new comment
  * @return {Promise}              resolves to the created comment
  */
-<<<<<<< HEAD
-const createComment = ({user, loaders: {Comments}, pubsub}, {body, asset_id, parent_id = null}, status = 'NONE') => {
-=======
-const createComment = ({user, loaders: {Comments}}, {body, asset_id, parent_id = null, tags = []}, status = 'NONE') => {
->>>>>>> bfacc8f2
+const createComment = ({user, loaders: {Comments}, pubsub}, {body, asset_id, parent_id = null, tags = []}, status = 'NONE') => {
 
   // Building array of tags
   tags = tags.map(tag => ({name: tag}));
