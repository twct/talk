const errors = require('../../errors');

const AssetsService = require('../../services/assets');
const ActionsService = require('../../services/actions');
const CommentsService = require('../../services/comments');
const linkify = require('linkify-it')();

const Wordlist = require('../../services/wordlist');

/**
 * Creates a new comment.
 * @param  {Object} user          the user performing the request
 * @param  {String} body          body of the comment
 * @param  {String} asset_id      asset for the comment
 * @param  {String} parent_id     optional parent of the comment
 * @param  {String} [status='NONE'] the status of the new comment
 * @return {Promise}              resolves to the created comment
 */
const createComment = ({user, loaders: {Comments}, pubsub}, {body, asset_id, parent_id = null}, status = 'NONE') => {

  // Add the staff tag for comments created as a staff member.
  let tags = [];
  if (user.hasRoles('ADMIN') || user.hasRoles('MODERATOR')) {
    tags = [{
      tag: {
        name: 'STAFF'
      }
    }];
  }

  return CommentsService.publicCreate({
    body,
    asset_id,
    parent_id,
    status,
    tags,
    author_id: user.id
  })
  .then((comment) => {

    // If the loaders are present, clear the caches for these values because we
    // just added a new comment, hence the counts should be updated. We should
    // perform these increments in the event that we do have a new comment that
    // is approved or without a comment.
    if (status === 'NONE' || status === 'APPROVED') {
      if (parent_id != null) {
        Comments.countByParentID.incr(parent_id);
      } else {
        Comments.parentCountByAssetID.incr(asset_id);
      }
      Comments.countByAssetID.incr(asset_id);

      if (pubsub) {

        // Publish the newly added comment via the subscription.
        pubsub.publish('commentAdded', comment);
      }
    }

    return comment;
  });
};

/**
 * Filters the comment object and outputs wordlist results.
 * @param  {String} body        body of a comment
 * @param  {String} [asset_id]  id of asset comment is posted on
 * @return {Object}         resolves to the wordlist results
 */
const filterNewComment = ({body, asset_id}) => {

  // Create a new instance of the Wordlist.
  const wl = new Wordlist();

  // Load the wordlist and filter the comment content.
  return Promise.all([
    wl.load().then(() => wl.scan('body', body)),
    asset_id && AssetsService.rectifySettings(AssetsService.findById(asset_id))
  ]);
};

/**
 * This resolves a given comment's status to take into account moderator actions
 * are applied.
 * @param  {String} body          body of the comment
 * @param  {String} [asset_id]    asset for the comment
 * @param  {Object} [wordlist={}] the results of the wordlist scan
 * @return {Promise}              resolves to the comment's status
 */
const resolveNewCommentStatus = ({asset_id, body}, wordlist = {}, settings = {}) => {

  // Decide the status based on whether or not the current asset/settings
  // has pre-mod enabled or not. If the comment was rejected based on the
  // wordlist, then reject it, otherwise if the moderation setting is
  // premod, set it to `premod`.
  let status;

  if (wordlist.banned) {
    status = Promise.resolve('REJECTED');
  } else if (settings.premodLinksEnable && linkify.test(body)) {
    status = Promise.resolve('PREMOD');
  } else if (asset_id) {
    status = AssetsService
      .rectifySettings(AssetsService.findById(asset_id).then((asset) => {
        if (!asset) {
          return Promise.reject(errors.ErrNotFound);
        }

        // Check to see if the asset has closed commenting...
        if (asset.isClosed) {

          // They have, ensure that we send back an error.
          return Promise.reject(new errors.ErrAssetCommentingClosed(asset.closedMessage));
        }

        return asset;
      }))

      // Return `premod` if pre-moderation is enabled and an empty "new" status
      // in the event that it is not in pre-moderation mode.
      .then(({moderation, charCountEnable, charCount}) => {

        // Reject if the comment is too long
        if (charCountEnable && body.length > charCount) {
          return 'REJECTED';
        }
        return moderation === 'PRE' ? 'PREMOD' : 'NONE';
      });
  } else {
    status = 'NONE';
  }

  return status;
};

/**
 * createPublicComment is designed to create a comment from a public source. It
 * validates the comment, and performs some automated moderator actions based on
 * the settings.
 * @param  {Object} context      the graphql context
 * @param  {Object} commentInput the new comment to be created
 * @return {Promise}             resolves to a new comment
 */
const createPublicComment = (context, commentInput) => {

  // First we filter the comment contents to ensure that we note any validation
  // issues.
  return filterNewComment(commentInput)

    // We then take the wordlist and the comment into consideration when
    // considering what status to assign the new comment, and resolve the new
    // status to set the comment to.
    .then(([wordlist, settings]) => resolveNewCommentStatus(commentInput, wordlist, settings)

      // Then we actually create the comment with the new status.
      .then((status) => createComment(context, commentInput, status))
      .then((comment) => {

        // If the comment has a suspect word or a link, we need to add a
        // flag to it to indicate that it needs to be looked at.
        // Otherwise just return the new comment.

        // TODO: Check why the wordlist is undefined
        if (wordlist != null && wordlist.suspect != null) {

          // TODO: this is kind of fragile, we should refactor this to resolve
          // all these const's that we're using like 'COMMENTS', 'FLAG' to be
          // defined in a checkable schema.
          return ActionsService.insertUserAction({
            item_id: comment.id,
            item_type: 'COMMENTS',
            action_type: 'FLAG',
            user_id: null,
            group_id: 'Matched suspect word filter',
            metadata: {}
          })
          .then(() => comment);
        }

        // Finally, we return the comment.
        return comment;
      }));
};

/**
 * Sets the status of a comment
 * @param {String} comment     comment in graphql context
 * @param {String} id          identifier of the comment  (uuid)
 * @param {String} status      the new status of the comment
 */

const setCommentStatus = ({user, loaders: {Comments}}, {id, status}) => {
  return CommentsService
    .pushStatus(id, status, user ? user.id : null)
    .then((comment) => {

      // If the loaders are present, clear the caches for these values because we
      // just added a new comment, hence the counts should be updated. It would
      // be nice if we could decrement the counters here, but that would result
      // in us having to know the initial state of the comment, which would
      // require another database query.
      if (comment.parent_id != null) {
        Comments.countByParentID.clear(comment.parent_id);
      } else {
        Comments.parentCountByAssetID.clear(comment.asset_id);
      }

      Comments.countByAssetID.clear(comment.asset_id);

      return comment;
    });
};

<<<<<<< HEAD
=======
/**
 * Adds a tag to a Comment
 * @param {String} id          identifier of the comment  (uuid)
 * @param {String} tag     name of the tag
 */
const addCommentTag = ({user, loaders: {Comments}}, {id, tag}) => {
  return CommentsService.addTag(id, tag, user.id);
};

/**
 * Removes a tag from a Comment
 * @param {String} id      identifier of the comment  (uuid)
 * @param {String} tag     name of the tag
 */
const removeCommentTag = ({user, loaders: {Comments}}, {id, tag}) => {
  return CommentsService.removeTag(id, tag);
};

/**
 * Edit a Comment
 * @param {String} id         identifier of the comment  (uuid)
 * @param {Object} edit       describes how to edit the comment
 * @param {String} edit.body  the new Comment body
 */
const editComment = async ({user, loaders: {Comments}}, {id, asset_id, edit}) => {
  const {body} = edit;
  const determineStatusForComment = async ({body, asset_id}) => {
    const [wordlist, settings] = await filterNewComment({asset_id, body});
    const status = await resolveNewCommentStatus({asset_id, body}, wordlist, settings);    
    return status;
  };
  const status = await determineStatusForComment({body, asset_id});
  try {
    await CommentsService.edit(id, asset_id, user.id, Object.assign({status}, edit));
  } catch (error) {
    switch (error.name) {
    case 'CommentNotFound':
      throw new errors.APIError('Comment not found', {
        status: 404,
        translation_key: 'NOT_FOUND',
      });
    case 'NotAuthorizedToEdit':
      throw errors.ErrNotAuthorized;
    default:
      throw error;
    }
  }
  return {status};
};

>>>>>>> 5c5d014e
module.exports = (context) => {
  let mutators = {
    Comment: {
      create: () => Promise.reject(errors.ErrNotAuthorized),
<<<<<<< HEAD
      setCommentStatus: () => Promise.reject(errors.ErrNotAuthorized)
=======
      setCommentStatus: () => Promise.reject(errors.ErrNotAuthorized),
      addCommentTag: () => Promise.reject(errors.ErrNotAuthorized),
      removeCommentTag: () => Promise.reject(errors.ErrNotAuthorized),
      editComment: () => Promise.reject(errors.ErrNotAuthorized),
>>>>>>> 5c5d014e
    }
  };

  if (context.user && context.user.can('mutation:createComment')) {
    mutators.Comment.create = (comment) => createPublicComment(context, comment);
  }

  if (context.user && context.user.can('mutation:setCommentStatus')) {
    mutators.Comment.setCommentStatus = (action) => setCommentStatus(context, action);
  }

<<<<<<< HEAD
=======
  if (context.user && context.user.can('mutation:addCommentTag')) {
    mutators.Comment.addCommentTag = (action) => addCommentTag(context, action);
  }

  if (context.user && context.user.can('mutation:removeCommentTag')) {
    mutators.Comment.removeCommentTag = (action) => removeCommentTag(context, action);
  }

  if (context.user) {
    mutators.Comment.editComment = (action) => editComment(context, action);
  }

>>>>>>> 5c5d014e
  return mutators;
};<|MERGE_RESOLUTION|>--- conflicted
+++ resolved
@@ -211,26 +211,6 @@
     });
 };
 
-<<<<<<< HEAD
-=======
-/**
- * Adds a tag to a Comment
- * @param {String} id          identifier of the comment  (uuid)
- * @param {String} tag     name of the tag
- */
-const addCommentTag = ({user, loaders: {Comments}}, {id, tag}) => {
-  return CommentsService.addTag(id, tag, user.id);
-};
-
-/**
- * Removes a tag from a Comment
- * @param {String} id      identifier of the comment  (uuid)
- * @param {String} tag     name of the tag
- */
-const removeCommentTag = ({user, loaders: {Comments}}, {id, tag}) => {
-  return CommentsService.removeTag(id, tag);
-};
-
 /**
  * Edit a Comment
  * @param {String} id         identifier of the comment  (uuid)
@@ -241,7 +221,7 @@
   const {body} = edit;
   const determineStatusForComment = async ({body, asset_id}) => {
     const [wordlist, settings] = await filterNewComment({asset_id, body});
-    const status = await resolveNewCommentStatus({asset_id, body}, wordlist, settings);    
+    const status = await resolveNewCommentStatus({asset_id, body}, wordlist, settings);
     return status;
   };
   const status = await determineStatusForComment({body, asset_id});
@@ -263,19 +243,12 @@
   return {status};
 };
 
->>>>>>> 5c5d014e
 module.exports = (context) => {
   let mutators = {
     Comment: {
       create: () => Promise.reject(errors.ErrNotAuthorized),
-<<<<<<< HEAD
-      setCommentStatus: () => Promise.reject(errors.ErrNotAuthorized)
-=======
       setCommentStatus: () => Promise.reject(errors.ErrNotAuthorized),
-      addCommentTag: () => Promise.reject(errors.ErrNotAuthorized),
-      removeCommentTag: () => Promise.reject(errors.ErrNotAuthorized),
       editComment: () => Promise.reject(errors.ErrNotAuthorized),
->>>>>>> 5c5d014e
     }
   };
 
@@ -287,20 +260,9 @@
     mutators.Comment.setCommentStatus = (action) => setCommentStatus(context, action);
   }
 
-<<<<<<< HEAD
-=======
-  if (context.user && context.user.can('mutation:addCommentTag')) {
-    mutators.Comment.addCommentTag = (action) => addCommentTag(context, action);
-  }
-
-  if (context.user && context.user.can('mutation:removeCommentTag')) {
-    mutators.Comment.removeCommentTag = (action) => removeCommentTag(context, action);
-  }
-
   if (context.user) {
     mutators.Comment.editComment = (action) => editComment(context, action);
   }
 
->>>>>>> 5c5d014e
   return mutators;
 };