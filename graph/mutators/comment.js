--- conflicted
+++ resolved
@@ -1,4 +1,3 @@
-const debug = require('debug')('talk:graph:mutators:comment');
 const errors = require('../../errors');
 
 const ActionModel = require('../../models/action');
@@ -13,9 +12,58 @@
   CREATE_COMMENT,
   SET_COMMENT_STATUS,
   ADD_COMMENT_TAG,
-  REMOVE_COMMENT_TAG,
   EDIT_COMMENT
 } = require('../../perms/constants');
+
+const debug = require('debug')('talk:graph:mutators:tags');
+const plugins = require('../../services/plugins');
+
+const pluginTags = plugins.get('server', 'tags').reduce((acc, {plugin, tags}) => {
+  debug(`added plugin '${plugin.name}'`);
+
+  acc = acc.concat(tags);
+
+  return acc;
+}, []);
+
+const resolveTagsForComment = async ({user, loaders: {Tags}}, {asset_id, tags = []}) => {
+  const item_type = 'COMMENTS';
+
+  // Handle Tags
+  if (tags.length) {
+
+    // Get the global list of tags from the dataloader.
+    let globalTags = await Tags.getAll.load({
+      item_type,
+      asset_id
+    });
+    if (!Array.isArray(globalTags)) {
+      globalTags = [];
+    }
+
+    globalTags = globalTags.concat(pluginTags);
+
+    // Merge in the tags for the given comment.
+    tags = tags.map((name) => {
+
+      // Resolve the TagLink that we can use for the comment.
+      let {tagLink} = TagsService.resolveLink(user, globalTags, {name, item_type});
+
+      // Return the tagLink for tag insertion.
+      return tagLink;
+    });
+  }
+
+  // Add the staff tag for comments created as a staff member.
+  if (user.can(ADD_COMMENT_TAG)) {
+    tags.push(TagsService.newTagLink(user, {
+      name: 'STAFF',
+      item_type
+    }));
+  }
+
+  return tags;
+};
 
 /**
  * adjustKarma will adjust the affected user's karma depending on the moderators
@@ -93,56 +141,6 @@
   }
 };
 
-const debug = require('debug')('talk:graph:mutators:tags');
-const plugins = require('../../services/plugins');
-
-const pluginTags = plugins.get('server', 'tags').reduce((acc, {plugin, tags}) => {
-  debug(`added plugin '${plugin.name}'`);
-
-  acc = acc.concat(tags);
-
-  return acc;
-}, []);
-
-const resolveTagsForComment = async ({user, loaders: {Tags}}, {asset_id, tags = []}) => {
-  const item_type = 'COMMENTS';
-
-  // Handle Tags
-  if (tags.length) {
-
-    // Get the global list of tags from the dataloader.
-    let globalTags = await Tags.getAll.load({
-      item_type,
-      asset_id
-    });
-    if (!Array.isArray(globalTags)) {
-      globalTags = [];
-    }
-
-    globalTags = globalTags.concat(pluginTags);
-
-    // Merge in the tags for the given comment.
-    tags = tags.map((name) => {
-
-      // Resolve the TagLink that we can use for the comment.
-      let {tagLink} = TagsService.resolveLink(user, globalTags, {name, item_type});
-
-      // Return the tagLink for tag insertion.
-      return tagLink;
-    });
-  }
-
-  // Add the staff tag for comments created as a staff member.
-  if (user.hasRoles('ADMIN') || user.hasRoles('MODERATOR')) {
-    tags.push(TagsService.newTagLink(user, {
-      name: 'STAFF',
-      item_type
-    }));
-  }
-
-  return tags;
-};
-
 /**
  * Creates a new comment.
  * @param  {Object} user          the user performing the request
@@ -155,15 +153,8 @@
 const createComment = async (context, {tags = [], body, asset_id, parent_id = null}, status = 'NONE') => {
   const {user, loaders: {Comments}, pubsub} = context;
 
-<<<<<<< HEAD
   // Resolve the tags for the comment.
   tags = await resolveTagsForComment(context, {asset_id, tags});
-=======
-  // If admin or moderator, adding STAFF tag
-  if (user.isStaff()) {
-    tags.push({name: 'STAFF'});
-  }
->>>>>>> f32208b3
 
   let comment = await CommentsService.publicCreate({
     body,
@@ -395,19 +386,7 @@
     mutators.Comment.setStatus = (action) => setStatus(context, action);
   }
 
-<<<<<<< HEAD
-  if (context.user && context.user.can('mutation:editComment')) {
-=======
-  if (context.user && context.user.can(ADD_COMMENT_TAG)) {
-    mutators.Comment.addCommentTag = (action) => addCommentTag(context, action);
-  }
-
-  if (context.user && context.user.can(REMOVE_COMMENT_TAG)) {
-    mutators.Comment.removeCommentTag = (action) => removeCommentTag(context, action);
-  }
-
   if (context.user && context.user.can(EDIT_COMMENT)) {
->>>>>>> f32208b3
     mutators.Comment.edit = (action) => edit(context, action);
   }
 
