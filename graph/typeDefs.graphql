################################################################################
## Custom Scalar Types
################################################################################

# Date represented as an ISO8601 string.
scalar Date

################################################################################
## Reliability
################################################################################

# Reliability defines how a given user should be considered reliable for their
# comment or flag activity.
type Reliability {

  # flagger will be `true` when the flagger is reliable, `false` if not, or
  # `null` if the reliability cannot be determined.
  flagger: Boolean

  # commenter will be `true` when the commenter is reliable, `false` if not, or
  # `null` if the reliability cannot be determined.
  commenter: Boolean
}

################################################################################
## Users
################################################################################

# Roles that a user can have, these can be combined.
enum USER_ROLES {

  # an administrator of the site
  ADMIN

  # a moderator of the site
  MODERATOR
}

type UserProfile {
  # the id is an identifier for the user profile (email, facebook id, etc)
  id: String!

  # name of the provider attached to the authentication mode
  provider: String!
}

# Any person who can author comments, create actions, and view comments on a
# stream.
type User {

  # The ID of the User.
  id: ID!

  # Username of a user.
  username: String!

  # creation date of user
  created_at: String!

  # Action summaries against the user.
  action_summaries: [ActionSummary!]!

  # Actions completed on the parent.
  actions: [Action!]

  # the current roles of the user.
  roles: [USER_ROLES!]

<<<<<<< HEAD
  # the tags on the user
  tags: [TagLink!]
=======
  # the current profiles of the user.
  profiles: [UserProfile]
>>>>>>> f32208b3

  # determines whether the user can edit their username
  canEditName: Boolean

  # ignored users.
  ignoredUsers: [User!]

  # returns all comments based on a query.
  comments(query: CommentsQuery): [Comment!]

  # reliable is the reference to a given user's Reliability. If the requesting
  # user does not have permission to access the reliability, null will be
  # returned.
  reliable: Reliability

  # returns user status
  status: USER_STATUS
}

# UsersQuery allows the ability to query users by a specific fields.
input UsersQuery {
  action_type: ACTION_TYPE

  # Limit the number of results to be returned.
  limit: Int = 10

  # Skip results from the last created_at timestamp.
  cursor: Date

  # Sort the results by created_at.
  sort: SORT_ORDER = REVERSE_CHRONOLOGICAL
}


################################################################################
## Tags
################################################################################

# Used to represent the item type for a tag.
enum TAGGABLE_ITEM_TYPE {

  # The action references a entity of type Asset.
  ASSETS

  # The action references a entity of type Comment.
  COMMENTS

  # The action references a entity of type User.
  USERS
}

# Tag represents the underlying Tag that can be either stored in a global list
# or added uniquely to the entity.
type Tag {

  # The actual name of the tag entry.
  name: String!

  # The time that this Tag was created.
  created_at: Date!
}

# TagLink is used to associate a given Tag with a Model via a TagLink.
type TagLink {

  # The underlying Tag that is either duplicated from the global list or created
  # uniquely for this specific model.
  tag: Tag!

  # The user that assigned the tag. This TagLink could have been created by the
  # system, in which case this will be null. It could also be null if the
  # current user is not an Admin/Moderator.
  assigned_by: User

  # The date that the TagLink was created.
  created_at: Date!
}

################################################################################
## Comments
################################################################################

# The statuses that a comment may have.
enum COMMENT_STATUS {

  # The comment is not PREMOD, but was not applied a moderation status by a
  # moderator.
  NONE

  # The comment has been accepted by a moderator.
  ACCEPTED

  # The comment has been rejected by a moderator.
  REJECTED

  # The comment was created while the asset's premoderation option was on, and
  # new comments that haven't been moderated yet are referred to as
  # "premoderated" or "premod" comments.
  PREMOD
}

# The types of action there are as enum's.
enum ACTION_TYPE {

  # Represents a FlagAction.
  FLAG

  # Represents a don't agree action
  DONTAGREE
}

# CommentsQuery allows the ability to query comments by a specific methods.
input CommentsQuery {

  # Current status of a comment. Requires the `ADMIN` role.
  statuses: [COMMENT_STATUS!]

  # Asset that a comment is on.
  asset_id: ID

  # The parent of the comment that we want to retrieve.
  parent_id: ID

  # Comments returned will only be ones which have at least one action of this
  # type. Requires the `ADMIN` role.
  action_type: ACTION_TYPE

  # Limit the number of results to be returned.
  limit: Int = 10

  # Skip results from the last created_at timestamp.
  cursor: Date

  # Filter by a specific tag name.
  tag: [String]

  # Sort the results by created_at.
  sort: SORT_ORDER = REVERSE_CHRONOLOGICAL

  # Exclude comments ignored by the requesting user
  excludeIgnored: Boolean
}

# CommentCountQuery allows the ability to query comment counts by specific
# methods.
input CommentCountQuery {

  # Current status of a comment. Requires the `ADMIN` role.
  statuses: [COMMENT_STATUS!]

  # Asset that a comment is on.
  asset_id: ID

  # the parent of the comment that we want to retrieve.
  parent_id: ID

  # comments returned will only be ones which have at least one action of this
  # type.
  action_type: ACTION_TYPE

  # author_id allows the querying of comment counts based on the author of the
  # comments.
  author_id: ID

  # Filter by a specific tag name.
  tag: [String]
}

type EditInfo {
  edited: Boolean!
  editableUntil: Date
}

# Comment is the base representation of user interaction in Talk.
type Comment {

  # The parent of the comment (if there is one).
  parent: Comment

  # The ID of the comment.
  id: ID!

  # The actual comment data.
  body: String!

  # the tags on the comment
  tags: [TagLink!]

  # the user who authored the comment.
  user: User

  # the recent replies made against this comment.
  recentReplies: [Comment!]

  # the replies that were made to the comment.
  replies(sort: SORT_ORDER = CHRONOLOGICAL, limit: Int = 3, excludeIgnored: Boolean): [Comment!]

  # The count of replies on a comment.
  replyCount(excludeIgnored: Boolean): Int

  # Actions completed on the parent. Requires the `ADMIN` role.
  actions: [Action]

  # Action summaries against a comment.
  action_summaries: [ActionSummary]!

  # The asset that a comment was made on.
  asset: Asset

  # The current status of a comment.
  status: COMMENT_STATUS!

  # The time when the comment was created
  created_at: Date!

  # describes how the comment can be edited
  editing: EditInfo
}

################################################################################
## Actions
################################################################################

# An action rendered against a parent entity item.
interface Action {

  # The ID of the action.
  id: ID!

  # The author of the action.
  user: User

  # The time when the Action was updated.
  updated_at: Date

  # The time when the Action was created.
  created_at: Date
}

# DefaultAction is the Action provided for undefined types.
type DefaultAction implements Action {

  # The ID of the action.
  id: ID!

  # The author of the action.
  user: User

  # The time when the Action was updated.
  updated_at: Date

  # The time when the Action was created.
  created_at: Date
}

# A summary of actions based on the specific grouping of the group_id.
interface ActionSummary {

  # The count of actions with this group.
  count: Int

  # The current user's action.
  current_user: Action
}

# DefaultActionSummary is the ActionSummary provided for undefined types.
type DefaultActionSummary implements ActionSummary {

  # The count of actions with this group.
  count: Int

  # The current user's action.
  current_user: Action
}

# A summary of actions for a specific action type on an Asset.
interface AssetActionSummary {

  # Number of actions associated with actionable types on this this Asset.
  actionCount: Int

  # Number of unique actionable types that are referenced by the actions.
  actionableItemCount: Int
}

# DefaultAssetActionSummary is the AssetActionSummary provided for undefined types.
type DefaultAssetActionSummary implements AssetActionSummary {

  # Number of actions associated with actionable types on this this Asset.
  actionCount: Int

  # Number of unique actionable types that are referenced by the actions.
  actionableItemCount: Int
}

# A summary of counts related to all the Flags on an Asset.
type FlagAssetActionSummary implements AssetActionSummary {

  # Number of flags associated with actionable types on this this Asset.
  actionCount: Int

  # Number of unique actionable types that are referenced by the flags.
  actionableItemCount: Int
}

# A FLAG action that contains flag metadata.
type FlagAction implements Action {

  # The ID of the Flag Action.
  id: ID!

  # The reason for which the Flag Action was created.
  reason: String

  # An optional message sent with the flagging action by the user.
  message: String

  # The user who created the action.
  user: User

  # The time when the Flag Action was updated.
  updated_at: Date

  # The time when the Flag Action was created.
  created_at: Date
}

# A DONTAGREE action that contains do not agree metadata.
type DontAgreeAction implements Action {

  # The ID of the DontAgree Action.
  id: ID!

  # The reason for which the DontAgree Action was created.
  reason: String

  # An optional message sent with the flagging action by the user.
  message: String

  # The user who created the action.
  user: User

  # The time when the DontAgree Action was updated.
  updated_at: Date

  # The time when the DontAgree Action was created.
  created_at: Date
}

# Summary for Flag Action with a a unique reason.
type FlagActionSummary implements ActionSummary {

  # The total count of flags with this reason.
  count: Int!

  # The reason for which the Flag Action was created.
  reason: String

  # The flag by the current user against the parent entity with this reason.
  current_user: FlagAction
}

# Summary for Don't Agree Action with a a unique reason.
type DontAgreeActionSummary implements ActionSummary {

  # The total count of flags with this reason.
  count: Int!

  # The reason for which the Flag Action was created.
  reason: String

  # The don't agree action by the current user against the parent entity with this reason.
  current_user: DontAgreeAction
}

################################################################################
## Settings
################################################################################

# The moderation mode of the site.
enum MODERATION_MODE {

  # Comments posted while in `PRE` mode will be labeled with a `PREMOD`
  # status and will require a moderator decision before being visible.
  PRE

  # Comments posted while in `POST` will be visible immediately.
  POST
}

# Site wide global settings.
type Settings {

  # Moderation mode for the site.
  moderation: MODERATION_MODE!

  # Enables a requirement for email confirmation before a user can login.
  requireEmailConfirmation: Boolean

  infoBoxEnable: Boolean
  infoBoxContent: String
  premodLinksEnable: Boolean
  questionBoxEnable: Boolean
  questionBoxContent: String
  closeTimeout: Int
  closedMessage: String
  charCountEnable: Boolean
  charCount: Int

  organizationName: String
}

################################################################################
## Assets
################################################################################

# Where comments are made on.
type Asset {

  # The current ID of the asset.
  id: ID!

  # The scraped title of the asset.
  title: String

  # The URL that the asset is located on.
  url: String

  # Returns last comment
  lastComment: Comment

  # Returns recent comments
  recentComments: [Comment!]

  # The top level comments that are attached to the asset.
  comments(sort: SORT_ORDER = REVERSE_CHRONOLOGICAL, limit: Int = 10, excludeIgnored: Boolean): [Comment!]

  # The count of top level comments on the asset.
  commentCount(excludeIgnored: Boolean): Int

  # The total count of all comments made on the asset.
  totalCommentCount(excludeIgnored: Boolean): Int

  # The settings (rectified with the global settings) that should be applied to
  # this asset.
  settings: Settings!

  # The date that the asset was closed at.
  closedAt: Date

  # Summary of all Actions against all entities associated with the Asset.
  # (likes, flags, etc.). Requires the `ADMIN` role.
  action_summaries: [AssetActionSummary!]

  # The date that the asset was created.
  created_at: Date

  # the tags on the asset
  tags: [TagLink!]

  # The author(s) of the asset.
  author: String
}

################################################################################
## Errors
################################################################################

# Any error rendered due to the user's input.
interface UserError {

  # Translation key relating to a translatable string containing details to be
  # displayed to the end user.
  translation_key: String!
}

# A generic error not related to validation reasons.
type GenericUserError implements UserError {

  # Translation key relating to a translatable string containing details to be
  # displayed to the end user.
  translation_key: String!
}

# A validation error that affects the input.
type ValidationUserError implements UserError {

  # Translation key relating to a translatable string containing details to be
  # displayed to the end user.
  translation_key: String!

  # The field in question that caused the error.
  field_name: String!
}

################################################################################
## Queries
################################################################################

# Establishes the ordering of the content by their created_at time stamp.
enum SORT_ORDER {

  # newest to oldest order.
  REVERSE_CHRONOLOGICAL

  # oldest to newer order.
  CHRONOLOGICAL
}

# All queries that can be executed.
enum USER_STATUS {
  ACTIVE
  BANNED
  PENDING
  APPROVED
}

# Metrics for the assets.
enum ASSET_METRICS_SORT {

  # Represents a FlagAction.
  FLAG

  # Represents a don't agree action.
  DONTAGREE

  # Represents activity.
  ACTIVITY
}

type RootQuery {

  # Site wide settings and defaults.
  settings: Settings

  # Finds a specific comment based on it's id.
  comment(id: ID!): Comment

  # All assets. Requires the `ADMIN` role.
  assets: [Asset]

  # Find or create an asset by url, or just find with the ID.
  asset(id: ID, url: String): Asset

  # Comments returned based on a query.
  comments(query: CommentsQuery!): [Comment!]

  # Return the count of comments satisfied by the query. Note that this edge is
  # expensive as it is not batched. Requires the `ADMIN` role.
  commentCount(query: CommentCountQuery!): Int

  # The currently logged in user based on the request. Requires any logged in
  # role.
  me: User

  # Users returned based on a query.
  users(query: UsersQuery): [User]

  # a single User by id
  user(id: ID!): User

  # Asset metrics related to user actions are saturated into the assets
  # returned. Parameters `from` and `to` are related to the action created_at field.
  assetMetrics(from: Date!, to: Date!, sort: ASSET_METRICS_SORT!, limit: Int = 10): [Asset!]

  # Comment metrics related to user actions are saturated into the comments
  # returned. Parameters `from` and `to` are related to the action created_at field.
  commentMetrics(from: Date!, to: Date!, sort: ACTION_TYPE!, limit: Int = 10): [Comment!]
}

################################################################################
## Mutations
################################################################################

# Response defines what can be expected from any response to a mutation action.
interface Response {

  # An array of errors relating to the mutation that occurred.
  errors: [UserError!]
}

# CreateCommentResponse is returned with the comment that was created and any
# errors that may have occurred in the attempt to create it.
type CreateCommentResponse implements Response {

  # The comment that was created.
  comment: Comment

  # An array of errors relating to the mutation that occurred.
  errors: [UserError!]
}

# Used to represent the item type for an action.
enum ACTION_ITEM_TYPE {

  # The action references a entity of type Asset.
  ASSETS

  # The action references a entity of type Comment.
  COMMENTS

  # The action references a entity of type User.
  USERS
}

input CreateLikeInput {

  # The item's id for which we are to create a like.
  item_id: ID!

  # The type of the item for which we are to create the like.
  item_type: ACTION_ITEM_TYPE!
}

# CreateCommentInput is the input content used to create a new comment.
input CreateCommentInput {

  # The asset id
  asset_id: ID!

  # The id of the parent comment
  parent_id: ID

  # The body of the comment
  body: String!

  # Tags
  tags: [String]

}

input CreateFlagInput {

  # The item's id for which we are to create a flag.
  item_id: ID!

  # The type of the item for which we are to create the flag.
  item_type: ACTION_ITEM_TYPE!

  # The reason for flagging the item.
  reason: String!

  # An optional message sent with the flagging action by the user.
  message: String
}

# CreateFlagResponse is the response returned with possibly some errors
# relating to the creating the flag action attempt and possibly the flag that
# was created.
type CreateFlagResponse implements Response {

  # The flag that was created.
  flag: FlagAction

  # An array of errors relating to the mutation that occurred.
  errors: [UserError!]
}


# CreateDontAgreeResponse is the response returned with possibly some errors
# relating to the creating the don't agree action attempt and possibly the don't agree that
# was created.
type CreateDontAgreeResponse implements Response {

  # The don't agree that was created.
  dontagree: DontAgreeAction

  # An array of errors relating to the mutation that occurred.
  errors: [UserError!]
}

input CreateDontAgreeInput {

  # The item's id for which we are to create a don't agree.
  item_id: ID!

  # The type of the item for which we are to create the don't agree.
  item_type: ACTION_ITEM_TYPE!

  # The reason for not agreeing with the item.
  reason: String

  # An optional message sent with the don't agree action by the user.
  message: String
}

# Input for suspendUser mutation.
input SuspendUserInput {

  # id of target user.
  id: ID!

  # message to be sent to the user.
  message: String!

  # target user will be suspended until this date.
  until: Date!
}

# Input for rejectUsername mutation.
input RejectUsernameInput {

  # id of target user.
  id: ID!

  # message to be sent to the user.
  message: String!
}

# DeleteActionResponse is the response returned with possibly some errors
# relating to the delete action attempt.
type DeleteActionResponse implements Response {

  # An array of errors relating to the mutation that occurred.
  errors: [UserError!]
}

# SetUserStatusResponse is the response returned with possibly some errors
# relating to the delete action attempt.
type SetUserStatusResponse implements Response {

  # An array of errors relating to the mutation that occurred.
  errors: [UserError!]
}

# SuspendUserResponse is the response returned with possibly some errors
# relating to the suspend action attempt.
type SuspendUserResponse implements Response {

  # An array of errors relating to the mutation that occurred.
  errors: [UserError!]
}

# RejectUsernameResponse is the response returned with possibly some errors
# relating to the reject username action attempt.
type RejectUsernameResponse implements Response {

  # An array of errors relating to the mutation that occurred.
  errors: [UserError]
}

# SetCommentStatusResponse is the response returned with possibly some errors
# relating to the delete action attempt.
type SetCommentStatusResponse implements Response {

  # An array of errors relating to the mutation that occurred.
  errors: [UserError!]
}

# ModifyTagInput is the input used to modify a tag.
input ModifyTagInput {

  # name is the actual tag to add to the model.
  name: String!

  # id is the ID of the model in question that we are modifying the tag of.
  id: ID!

  # item_type is the type of item that we are modifying the tag if.
  item_type: TAGGABLE_ITEM_TYPE!

  # asset_id is used when the item_type is `COMMENTS`, the is needed to rectify
  # the settings to get the asset specific tags/settings.
  asset_id: ID
}

# Response to the addTag or removeTag mutations.
type ModifyTagResponse implements Response {

  # An array of errors relating to the mutation that occured.
  errors: [UserError!]
}

# Response to ignoreUser mutation
type IgnoreUserResponse implements Response {
  # An array of errors relating to the mutation that occured.
  errors: [UserError!]
}

# Response to stopIgnoringUser mutation
type StopIgnoringUserResponse implements Response {
  # An array of errors relating to the mutation that occured.
  errors: [UserError!]
}

# Input to editComment mutation.
input EditCommentInput {

  # Update body of the comment
  body: String!
}

# EditCommentResponse contains the updated comment and any errors that occured.
type EditCommentResponse implements Response {

  # The edited comment.
  comment: Comment

  # An array of errors relating to the mutation that occured.
<<<<<<< HEAD
  errors: [UserError!]
=======
  errors: [UserError]
>>>>>>> f32208b3
}

# All mutations for the application are defined on this object.
type RootMutation {

  # Creates a comment on the asset.
  createComment(comment: CreateCommentInput!): CreateCommentResponse

  # Creates a flag on an entity.
  createFlag(flag: CreateFlagInput!): CreateFlagResponse

  # Creates a don't agree action on an entity.
  createDontAgree(dontagree: CreateDontAgreeInput!): CreateDontAgreeResponse

  # Delete an action based on the action id.
  deleteAction(id: ID!): DeleteActionResponse

  # Edit a comment
  editComment(id: ID!, asset_id: ID!, edit: EditCommentInput): EditCommentResponse

  # Sets User status. Requires the `ADMIN` role.
  setUserStatus(id: ID!, status: USER_STATUS!): SetUserStatusResponse

  # Suspends a user. Requires the `ADMIN` role.
  suspendUser(input: SuspendUserInput!): SuspendUserResponse

  # Suspends a user. Requires the `ADMIN` role.
  rejectUsername(input: RejectUsernameInput!): RejectUsernameResponse

  # Sets Comment status. Requires the `ADMIN` role.
  setCommentStatus(id: ID!, status: COMMENT_STATUS!): SetCommentStatusResponse

  # Add a tag.
  addTag(tag: ModifyTagInput!): ModifyTagResponse!

  # Removes a tag.
  removeTag(tag: ModifyTagInput!): ModifyTagResponse!

  # Ignore comments by another user
  ignoreUser(id: ID!): IgnoreUserResponse

  # Stop Ignoring comments by another user
  stopIgnoringUser(id: ID!): StopIgnoringUserResponse
}

################################################################################
## Subscriptions
################################################################################

type Subscription {
  commentAdded(asset_id: ID!): Comment
}

################################################################################
## Schema
################################################################################

schema {
  query: RootQuery
  mutation: RootMutation
  subscription: Subscription
}<|MERGE_RESOLUTION|>--- conflicted
+++ resolved
@@ -66,13 +66,11 @@
   # the current roles of the user.
   roles: [USER_ROLES!]
 
-<<<<<<< HEAD
+  # the current profiles of the user.
+  profiles: [UserProfile]
+
   # the tags on the user
   tags: [TagLink!]
-=======
-  # the current profiles of the user.
-  profiles: [UserProfile]
->>>>>>> f32208b3
 
   # determines whether the user can edit their username
   canEditName: Boolean
@@ -811,7 +809,7 @@
 type RejectUsernameResponse implements Response {
 
   # An array of errors relating to the mutation that occurred.
-  errors: [UserError]
+  errors: [UserError!]
 }
 
 # SetCommentStatusResponse is the response returned with possibly some errors
@@ -872,11 +870,7 @@
   comment: Comment
 
   # An array of errors relating to the mutation that occured.
-<<<<<<< HEAD
-  errors: [UserError!]
-=======
-  errors: [UserError]
->>>>>>> f32208b3
+  errors: [UserError!]
 }
 
 # All mutations for the application are defined on this object.
