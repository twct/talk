--- conflicted
+++ resolved
@@ -47,7 +47,7 @@
 
   # returns all users based on a query.
   users(query: UsersQuery): [User]
-  
+
   # returns user status
   status: USER_STATUS
 }
@@ -517,14 +517,9 @@
   # role.
   me: User
 
-<<<<<<< HEAD
-  # Metrics related to user actions are saturated into the assets returned. The
-  # sort will affect if it will allow
-  metrics(from: Date!, to: Date!, sort: ACTION_TYPE!, limit: Int = 10): [Asset]
-
   # Users returned based on a query.
   users(query: UsersQuery): [User]
-=======
+
   # Asset metrics related to user actions are saturated into the assets
   # returned.
   assetMetrics(from: Date!, to: Date!, sort: ACTION_TYPE!, limit: Int = 10): [Asset!]
@@ -532,7 +527,6 @@
   # Comment metrics related to user actions are saturated into the comments
   # returned.
   commentMetrics(from: Date!, to: Date!, sort: ACTION_TYPE!, limit: Int = 10): [Comment!]
->>>>>>> b7fe4c68
 }
 
 ################################################################################
@@ -679,14 +673,14 @@
 type AddCommentTagResponse implements Response {
   # An array of errors relating to the mutation that occured.
   comment: Comment
-  errors: [UserError]  
+  errors: [UserError]
 }
 
 # Response to removeCommentTag mutation
 type RemoveCommentTagResponse implements Response {
   # An array of errors relating to the mutation that occured.
   comment: Comment
-  errors: [UserError]  
+  errors: [UserError]
 }
 
 # All mutations for the application are defined on this object.
