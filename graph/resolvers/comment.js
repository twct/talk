<<<<<<< HEAD
const {decorateWithTags} = require('./util');
=======
const CommentsService = require('../../services/comments');
>>>>>>> 5c5d014e

const Comment = {
  parent({parent_id}, _, {loaders: {Comments}}) {
    if (parent_id == null) {
      return null;
    }

    return Comments.get.load(parent_id);
  },
  user({author_id}, _, {loaders: {Users}}) {
    return Users.getByID.load(author_id);
  },
  recentReplies({id}, _, {loaders: {Comments}}) {
    return Comments.genRecentReplies.load(id);
  },
  replies({id, asset_id}, {sort, limit, excludeIgnored}, {loaders: {Comments}}) {
    return Comments.getByQuery({
      asset_id,
      parent_id: id,
      sort,
      limit,
      excludeIgnored,
    });
  },
  replyCount({id}, {excludeIgnored}, {user, loaders: {Comments}}) {
    if (user && excludeIgnored) {
      return Comments.countByParentIDPersonalized({id, excludeIgnored});
    }
    return Comments.countByParentID.load(id);
  },
  actions({id}, _, {user, loaders: {Actions}}) {

    // Only return the actions if the user is not an admin.
    if (user && user.hasRoles('ADMIN')) {
      return Actions.getByID.load(id);
    }

    return null;
  },
  action_summaries({id, action_summaries}, _, {loaders: {Actions}}) {
    if (action_summaries) {
      return action_summaries;
    }

    return Actions.getSummariesByItemID.load(id);
  },
  asset({asset_id}, _, {loaders: {Assets}}) {
    return Assets.getByID.load(asset_id);
  },
  editing(comment) {
    const editableUntil = CommentsService.getEditableUntilDate(comment);
    const edited = comment.body_history.length > 1;
    return {
      edited,
      editableUntil,
    };
  }
};

// Decorate the Comment type resolver with a tags field.
decorateWithTags(Comment);

module.exports = Comment;<|MERGE_RESOLUTION|>--- conflicted
+++ resolved
@@ -1,8 +1,5 @@
-<<<<<<< HEAD
 const {decorateWithTags} = require('./util');
-=======
 const CommentsService = require('../../services/comments');
->>>>>>> 5c5d014e
 
 const Comment = {
   parent({parent_id}, _, {loaders: {Comments}}) {
