--- conflicted
+++ resolved
@@ -27,7 +27,6 @@
 
     return null;
   },
-<<<<<<< HEAD
   profiles({profiles}, _, {user}) {
 
     // if the user is not an admin, do not return the profiles
@@ -36,7 +35,7 @@
     }
 
     return null;
-=======
+  },
   ignoredUsers({id}, args, {user, loaders: {Users}}) {
 
     // Only allow a logged in user that is either the current user or is a staff
@@ -51,7 +50,6 @@
     }
 
     return Users.getByQuery({ids: user.ignoresUsers});
->>>>>>> e561819c
   },
   roles({id, roles}, _, {user}) {
 
