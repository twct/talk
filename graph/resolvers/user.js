--- conflicted
+++ resolved
@@ -5,14 +5,8 @@
   SEARCH_OTHER_USERS,
   SEARCH_OTHERS_COMMENTS,
   UPDATE_USER_ROLES,
-<<<<<<< HEAD
-  SEARCH_COMMENT_METRICS,
   LIST_OWN_TOKENS,
-  VIEW_USER_STATUS
-=======
-  VIEW_SUSPENSION_INFO,
-  LIST_OWN_TOKENS
->>>>>>> 419784f6
+  VIEW_USER_STATUS,
 } = require('../../perms/constants');
 
 const User = {
