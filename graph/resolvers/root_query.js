--- conflicted
+++ resolved
@@ -11,13 +11,7 @@
       return null;
     }
 
-<<<<<<< HEAD
-    const {value = '', limit} = query;
-
-    return Assets.search(value, limit);
-=======
     return Assets.search(query);
->>>>>>> 332679a7
   },
   asset(_, query, {loaders: {Assets}}) {
     if (query.id) {
