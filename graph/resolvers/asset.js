--- conflicted
+++ resolved
@@ -11,12 +11,6 @@
     });
   },
   commentCount({id, commentCount}, _, {loaders: {Comments}}) {
-<<<<<<< HEAD
-    if (commentCount) {
-      return commentCount;
-    }
-
-=======
     if (commentCount != null) {
       return commentCount;
     }
@@ -28,7 +22,6 @@
       return totalCommentCount;
     }
 
->>>>>>> 6b332fbd
     return Comments.countByAssetID.load(id);
   },
   settings({settings = null}, _, {loaders: {Settings}}) {
