const DataLoader = require('dataloader');

const util = require('./util');
const union = require('lodash/union');

const {
  SEARCH_OTHER_USERS,
} = require('../../perms/constants');

const UsersService = require('../../services/users');
const UserModel = require('../../models/user');

const genUserByIDs = async (context, ids) => {
  if (!ids || ids.length === 0) {
    return [];
  }

  if (ids.length === 1) {
    const user = await UsersService.findById(ids[0]);
    return [user];
  }

  return UsersService
    .findByIdArray(ids)
    .then(util.singleJoinBy(ids, 'id'));
};

/**
 * Retrieves users based on the passed in query that is filtered by the
 * current used passed in via the context.
 * @param  {Object} context   graph context
 * @param  {Object} query     query terms to apply to the users query
 */
<<<<<<< HEAD
const getUsersByQuery = async ({loaders: {Actions}}, {ids, limit, cursor, statuses, action_type, sortOrder}) => {

=======
const getUsersByQuery = async ({user, loaders: {Actions}}, {ids, limit, cursor, statuses, action_type, sortOrder}) => {
>>>>>>> 56bd3f23
  let query = UserModel.find();

  if (action_type || statuses) {
    if (!user || !user.can(SEARCH_OTHER_USERS)) {
      return null;
    }

    if (statuses) {
      query = query.where({
        status: {
          $in: statuses
        }
      });
    } else {
      const userIds = await Actions.getByTypes({action_type, item_type: 'USERS'});
      ids = ids ? union(ids, userIds) : userIds;
    }
  }

  if (ids) {
    query = query.find({
      id: {
        $in: ids
      }
    });
  }

  if (cursor) {
    if (sortOrder === 'DESC') {
      query = query.where({
        created_at: {
          $lt: cursor
        }
      });
    } else {
      query = query.where({
        created_at: {
          $gt: cursor
        }
      });
    }
  }

  // Apply the limit.
  if (limit) {
    query = query.limit(limit + 1);
  }

  // Sort by created_at.
  query.sort({created_at: sortOrder === 'DESC' ? -1 : 1});

  const nodes = await query.exec();

  // The hasNextPage is always handled the same (ask for one more than we need,
  // if there is one more, than there is more).
  let hasNextPage = false;
  if (limit && nodes.length > limit) {

    // There was one more than we expected! Set hasNextPage = true and remove
    // the last item from the array that we requested.
    hasNextPage = true;
    nodes.splice(limit, 1);
  }

  const startCursor = nodes.length ? nodes[0].created_at : null;
  const endCursor = nodes.length ? nodes[nodes.length - 1].created_at : null;

  return {
    startCursor,
    endCursor,
    hasNextPage,
    nodes,
  };
};

/**
 * Creates a set of loaders based on a GraphQL context.
 * @param  {Object} context the context of the GraphQL request
 * @return {Object}         object of loaders
 */
module.exports = (context) => ({
  Users: {
    getByQuery: (query) => getUsersByQuery(context, query),
    getByID: new DataLoader((ids) => genUserByIDs(context, ids))
  }
});<|MERGE_RESOLUTION|>--- conflicted
+++ resolved
@@ -31,12 +31,7 @@
  * @param  {Object} context   graph context
  * @param  {Object} query     query terms to apply to the users query
  */
-<<<<<<< HEAD
-const getUsersByQuery = async ({loaders: {Actions}}, {ids, limit, cursor, statuses, action_type, sortOrder}) => {
-
-=======
 const getUsersByQuery = async ({user, loaders: {Actions}}, {ids, limit, cursor, statuses, action_type, sortOrder}) => {
->>>>>>> 56bd3f23
   let query = UserModel.find();
 
   if (action_type || statuses) {
