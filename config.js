--- conflicted
+++ resolved
@@ -16,21 +16,18 @@
 //==============================================================================
 
 const CONFIG = {
-
   // WEBPACK indicates when webpack is currently building.
   WEBPACK: process.env.WEBPACK === 'TRUE',
 
-<<<<<<< HEAD
   APOLLO_ENGINE_KEY: process.env.APOLLO_ENGINE_KEY || null,
   ENABLE_TRACING: Boolean(process.env.APOLLO_ENGINE_KEY),
-=======
+
   // EMAIL_SUBJECT_PREFIX is the string before emails in the subject.
   EMAIL_SUBJECT_PREFIX: process.env.TALK_EMAIL_SUBJECT_PREFIX || '[Talk]',
 
   // DEFAULT_LANG is the default language used for server sent emails and
   // rendered text.
   DEFAULT_LANG: process.env.TALK_DEFAULT_LANG || 'en',
->>>>>>> b2cc4bdb
 
   // When TRUE, it ensures that database indexes created in core will not add
   // indexes.
@@ -57,14 +54,19 @@
 
   // JWT_SIGNING_COOKIE_NAME will be the cookie set when cookies are issued.
   // This defaults to the TALK_JWT_COOKIE_NAME value.
-  JWT_SIGNING_COOKIE_NAME: process.env.TALK_JWT_SIGNING_COOKIE_NAME || process.env.TALK_JWT_COOKIE_NAME || 'authorization',
+  JWT_SIGNING_COOKIE_NAME:
+    process.env.TALK_JWT_SIGNING_COOKIE_NAME ||
+    process.env.TALK_JWT_COOKIE_NAME ||
+    'authorization',
 
   // JWT_COOKIE_NAMES declares the many cookie names used for verification.
   JWT_COOKIE_NAMES: process.env.TALK_JWT_COOKIE_NAMES || null,
 
   // JWT_CLEAR_COOKIE_LOGOUT specifies whether the named cookie should be
   // cleared when the user is logged out.
-  JWT_CLEAR_COOKIE_LOGOUT: process.env.TALK_JWT_CLEAR_COOKIE_LOGOUT ? process.env.TALK_JWT_CLEAR_COOKIE_LOGOUT !== 'FALSE' : true,
+  JWT_CLEAR_COOKIE_LOGOUT: process.env.TALK_JWT_CLEAR_COOKIE_LOGOUT
+    ? process.env.TALK_JWT_CLEAR_COOKIE_LOGOUT !== 'FALSE'
+    : true,
 
   // JWT_DISABLE_AUDIENCE when TRUE will disable the audience claim (aud) from tokens.
   JWT_DISABLE_AUDIENCE: process.env.TALK_JWT_DISABLE_AUDIENCE === 'TRUE',
@@ -105,7 +107,9 @@
 
   // HELMET_CONFIGURATION provides the entrypoint to override options for the
   // helmet middleware used.
-  HELMET_CONFIGURATION: JSON.parse(process.env.TALK_HELMET_CONFIGURATION || '{}'),
+  HELMET_CONFIGURATION: JSON.parse(
+    process.env.TALK_HELMET_CONFIGURATION || '{}'
+  ),
 
   //------------------------------------------------------------------------------
   // External database url's
@@ -124,22 +128,30 @@
 
   // REDIS_CLUSTER_CONFIGURATION contains the json string for the redis cluster
   // configuration.
-  REDIS_CLUSTER_CONFIGURATION: process.env.TALK_REDIS_CLUSTER_CONFIGURATION || '[]',
+  REDIS_CLUSTER_CONFIGURATION:
+    process.env.TALK_REDIS_CLUSTER_CONFIGURATION || '[]',
 
   // REDIS_RECONNECTION_BACKOFF_FACTOR is the factor that will be multiplied
   // against the current attempt count inbetween attempts to connect to redis.
-  REDIS_RECONNECTION_BACKOFF_FACTOR: ms(process.env.TALK_REDIS_RECONNECTION_BACKOFF_FACTOR || '500 ms'),
+  REDIS_RECONNECTION_BACKOFF_FACTOR: ms(
+    process.env.TALK_REDIS_RECONNECTION_BACKOFF_FACTOR || '500 ms'
+  ),
 
   // REDIS_RECONNECTION_BACKOFF_MINIMUM_TIME is the minimum time used to delay
   // before attempting to reconnect to redis.
-  REDIS_RECONNECTION_BACKOFF_MINIMUM_TIME: ms(process.env.TALK_REDIS_RECONNECTION_BACKOFF_MINIMUM_TIME || '1 sec'),
+  REDIS_RECONNECTION_BACKOFF_MINIMUM_TIME: ms(
+    process.env.TALK_REDIS_RECONNECTION_BACKOFF_MINIMUM_TIME || '1 sec'
+  ),
 
   //------------------------------------------------------------------------------
   // Server Config
   //------------------------------------------------------------------------------
 
   // Port to bind to.
-  PORT: process.env.TALK_PORT || process.env.PORT || (process.env.NODE_ENV === 'test' ? '3001' : '3000'),
+  PORT:
+    process.env.TALK_PORT ||
+    process.env.PORT ||
+    (process.env.NODE_ENV === 'test' ? '3001' : '3000'),
 
   // The URL for this Talk Instance as viewable from the outside.
   ROOT_URL: process.env.TALK_ROOT_URL || null,
@@ -163,7 +175,8 @@
   // Cache configuration
   //------------------------------------------------------------------------------
 
-  CACHE_EXPIRY_COMMENT_COUNT: process.env.TALK_CACHE_EXPIRY_COMMENT_COUNT || '1hr',
+  CACHE_EXPIRY_COMMENT_COUNT:
+    process.env.TALK_CACHE_EXPIRY_COMMENT_COUNT || '1hr',
 
   //------------------------------------------------------------------------------
   // Recaptcha configuration
@@ -183,7 +196,9 @@
   SMTP_FROM_ADDRESS: process.env.TALK_SMTP_FROM_ADDRESS,
   SMTP_HOST: process.env.TALK_SMTP_HOST,
   SMTP_PASSWORD: process.env.TALK_SMTP_PASSWORD,
-  SMTP_PORT: process.env.TALK_SMTP_PORT ? parseInt(process.env.TALK_SMTP_PORT) : undefined,
+  SMTP_PORT: process.env.TALK_SMTP_PORT
+    ? parseInt(process.env.TALK_SMTP_PORT)
+    : undefined,
   SMTP_USERNAME: process.env.TALK_SMTP_USERNAME,
 
   //------------------------------------------------------------------------------
@@ -192,7 +207,8 @@
 
   // DISABLE_AUTOFLAG_SUSPECT_WORDS is true when the suspect words that are
   // matched should not be flagged.
-  DISABLE_AUTOFLAG_SUSPECT_WORDS: process.env.TALK_DISABLE_AUTOFLAG_SUSPECT_WORDS === 'TRUE',
+  DISABLE_AUTOFLAG_SUSPECT_WORDS:
+    process.env.TALK_DISABLE_AUTOFLAG_SUSPECT_WORDS === 'TRUE',
 
   // TRUST_THRESHOLDS defines the thresholds used for automoderation.
   TRUST_THRESHOLDS: process.env.TRUST_THRESHOLDS || 'comment:2,-1;flag:2,-1',
@@ -200,7 +216,8 @@
   // IGNORE_FLAGS_AGAINST_STAFF disables staff members from entering the
   // reported queue from comments after this was enabled and from reports
   // against the staff members user account.
-  IGNORE_FLAGS_AGAINST_STAFF: process.env.TALK_DISABLE_IGNORE_FLAGS_AGAINST_STAFF !== 'TRUE',
+  IGNORE_FLAGS_AGAINST_STAFF:
+    process.env.TALK_DISABLE_IGNORE_FLAGS_AGAINST_STAFF !== 'TRUE',
 };
 
 //==============================================================================
@@ -227,7 +244,9 @@
 } else if (!CONFIG.JWT_SECRET) {
   if (process.env.NODE_ENV === 'test') {
     if (!CONFIG.JWT_ALG.startsWith('HS')) {
-      throw new Error('Providing a asymmetric signing/verfying algorithm without a corresponding secret is not permitted');
+      throw new Error(
+        'Providing a asymmetric signing/verfying algorithm without a corresponding secret is not permitted'
+      );
     }
 
     CONFIG.JWT_SECRET = 'keyboard cat';
@@ -256,7 +275,12 @@
 }
 
 // Add in the default cookie names and strip duplicates.
-CONFIG.JWT_COOKIE_NAMES = uniq(CONFIG.JWT_COOKIE_NAMES.concat([CONFIG.JWT_COOKIE_NAME, CONFIG.JWT_SIGNING_COOKIE_NAME]));
+CONFIG.JWT_COOKIE_NAMES = uniq(
+  CONFIG.JWT_COOKIE_NAMES.concat([
+    CONFIG.JWT_COOKIE_NAME,
+    CONFIG.JWT_SIGNING_COOKIE_NAME,
+  ])
+);
 
 //------------------------------------------------------------------------------
 // External database url's
@@ -278,17 +302,25 @@
 // REDIS_CLUSTER_CONFIGURATION should be parsed when the cluster mode !== none.
 if (CONFIG.REDIS_CLUSTER_MODE === 'CLUSTER') {
   try {
-    CONFIG.REDIS_CLUSTER_CONFIGURATION = JSON.parse(CONFIG.REDIS_CLUSTER_CONFIGURATION);
+    CONFIG.REDIS_CLUSTER_CONFIGURATION = JSON.parse(
+      CONFIG.REDIS_CLUSTER_CONFIGURATION
+    );
   } catch (err) {
-    throw new Error('TALK_REDIS_CLUSTER_CONFIGURATION is not valid JSON, see https://github.com/luin/ioredis#cluster for valid syntax of the list of cluster nodes');
+    throw new Error(
+      'TALK_REDIS_CLUSTER_CONFIGURATION is not valid JSON, see https://github.com/luin/ioredis#cluster for valid syntax of the list of cluster nodes'
+    );
   }
 
   if (!Array.isArray(CONFIG.REDIS_CLUSTER_CONFIGURATION)) {
-    throw new Error('TALK_REDIS_CLUSTER_MODE is CLUSTER, but the TALK_REDIS_CLUSTER_CONFIGURATION is invalid, see https://github.com/luin/ioredis#cluster for valid syntax of the list of cluster nodes');
+    throw new Error(
+      'TALK_REDIS_CLUSTER_MODE is CLUSTER, but the TALK_REDIS_CLUSTER_CONFIGURATION is invalid, see https://github.com/luin/ioredis#cluster for valid syntax of the list of cluster nodes'
+    );
   }
 
   if (CONFIG.REDIS_CLUSTER_CONFIGURATION.length === 0) {
-    throw new Error('TALK_REDIS_CLUSTER_CONFIGURATION must have at least one node specified in the cluster, see https://github.com/luin/ioredis#cluster for valid syntax of the list of cluster nodes');
+    throw new Error(
+      'TALK_REDIS_CLUSTER_CONFIGURATION must have at least one node specified in the cluster, see https://github.com/luin/ioredis#cluster for valid syntax of the list of cluster nodes'
+    );
   }
 }
 
@@ -309,7 +341,13 @@
   CONFIG.RECAPTCHA_PUBLIC &&
   CONFIG.RECAPTCHA_PUBLIC.length > 0;
 
-debug(`reCAPTCHA is ${CONFIG.RECAPTCHA_ENABLED ? 'enabled' : 'disabled, required config is not present'}`);
+debug(
+  `reCAPTCHA is ${
+    CONFIG.RECAPTCHA_ENABLED
+      ? 'enabled'
+      : 'disabled, required config is not present'
+  }`
+);
 
 //------------------------------------------------------------------------------
 // SMTP Server configuration
@@ -325,6 +363,12 @@
   CONFIG.SMTP_HOST &&
   CONFIG.SMTP_HOST.length > 0;
 
-debug(`Email is ${CONFIG.EMAIL_ENABLED ? 'enabled' : 'disabled, required config is not present'}`);
+debug(
+  `Email is ${
+    CONFIG.EMAIL_ENABLED
+      ? 'enabled'
+      : 'disabled, required config is not present'
+  }`
+);
 
 module.exports = CONFIG;