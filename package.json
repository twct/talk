--- conflicted
+++ resolved
@@ -13,11 +13,7 @@
     "compile:schema": "node ./scripts/generateSchemaTypes.js",
     "docz": "docz",
     "start": "node dist/index.js",
-<<<<<<< HEAD
     "start:development": "ts-node --project ./src/tsconfig.json -r tsconfig-paths/register ./src/index.ts",
-=======
-    "start:development": "NODE_ENV=development ts-node --project ./src/tsconfig.json -r tsconfig-paths/register ./src/index.ts",
->>>>>>> d2106b3d
     "start:webpackDevServer": "ts-node ./scripts/start.ts",
     "lint": "npm-run-all --parallel lint:*",
     "lint:server": "tslint --project ./src/tsconfig.json",
