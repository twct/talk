{
  "name": "@coralproject/talk",
  "version": "5.0.0",
  "description": "A better commenting experience from Mozilla, The Washington Post, and The New York Times.",
  "scripts": {
    "start": "node dist/index.js",
    "test": "node scripts/test.js --env=jsdom",
    "build": "npm-run-all --parallel compile:* && npm-run-all --parallel build:*",
    "build:client": "node ./scripts/build.js",
<<<<<<< HEAD
    "build:server": "tsc",
    "watch": "NODE_ENV=development npm-run-all compile:* --parallel watch:*",
    "watch:client": "node ./scripts/start.js",
    "watch:css-types": "tcm src/core/client/ --watch",
    "watch:relay-stream": "nodemon --config ./config/nodemon/relay-stream.json",
    "watch:server": "nodemon --config ./config/nodemon/server.json",
    "watch:types": "nodemon --config ./config/nodemon/types.json",
    "compile:css-types": "tcm src/core/client/",
    "compile:relay-stream": "relay-compiler --src ./src/core/client/stream --schema ./src/core/server/graph/tenant/schema/schema.graphql --language typescript --artifactDirectory ./src/core/client/stream/__generated__ --no-watchman",
    "compile:server:types": "node ./scripts/types.js",
    "start:development": "NODE_ENV=development ts-node -r tsconfig-paths/register src/index.ts",
=======
    "build:server": "tsc -p ./src/tsconfig.json",
    "watch": "NODE_ENV=development ts-node ./scripts/watcher/bin/watcher.ts ./config/watcher.ts",
    "compile:css-types": "tcm src/core/client/",
    "compile:relay-stream": "relay-compiler --src ./src/core/client/stream --schema $(ts-node ./scripts/schemaPath.ts tenant) --language typescript --artifactDirectory ./src/core/client/stream/__generated__ --no-watchman",
    "start:development": "NODE_ENV=development ts-node --project ./src/tsconfig.json -r tsconfig-paths/register ./src/index.ts",
    "start:webpackDevServer": "node ./scripts/start.js",
>>>>>>> 044e1c28
    "lint-fix": "npm run lint:server -- --fix && npm run lint:client -- --fix && npm run lint:scripts -- --fix",
    "lint": "npm-run-all --parallel lint:*",
    "lint:server": "tslint --project ./src/tsconfig.json",
    "lint:client": "tslint --project ./src/core/client/tsconfig.json",
<<<<<<< HEAD
    "docz:watch": "docz dev",
    "postinstall": "node ./scripts/types.js",
    "lint:scripts": "tslint ./config/**/*.js ./scripts/**/*.js ./doczrc.js ./src/**/.*.js"
=======
    "lint:scripts": "tslint --project ./tsconfig.json",
    "docz:watch": "docz dev"
>>>>>>> 044e1c28
  },
  "author": "",
  "license": "Apache-2.0",
  "dependencies": {
    "apollo-server-express": "^1.3.6",
    "bunyan": "^1.8.12",
    "convict": "^4.3.0",
    "dataloader": "^1.4.0",
    "dotenv": "^6.0.0",
    "dotenv-expand": "^4.2.0",
    "dotize": "^0.2.0",
    "express": "^4.16.3",
    "express-static-gzip": "^0.3.2",
    "fs-extra": "^6.0.1",
    "graphql": "^0.13.2",
    "graphql-config": "^2.0.1",
    "graphql-redis-subscriptions": "^1.5.0",
    "graphql-tools": "^3.0.2",
    "ioredis": "^3.2.2",
    "joi": "^13.4.0",
    "jsonwebtoken": "^8.3.0",
    "jwks-rsa": "^1.3.0",
    "lodash": "^4.17.10",
    "luxon": "^1.2.1",
    "mongodb": "^3.0.10",
    "passport": "^0.4.0",
    "passport-oauth2": "^1.4.0",
    "passport-strategy": "^1.0.0",
    "performance-now": "^2.1.0",
    "subscriptions-transport-ws": "^0.9.11",
    "uuid": "^3.2.1"
  },
  "devDependencies": {
    "@babel/core": "7.0.0-beta.49",
    "@babel/plugin-syntax-dynamic-import": "7.0.0-beta.49",
    "@babel/polyfill": "7.0.0-beta.49",
    "@babel/preset-env": "7.0.0-beta.49",
    "@babel/preset-react": "7.0.0-beta.49",
    "@types/bunyan": "^1.8.4",
    "@types/chokidar": "^1.7.5",
    "@types/classnames": "^2.2.4",
    "@types/commander": "^2.12.2",
    "@types/convict": "^4.2.0",
    "@types/cross-spawn": "^6.0.0",
    "@types/dotenv": "^4.0.3",
    "@types/express": "^4.16.0",
    "@types/graphql": "^0.13.1",
    "@types/ioredis": "^3.2.8",
    "@types/jest": "^23.1.1",
    "@types/joi": "^13.0.8",
    "@types/jsonwebtoken": "^7.2.7",
    "@types/lodash": "^4.14.109",
    "@types/luxon": "^0.5.3",
    "@types/mongodb": "^3.0.19",
    "@types/node": "^10.3.1",
    "@types/passport": "^0.4.5",
    "@types/passport-oauth2": "^1.4.5",
    "@types/passport-strategy": "^0.2.33",
    "@types/query-string": "^6.1.0",
    "@types/react-dom": "^16.0.6",
    "@types/react-relay": "^1.3.6",
    "@types/recompose": "^0.26.1",
    "@types/relay-runtime": "github:coralproject/patched#types/relay-runtime",
    "@types/uuid": "^3.4.3",
    "@types/ws": "^5.1.2",
    "autoprefixer": "^8.6.0",
    "babel-loader": "^8.0.0-beta",
    "babel-plugin-relay": "github:coralproject/patched#babel-plugin-relay",
    "babel-preset-react-optimize": "^1.0.1",
    "case-sensitive-paths-webpack-plugin": "^2.1.2",
    "chalk": "^2.4.1",
    "chokidar": "^2.0.4",
    "classnames": "^2.2.5",
    "commander": "^2.16.0",
    "copy-webpack-plugin": "^4.5.1",
    "cross-spawn": "^6.0.5",
    "css-loader": "^0.28.11",
    "docz": "^0.2.6",
    "docz-theme-default": "^0.2.10",
    "extract-text-webpack-plugin": "^4.0.0-beta.0",
    "final-form": "^4.8.1",
    "flat": "^4.0.0",
    "fluent": "^0.6.4",
    "fluent-intl-polyfill": "^0.1.0",
    "fluent-langneg": "^0.1.0",
    "fluent-react": "^0.7.0",
    "graphql-playground-middleware-express": "^1.7.0",
    "graphql-schema-typescript": "^1.2.1",
    "html-webpack-plugin": "^3.2.0",
    "jest": "^23.2.0",
    "loader-utils": "^1.1.0",
    "nodemon": "^1.17.5",
    "npm-run-all": "^4.1.3",
    "postcss-flexbugs-fixes": "^3.3.1",
    "postcss-font-magician": "^2.2.1",
    "postcss-loader": "^2.1.5",
    "precss": "^3.1.2",
    "prettier": "^1.13.4",
    "query-string": "^6.1.0",
    "raw-loader": "^0.5.1",
    "react": "^16.4.0",
    "react-dev-utils": "6.0.0-next.3e165448",
    "react-dom": "^16.4.0",
    "react-final-form": "^3.6.0",
    "react-relay": "github:coralproject/patched#react-relay",
    "recompose": "^0.27.1",
    "relay-compiler": "github:coralproject/patched#relay-compiler",
    "relay-compiler-language-typescript": "github:coralproject/patched#relay-compiler-language-typescript",
    "relay-runtime": "github:coralproject/patched#relay-runtime",
    "relay-test-utils": "github:coralproject/patched#relay-test-utils",
    "style-loader": "^0.21.0",
    "ts-jest": "^22.4.6",
    "ts-loader": "^4.3.1",
    "ts-node": "^6.1.0",
    "tsconfig-paths": "^3.4.0",
    "tsconfig-paths-webpack-plugin": "^3.1.4",
    "tslint": "^5.10.0",
    "tslint-config-prettier": "^1.13.0",
    "tslint-loader": "^3.6.0",
    "tslint-plugin-prettier": "^1.3.0",
    "tslint-react": "^3.6.0",
    "typed-css-modules": "^0.3.4",
    "typescript": "^2.9.1",
    "uglifyjs-webpack-plugin": "^1.2.5",
    "webpack": "4.12.0",
    "webpack-cli": "^3.0.2",
    "webpack-dev-server": "^3.1.4",
    "webpack-hot-client": "^4.0.3",
    "webpack-manifest-plugin": "^2.0.3"
  }
}<|MERGE_RESOLUTION|>--- conflicted
+++ resolved
@@ -5,40 +5,21 @@
   "scripts": {
     "start": "node dist/index.js",
     "test": "node scripts/test.js --env=jsdom",
-    "build": "npm-run-all --parallel compile:* && npm-run-all --parallel build:*",
+    "build": "npm-run-all --parallel compile:* --parallel build:*",
     "build:client": "node ./scripts/build.js",
-<<<<<<< HEAD
-    "build:server": "tsc",
-    "watch": "NODE_ENV=development npm-run-all compile:* --parallel watch:*",
-    "watch:client": "node ./scripts/start.js",
-    "watch:css-types": "tcm src/core/client/ --watch",
-    "watch:relay-stream": "nodemon --config ./config/nodemon/relay-stream.json",
-    "watch:server": "nodemon --config ./config/nodemon/server.json",
-    "watch:types": "nodemon --config ./config/nodemon/types.json",
-    "compile:css-types": "tcm src/core/client/",
-    "compile:relay-stream": "relay-compiler --src ./src/core/client/stream --schema ./src/core/server/graph/tenant/schema/schema.graphql --language typescript --artifactDirectory ./src/core/client/stream/__generated__ --no-watchman",
-    "compile:server:types": "node ./scripts/types.js",
-    "start:development": "NODE_ENV=development ts-node -r tsconfig-paths/register src/index.ts",
-=======
     "build:server": "tsc -p ./src/tsconfig.json",
     "watch": "NODE_ENV=development ts-node ./scripts/watcher/bin/watcher.ts ./config/watcher.ts",
     "compile:css-types": "tcm src/core/client/",
+    "watch:types": "nodemon --config ./config/nodemon/types.json",
     "compile:relay-stream": "relay-compiler --src ./src/core/client/stream --schema $(ts-node ./scripts/schemaPath.ts tenant) --language typescript --artifactDirectory ./src/core/client/stream/__generated__ --no-watchman",
     "start:development": "NODE_ENV=development ts-node --project ./src/tsconfig.json -r tsconfig-paths/register ./src/index.ts",
     "start:webpackDevServer": "node ./scripts/start.js",
->>>>>>> 044e1c28
     "lint-fix": "npm run lint:server -- --fix && npm run lint:client -- --fix && npm run lint:scripts -- --fix",
     "lint": "npm-run-all --parallel lint:*",
     "lint:server": "tslint --project ./src/tsconfig.json",
     "lint:client": "tslint --project ./src/core/client/tsconfig.json",
-<<<<<<< HEAD
-    "docz:watch": "docz dev",
-    "postinstall": "node ./scripts/types.js",
-    "lint:scripts": "tslint ./config/**/*.js ./scripts/**/*.js ./doczrc.js ./src/**/.*.js"
-=======
     "lint:scripts": "tslint --project ./tsconfig.json",
     "docz:watch": "docz dev"
->>>>>>> 044e1c28
   },
   "author": "",
   "license": "Apache-2.0",
