--- conflicted
+++ resolved
@@ -7,13 +7,9 @@
     "start": "./bin/www",
     "build": "webpack --config ./client/coral-embed-stream/webpack.config.js",
     "lint": "eslint .",
-<<<<<<< HEAD
-    "test": "mocha tests",
-=======
     "pretest": "npm install",
     "test": "mocha tests --recursive",
     "test-watch": "mocha tests --recursive -w",
->>>>>>> 42c9f605
     "embed-start": "node client/coral-embed-stream/dev-server.js"
   },
   "config": {
@@ -47,10 +43,7 @@
   "homepage": "https://github.com/coralproject/talk#readme",
   "dependencies": {
     "body-parser": "^1.15.2",
-<<<<<<< HEAD
     "chai-http": "^3.0.0",
-=======
->>>>>>> 42c9f605
     "debug": "^2.2.0",
     "express": "^4.14.0",
     "mongoose": "^4.6.5",
