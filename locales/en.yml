--- conflicted
+++ resolved
@@ -125,7 +125,6 @@
     title: "Configure Comment Stream"
     weeks: Weeks
     wordlist: "Banned Words"
-<<<<<<< HEAD
   continue: "Continue"
   createdisplay:
     check_the_form: "Invalid Form. Please check the fields"
@@ -140,9 +139,6 @@
     username: Username
     write_your_username: "Edit your username"
     your_username: "Your username appears on every comment you post."
-=======
-  continue: Continue
->>>>>>> 4ce0431f
   dashboard:
     auto_update: "Data automatically updates every five minutes or when you Reload."
     comment_count: comments
@@ -161,7 +157,6 @@
     edit_window_expired_close: "Close"
     edit_window_timer_prefix: "Edit Window: "
     second: "second"
-<<<<<<< HEAD
     secondsPlural: "seconds"
     unexpectedError: "Unexpected error while saving changes. Sorry!"
   email:
@@ -171,10 +166,6 @@
       confirm_email: "Confirm Email"
       if_you_did_not: "If you did not request this, you can safely ignore this email."
       subject: "Email Confirmation"
-=======
-    seconds_plural: "seconds"
-    unexpected_error: "Unexpected error while saving changes. Sorry!"
->>>>>>> 4ce0431f
   embedlink:
     copy: "Copy to Clipboard"
   error:
