--- conflicted
+++ resolved
@@ -2,7 +2,7 @@
   your_account_has_been_suspended: Your account has been temporarily suspended.
   your_account_has_been_banned: Your account has been banned.
   your_username_has_been_rejected: Your account has been suspended because your username has been deemed inappropriate. To restore your account please enter a new username.
-  embed_comments_tab: Comments 
+  embed_comments_tab: Comments
   bandialog:
     are_you_sure: "Êtes-vous sûr de vouloir bannir {0}?"
     ban_user: "Bannir l'utilisateur ?"
@@ -235,12 +235,9 @@
     organization_name: "Le nom de l'organisation ne peut contenir que des lettres ou des chiffres."
     password: "Le mot de passe doit être d'au moins 8 caractères"
     username: "Les noms d'utilisateur ne peuvent contenir que des chiffres, des lettres et \"_\""
-<<<<<<< HEAD
     required_field: "Ce champ est obligatoire"
-=======
     unexpected: "Unexpected error occurred. Sorry!"
     temporarily_suspended: "Your account is currently suspended. It will be reactivated {0}. Please contact us if you have any questions."
->>>>>>> a0118751
   flag_comment: "Signaler un commentaire"
   flag_reason: "Motif du signalement (facultatif)"
   flag_username: "Signaler un nom d'utilisateur"
