es:
  your_account_has_been_suspended: Su cuenta ha sido temporalmente suspendida.
  your_account_has_been_banned: Su cuenta ha sido suspendida.
  your_username_has_been_rejected: Su cuenta ha sido suspendida porque tu nombre de usuario ha sido considerado no apropiado para el espacio. Para recuperar la cuenta, por favor ingresar un nuevo nombre de usuario.
  embed_comments_tab: Comentarios
  bandialog:
    are_you_sure: "¿Estás segura que quieres suspender a {0}?"
    ban_user: "¿Quieres suspender el Usuario?"
    banned_user: "Usuario Suspendido"
    cancel: Cancelar
    note: "Nota: {0}"
    note_reject_comment: "Suspender a este usuario también va a colocar este comentario en la cola de Rechazados."
    note_ban_user: "Suspender a este usuario no le va a permitir (al usuario) borrar ni editar ni comentar."
    yes_ban_user: "Si, Suspender al usuario"
    write_a_message: "Escribe un mensaje"
    send: "Enviar"
    notify_ban_headline: "Notificar al usuario de la suspensión"
    notify_ban_description: "Esto notificará al usuario por email que fueron suspendidos de la comunidad"
    email_message_ban: "Estimado/a {0},\n\nUsted o alguien con acceso a su cuenta a violado los lineamientos de nuestra comunidad. Como consecuencia de esto, su cuenta fue bloqueada. No podrá realizar ni reportar más comentarios. Si usted piensa que esto ha sido un error, por favor contáctese con nosotros."
  bio_offensive: "Esta biografia es ofensiva"
  cancel: Cancelar
  confirm_email:
    click_to_confirm: "Haga click debajo para confirmar su dirección de email"
    confirm: "Confirmar"
  password_reset:
    mail_sent: 'Si tiene una cuenta registrada, un enlace para resetear su clave ha sido enviado a esa dirección de correo.'
    set_new_password: "Cambie su contraseña"
    new_password: "Nueva contraseña"
    new_password_help: "La contraseña debe tener al menos 8 caracteres"
    confirm_new_password: "Confirme su nueva contraseña"
    change_password: "Cambio de contraseña"
  characters_remaining: "caracteres restantes"
  comment:
    anon: Anónimo
    undo_reject: "Deshacer"
    ban_user: "Usuario Suspendido"
    comment: "Publicar un comentario"
    edited: Editado
    flagged: Reportado
    view_context: "Ver contexto"
  comment_box:
    post: "Publicar"
    cancel: "Cancelar"
    reply: "Responder"
    comment: "Publicar un comentario"
    name: "Nombre"
    comment_post_notif: "Tu comentario ha sido publicado."
    comment_post_notif_premod: "Gracias por el comentario. Nuestro equipo de moderación va a revisarlo muy pronto."
    comment_post_banned_word: "Tu comentario contiene una o más palabras que no están permitidas en nuestro espacio, por lo que no será publicado. Si crees que es un error, por favor contacta a nuestro equipo de moderación."
    characters_remaining: "carácteres restantes"
  comment_offensive: "Este comentario es ofensivo"
  comment_singular: Comentario
  comment_plural: Comentarios
  comment_post_banned_word: "Tu comentario contiene una o más palabras que no están permitidas en nuestro espacio, por lo que no será publicado. Si crees que es un error, por favor contacta a nuestro equipo de moderación."
  comment_post_notif: "Tu comentario ha sido publicado."
  comment_post_notif_premod: "Gracias por el comentario. Nuestro equipo de moderación va a revisarlo muy pronto."
  common:
    copy: 'Copiar'
    error: 'Ha ocurrido un error.'
    reply: 'respuesta'
    replies: 'respuestas'
    reaction: 'reacción'
    reactions: 'reacciones'
    story: 'Artículo'
  flagged_usernames:
    notify_approved: '{0} ha aprobado el nombre de usuario {1}'
    notify_rejected: '{0} ha rechazado el nombre de usuario {1}'
    notify_flagged: '{0} ha reportado el nombre de usuario {1}'
    notify_changed: 'El usuario {0} ha modificado su nombre de usuario por {1}'
  community:
    account_creation_date: "Fecha de creación de la cuenta"
    active: Activa
    admin: Administrator
    ads_marketing: "Esto parece ser un ad/marketing"
    are_you_sure: "¿Estás segura que quieres suspender a {0}?"
    ban_user: "¿Quieres suspender al Usuario?"
    banned: Suspendido
    banned_user: "Usuario Suspendido"
    cancel: Cancelar
    dont_like_username: "No me gusta este nombre de usuario"
    flaggedaccounts: "Nombres de Usuario Reportados"
    flags: Reportes
    impersonating: Impersonando
    loading: "Cargando resultados"
    moderator: Moderator
    newsroom_role: "Rol en la redacción"
    no_flagged_accounts: "No hay ningún nombre de usario reportado en este momento."
    no_results: "No se encontraron usuarios con ese nombre o correo."
    offensive: Ofensivo
    other: Otro
    people: Gente
    role: "Seleccionar rol..."
    select_status: "Seleccionar estado..."
    spam_ads: "Spam/Publicidad"
    staff: "Personal"
    status: Estado
    username_and_email: "Usuario y Correo"
    yes_ban_user: "Si, Suspendan el usuario"
    commenter: "Comentarista"
  configure:
    apply: Aplicar
    banned_word_text: "Comentarios que contengan estas palabras o frases,  en mayusculas o minúsculas, serán automáticamente eliminados del hilo de comentario. Escribir una palabra y apretar Enter o Tabulador para agregarla. O pueden pegar una lista de palabras separadas por coma."
    banned_words_title: "Lista de palabras prohibidas"
    close: "Cerrar"
    close_after: "Cerrar comentarios luego de"
    close_stream: "Cerrar comentarios"
    close_stream_configuration: "Este hilo de comentario está en este momento cerrado. Al abrirlo, nuevos comentarios serán publicados y mostrados."
    closed_comments_desc: "Escribe un mensaje que será mostrado cuando los comentarios estén cerrados y no se acepten más comentarios."
    closed_comments_label: "Escribe un mensaje..."
    closed_stream_settings: "Mensaje que se muestra cuando no se aceptan más comentarios en el articulo"
    comment_count_error: "Por favor escribir un número válido"
    comment_count_header: "Limitar el largo del comentario"
    comment_count_text_post: carácteres
    comment_count_text_pre: "Los comentarios serán limitados a"
    comment_settings: Configuración
    comment_stream: "Hilo de Comentarios"
    comment_stream_will_close: "El hilo de comentarios se cerrara"
    community: Comunidad
    configure: Configurar
    copy_and_paste: "Copiar y pegar el código de más abajo en tu CMS para colocar la caja de comentarios en tus artículos"
    custom_css_url: "URL CSS a medida"
    custom_css_url_desc: "URL de una hoja de estilo que va a sobrescribir los estilos por defecto del hilo de comentarios. Puede ser interna o externa."
    days: Días
    description: "Modificar la configuración de los comentarios en este artículo."
    domain_list_text: "Agrega dominios permitidos a Talk, por ejemplo tu localhost, staging y ambientes de producción (ej. localhost:3000, staging.domain.com, domain.com)."
    domain_list_title: "Dominios Permitidos"
    edit_info: "Editar Información"
    edit_comment_timeframe_heading: "Periodo de Tiempo para Edición del Comentario"
    edit_comment_timeframe_text_pre: "Los comentaristas tendrán"
    edit_comment_timeframe_text_post: "segundos para editar sus comentarios."
    embed_comment_stream: "Colocar Hilo de Comentarios"
    enable_premod_links_text: "Los moderadores deben aprobar todo comentario que contenga un enlace antes de que sea publicado."
    enable_pre_moderation: "Permitir pre-moderación"
    enable_pre_moderation_text: "Los moderadores deben aprobar todo comentario antes que sea publicado."
    enable_premod_links: "Pre-Moderar Comentarios que contienen Enlaces"
    enable_premod: "Activar Pre Moderación"
    enable_premod_description: "Los y las moderadoras deben aprobar cualquier comentario antes de su publicación"
    enable_premod_links_description: "Los y las moderadoras deben aprobar cualquier comentario que contengan enlaces antes de su publicación."
    enable_questionbox: "Hacer una pregunta a los y las lectoras."
    enable_questionbox_description: "Esta pregunta aparecerá en la parte de arriba del hilo de comentarios."
    hours: Horas
    include_comment_stream: "Incluir Descripción de Hilo de Comentarios para Lectores"
    include_comment_stream_desc: "Escribir un mensaje para ser incluido al principio del hilo de comentarios. Un tema planteado podría ser la guía de comunidad, etc."
    include_text: "Agregar tu texto aquí."
    include_question_here: "Escribir la pregunta aquí."
    moderate: Moderar
    moderation_settings: "Configuración de la Moderación"
    open: "Abrir"
    open_stream: "Abrir Hilo de Comentarios"
    open_stream_configuration: "Este hilo de comentarios está abierto. Al cerrarlo no se podrán publicar nuevos comentarios pero todos los comentarios anteriores aún serán mostrados."
    require_email_verification: "Necesita confirmación su correo"
    require_email_verification_text: "Nuevos usuarios deben confirmar sus correos antes de comentar"
    save: Guardar
    save_changes: "Guardar Cambios"
    shortcuts: Atajos
    sign_out: "Desconectar"
    stories: Artículos
    stream_settings: "Configuración de Comentarios"
    access_message: "Usted debe ser un administrador para acceder a esta página. Encuentre a otro admin y actualice los permisos de su cuenta!"
    suspect_word_title: "Lista de palabras sospechosas"
    suspect_word_text: "Comentarios que contengan estas palabras o frases, considerando mayusculas y minúsculas, serán automáticamente  destacadas en los comentarios publicados. Escribir una palabra y apretar Enter o Tabulador para agregarla. O pegar una lista de palabras separadas por coma."
    tech_settings: "Configuración Técnica"
    organization_information: "Información de la Organización"
    organization_details: "Detalles de la Organización"
    organization_info_copy: "Nosotros usamos esta información en las notificaciones de email generadas por Talk. Esto conecta los mensajes de tu organización, y provee una forma para que los usuarios se comuniquen si tienen un inconveniente con su cuenta."
    organization_info_copy_2: "Recomendamos crear un email genérico (ej: community@yournewsroom.com) for this purpose. Esto significa que puede permanecer consistente con el tiempo y no expone un nombre que los usuarios puedan atacar si su cuenta fue bloqueada."
    organization_name: "Nombre de la Organización"
    organization_contact_email: "Email de la Organización"
    title: "Configurar los comentarios"
    weeks: Semanas
    wordlist: "Palabras Suspendidas"
    save_changes_dialog:
      unsaved_changes: "Cambios no guardados"
      copy: Has hecho uno o más cambios sin guardar. Deseas guardar o descartar tus cambios?"
      save_settings: "Guardar configuración"
      discard: "Descartar"
      cancel: "Cancelar"
  continue: "Continuar"
  createdisplay:
    check_the_form: "Formulario Inválido. Por favor verifica los campos"
    continue: "Continuar con el mismo nombre que aparece en Facebook"
    error_create: "Hubo un error al cambiar el nombre de usuario"
    fake_comment_body: "Este es un comentario de ejemplo. Las lectoras pueden compartir sus ideas  y opiniones con los periodistas en la sección de comentarios."
    fake_comment_date: "hace un minuto"
    if_you_dont_change_your_name: "Si no modificas tu nombre de usuario en este paso tu nombre de Facebook aparecerá al lado de cada comentario que publiques."
    required_field: "Campo requerido"
    save: "Guardar"
    special_characters: "Los nombres sólo pueden contener letras números y _"
    username: "Nombre"
    write_your_username: "Edita tu nombre"
    your_username: "Tu nombre aparece en cada comentario que publiques."
  done: "Hecho"
  edit_comment:
    body_input_label: "Editar este comentario"
    save_button: "Guardar cambios"
    edit_window_expired: "No se puede editar este comentario. El periodo de edición ya ha concluido. Podrías publicar uno nuevo :-)"
    edit_window_expired_close: "Cerrar"
    edit_window_timer_prefix: "Ventana Edición:"
    second: "segundo"
    seconds_plural: "segundos"
    minute: "minuto"
    minutes_plural: "minutos"
  email:
    suspended:
      subject: "Su cuenta ha sido suspendida"
    banned:
      subject: "Su cuenta ha sido bloqueada"
      body: "De acuerdo con las guías de comunidad de The Coral Project, su cuenta a sido bloqueada. No podrá hacer comentarios, reportar o entrar en contacto con nuestra comunidad."
    confirm:
      has_been_requested: "Un correo de confirmación ha sido pedido para la siguiente cuenta:"
      to_confirm: "Para confirmar la cuenta, por favor visitar el siguiente enlace:"
      confirm_email: "Confirmar Correo"
      if_you_did_not: "Si no has pedido esto, puedes ignorar el correo."
      subject: "Confirmación de Correo"
    password_reset:
      we_received_a_request: "Recibimos un pedido para resetear su contraseña. Si no ha pedido ese cambio, por favor ignorar el correo. "
      if_you_did: "Si lo hizo,"
      please_click: "por favor cliquea aqui para resetear la contraseña."
      subject: "Recuperar contraseña"
  embedlink:
    copy: "Copiar al portapapeles"
  error:
    COMMENT_PARENT_NOT_VISIBLE: "El comentario a la que estás contestando ha sido eliminado o no existe."
    EMAIL_VERIFICATION_TOKEN_INVALID: "El token de verificación de su cuenta de correo es inválido."
    PASSWORD_RESET_TOKEN_INVALID: "El enlace para resetear su clave es inválido."
    COMMENT_TOO_SHORT: "Tu comentario debe tener algo escrito"
    NOT_AUTHORIZED: "Acción no autorizada."
    NO_SPECIAL_CHARACTERS: "Los nombres pueden contener letras números y _"
    PASSWORD_LENGTH: "Contraseña es muy corta"
    PROFANITY_ERROR: "Los nombres no pueden contener blasfemias. Por favor contacte al o la administradora si cree que esto es un error"
    RATE_LIMIT_EXCEEDED: "Rate limit exceeded"
    USERNAME_IN_USE: "Este nombre ya está siendo usado."
    USERNAME_REQUIRED: "Debe ingresar un nombre"
    EMAIL_NOT_VERIFIED: "La cuenta de email no ha sido verificada."
    EDIT_WINDOW_ENDED: "No puedes editar este comentario. El tiempo de edición ha expirado."
    EDIT_USERNAME_NOT_AUTHORIZED: "No tiene permiso para editar el nombre de usuario."
    SAME_USERNAME_PROVIDED: "Debe proporcinar un nombre de usuario diferente."
    EMAIL_IN_USE: "Este correo se encuentra en uso"
    EMAIL_REQUIRED: "Se requiere un correo"
    LOGIN_MAXIMUM_EXCEEDED: "Ha realizado demasiados intentos fallidos de usar la contraseña. Por favor espere."
    PASSWORD_REQUIRED: "Debe ingresar la contraseña"
    COMMENTING_CLOSED: "Los comentarios ya estan cerrados"
    NOT_FOUND: "Recurso no encontrado"
    ALREADY_EXISTS: "El recurso ya existe"
    INVALID_ASSET_URL: "La URL del articulo no es valida"
    CANNOT_IGNORE_STAFF: "No puede ignorar a miembros del Staff."
    INCORRECT_PASSWORD: "Contraseña Incorrecta"
    email: "No es un correo válido"
    confirm_password: "Las contraseñas no coinciden. Inténtelo nuevamente"
    network_error: "Error al conectar con el servidor. Compruebe su conexión a Internet y vuelva a intentarlo."
    email_not_verified: "Correo {0} no confirmado."
    email_password: "Correo y/o contraseña incorrecta."
    organization_name: "El nombre de la organización debe contener letras y/o números."
    organization_contact_email: "El email de la organización no es válido."
    password: "La contraseña debe tener por lo menos 8 caracteres"
    username: "Los nombres pueden contener letras números y _"
    required_field: "Este campo es requerido"
    unexpected: "Lo siento. Ha ocurrido un error no previsto."
    temporarily_suspended: "Su cuenta fue suspendida. Será reactivada {0}. Si tiene preguntas, por favor contáctese con nosotros."
  flag_comment: "Reportar este comentario"
  flag_reason: "Razón por la que hacer este reporte (Opcional)"
  flag_username: "Reportar el nombre de usuario"
  framework:
    banned_account_header: "Tu cuenta se encuentra suspendida."
    banned_account_body: "Esto significa que no puedes gustar, marcar o escribir comentarios."
    comment: "comentario"
    comment_is_ignored: "Este comentario está escondido porque has ignorado al usuario."
    comment_is_rejected: "Has rechazado este comentario."
    comment_is_hidden: "Este comentario no está disponible."
    comments: "comentarios"
    configure_stream: "Configurar Hilo de Comentarios"
    content_not_available: "Este contenido no se encuentra disponible"
    edit_name:
      button: "Enviar"
      error: "Nombres de usuarios pueden solamente incluir letras, números y _"
      label: "Nuevo Nombre"
      msg: "Tu cuenta está suspendida porque tu nombre de usuario ha sido considerado no apropiado para el espacio. Para recuperar la cuenta, por favor ingresar un nuevo nombre de usuario. Contáctanos si tienes alguna pregunta."
    changed_name:
      msg: "El cambio en su nombre de usuario está siendo revisado por nuestro equipo de moderación."
    my_comments: "Mis Comentarios"
    my_profile: "Mi perfil"
    new_count: "Ver {0} más {1} "
    profile: Perfil
    show_all_comments: "Mostrar todos los comentarios"
    success_bio_update: "Tu biografia fue actualizada"
    success_name_update: "Tu nombre de usuario ha sido actualizado"
    success_update_settings: "La configuración de este articulo fue actualizada"
    show_all_replies: "Mostrar todas las respuestas"
    show_more_replies: "Mostrar más respuestas"
    view_more_comments: "Ver más comentarios"
    view_reply: "ver respuesta"
  from_settings_page: "Desde la página de configuración puedes ver tu historia de comentarios."
  like: Me gusta
  loading_results: "Cargando Resultados"
  marketing: "Esto parece una propaganda"
  moderate_this_stream: "Moderar este hilo de comentarios"
  flags:
    reasons:
       user:
         username_offensive: "Es ofensivo"
         username_nolike: "No le gusta"
         username_impersonating: "Está suplantando identidad"
         username_spam: "Contiene spam"
         username_other: "Otra razón"
       comment:
         comment_offensive: "Es ofensivo"
         comment_spam: "Contiene spam"
         comment_noagree: "No está de acuerdo"
         comment_other: "Otra razón"
         suspect_word: "Palabra sospechosa"
         banned_word: "Palabra prohibida"
         body_count: "El texto exede el límite permitido"
         trust: "Trust"
         links: "Link"
  modqueue:
    account: "reportes de cuentas"
    actions: Acciones
    all: todos
    all_streams: "Todos los Hilos"
    notify_edited: '{0} ha editado el comentario "{1}"'
    notify_accepted: '{0} ha aceptado el comentario "{1}"'
    notify_rejected: '{0} ha rechazado el comentario "{1}"'
    notify_flagged: '{0} ha reportado el comentario "{1}"'
    notify_reset: '{0} ha reseteado el status del comentario "{1}"'
    approve: "Aprobar"
    approved: "Aprobado"
    ban_user: "Bloquear"
    billion: B
    close: Cerrar
    empty_queue: "¡No hay más comentarios para moderar! Tiempo para un ☕️"
    flagged: reportado
    reported: reportado
    less_detail: "Menos detalles"
    likes: likes
    million: M
    mod_faster: "Moderar más rápido con atajos de teclado"
    moderate: "Moderar →"
    more_detail: "Más detalles"
    new: Nuevo
    newest_first: "Primero el más nuevo"
    navigation: Navegación
    next_comment: "Ir al siguiente comentario"
    toggle_search: "Abrir búsqueda"
    next_queue: "Próxima cola"
    oldest_first: "Primero el más antiguo"
    premod: pre-mod
    prev_comment: "Ir al comentario anterior"
    reject: "Rechazar"
    rejected: "rechazado"
    reply: "Respuesta"
    select_stream: "Seleccionar hilo de comentarios"
    shift_key: ⇧
    shortcuts: Atajos
    sort: "Ordenar"
    show_shortcuts: "Mostrar Atajos"
    singleview: "Modo zen"
    thismenu: "Abrir este menu"
    jump_to_queue: "Jump to specific queue"
    thousand: k
    try_these: "Intentar estos"
    view_more_shortcuts: "Ver más atajos"
  my_comment_history: "Mi historial de comentarios"
  name: Nombre
  no_agree_comment: "No estoy de acuerdo con este comentario"
  no_like_bio: "No me gusta esta biografia"
  no_like_username: "No me gusta este nombre de usuario"
  already_flagged_username: "Usted ya reportó a este usuario."
  other: Otro
  permalink: Compartir
  personal_info: "Este comentario muestra información personal"
  post: Publicar
  profile: Perfil
  profile_settings: "Configuración"
  reply: Responder
  report: Reportar
  report_notif: "Gracias por reportar este comentario. Nuestro equipo de moderación ha sido notificado y muy pronto lo va a revisar."
  report_notif_remove: "Tu reporte ha sido eliminado."
  reported: "Reportado"
  settings:
    from_settings_page: "Desde la página de configuración puedes ver tu historial de comentarios."
    my_comment_history: "Mi historial de comentarios"
    profile: Perfil
    profile_settings: "Configuración del perfil"
    sign_in: "Entrar"
    to_access: "para acceder al perfil"
    user_no_comment: "No has dejado aún ningún comentario. ¡Únete a la conversación!"
  stream:
    all_comments: "Todos los comentarios"
    temporarily_suspended: "De acuerdo con la guía de la comunidad de {0}, su cuenta ha sido temporalmente suspendida. Por favor unirse a la conversación {1}."
    comment_not_found: "Este comentario ha sido eliminado o no existe."
    no_comments: "Todavía no hay comentarios. ¿Por qué no escribes uno?"
    no_comments_and_closed: "No hubo comentarios en este artículo."
  step_1_header: "Reportar un problema"
  step_2_header: "Ayúdanos a comprender"
  step_3_header: "Gracias por tu participación"
  streams:
    all: "Todos"
    article: "Artículo"
    closed: "Cerrado"
    empty_result: "Ningún articulo coincide con esta búsqueda. Intente expandir su búsqueda."
    filter_streams: "Filtrar Hilos"
    newest: "Más nuevo"
    oldest: "Más antiguo"
    open: "Abierto"
    pubdate: "Fecha Publicación"
    search: "Buscar"
    sort_by: "Ordenar por"
    status: "Estado del Hilo"
    stream_status: "Estado del Hilo"
  suspenduser:
    title_suspend: "Suspender Usuario"
    description_suspend: "Esta suspendiendo a {0}. Este comentario va a ir a la fila de Rechazados, y a {0} no se le va a permitir gustar, marcar, responder o publicar hasta que el tiempo de suspendido halla concluido."
    select_duration: "Seleccionar la duración de la suspensión"
    one_hour: "1 hora"
    hours: "{0} horas"
    days: "{0} días"
    cancel: "Cancelar"
    suspend_user: "Suspender Usuario"
    email_message_suspend: "Querido/a {0}, De acuerdo a la guía comunitaria de {1}, su cuenta ha sido temporalmente suspendida. Durante este tiempo, no podrá comentar, marcar o involucrarse con otros comentaristas. Por favor unirse a la conversación {2}."
    title_notify: "Notificar al usuario de su suspensión temporal"
    notify_suspend_until: "Usuario {0} ha sido temporalmente suspendido. Esta suspension va a terminar automáticamente en {1}."
    description_notify: "Suspender a este usuario va a deshabilitar temporalmente su cuenta."
    write_message: "Escribir un mensaje"
    send: "Enviar"
  reject_username:
    username: nombre de usuario
    no_cancel: "No cancelar"
    description_reject: "¿Quiere suspender temporalmente a este usuario por su {0}? El usuario estará temporalmente suspendido hasta que edite su {0}."
    title_notify: "Notificar al usuario de su suspensión temporal"
    description_notify: "Suspender a este usuario va a deshabilitar temporalmente su cuenta."
    title_reject: "Vimos que ha rechazado un nombre de usuario"
    suspend_user: "Suspender Usuario"
    yes_suspend: "Si, suspender"
    email_message_reject: "Otro miembro de la comunidad hace poco ha marcado su nombre de usuario para revisar. Y este ha sido rechazado por su contenido. Esto significa que no puede comentar, gustar o marcar contenido hasta que edite su nombre de usuario. Envíenos un correo si tiene alguna preocupación o pregunta."
    write_message: "Escribir un mensaje"
    send: "Enviar"
  thank_you: "Valoramos tanto su seguridad en este espacio como sus comentarios. Un o una moderadora va a leer su reporte."
  user:
    bio_flags: "reportes para este bio"
    user_bio: "Bio de Usuario"
    username_flags: "reportes para este nombre de usuario"
  user_detail:
<<<<<<< HEAD
    suspended: 'Suspendido'
    banned: 'Baneado'
    username: 'Usuario'
    username_needs_approval: 'El usuario necesita aprovación'
    username_rejected: 'Usuario rechazado'
    remove_suspension: "Quitar suspensión"
    suspend: "Suspender usuario"
    remove_ban: "Quitar ban"
    ban: "Banear usuario"
    member_since: "Miembro desde"
    email: "Email"
    total_comments: "Comentarios totales"
    reject_rate: "Promedio de rechazo"
    reports: "Reportes"
    all: "Todos"
    rejected: "Rechazado"
    account_history: "Account History"
  account_history:
    total_comments: "Total Comments"
=======
    remove_suspension: "Cancelar suspensión"
    suspend: "Suspender usuario"
    remove_ban: "Cancelar bloqueo"
    ban: "Bloquear usuario"
    member_since: "Miembro desde"
    email: "Email"
    total_comments: "Comentarios totales"
>>>>>>> e3323ce5
    reject_rate: "Reject Rate"
    reports: "Reportes"
    all: "Todo"
    rejected: "Rechazar"
    user_history: "Historial del usuario"
  user_history:
    user_banned: "Usuario bloqueado"
    ban_removed: "Bloqueo cancelado"
    username_status: "Nombre de usuario {0}"
    suspended: "Suspendido, {0}"
    suspension_removed: "Suspensión cancelada"
    system: "Sistema"
    date: "Fecha"
    action: "Acción"
    taken_by: "Está en uso"
  user_impersonating: "Este usuario suplanta a alguien"
  user_no_comment: "No has dejado aún ningún comentario. ¡Únete a la conversación!"
  username_offensive: "Este nombre de usuario es ofensivo"
  view_conversation: "Ver Conversación"
  install:
    initial:
      description: "Vamos a crear su comunidad Talk en unos pocos pasos."
      submit: "Empecemos"
    add_organization:
      description: "Por favor díganos el nombre de su organización. Esta aparecerá en correos cuando se inviten a nuevos miembros del equipo."
      label: "Nombre de la Organización"
      save: "Guardar"
    create:
      email: "Dirección de correo"
      username: "Nombre de Usuario"
      password: "Contraseña"
      confirm_password: "Confirmar Contraseña"
      organization_contact_email: "Organización: Email de contacto"
      save: "Guardar"
    permitted_domains:
      title: "Dominios permitidos"
      description: "Ingresar los dominios en donde estará Talk, por ejemplo sus ambientes locales, de staging y producción (ej. localhost:3000, staging.domain.com, domain.com)."
      submit: "Terminar la Instalación"
    final:
      description: "¡Gracias por instalar Talk! Enviamos un correo para verificar su dirección de correo. Mientras esta terminando de configurar su cuenta, ya puede comenzar a involucrarse con sus lectores."
      launch: "Iniciar Talk"
      close: "Cerrar este instalador"
  admin_sidebar:
    view_options: "Ver opciones"
    sort_comments: "Ordenar comentarios"<|MERGE_RESOLUTION|>--- conflicted
+++ resolved
@@ -440,39 +440,22 @@
     user_bio: "Bio de Usuario"
     username_flags: "reportes para este nombre de usuario"
   user_detail:
-<<<<<<< HEAD
     suspended: 'Suspendido'
     banned: 'Baneado'
     username: 'Usuario'
     username_needs_approval: 'El usuario necesita aprovación'
     username_rejected: 'Usuario rechazado'
-    remove_suspension: "Quitar suspensión"
     suspend: "Suspender usuario"
-    remove_ban: "Quitar ban"
-    ban: "Banear usuario"
-    member_since: "Miembro desde"
-    email: "Email"
-    total_comments: "Comentarios totales"
+    email: "Correo electrónico"
     reject_rate: "Promedio de rechazo"
-    reports: "Reportes"
     all: "Todos"
     rejected: "Rechazado"
-    account_history: "Account History"
-  account_history:
-    total_comments: "Total Comments"
-=======
     remove_suspension: "Cancelar suspensión"
-    suspend: "Suspender usuario"
     remove_ban: "Cancelar bloqueo"
     ban: "Bloquear usuario"
     member_since: "Miembro desde"
-    email: "Email"
     total_comments: "Comentarios totales"
->>>>>>> e3323ce5
-    reject_rate: "Reject Rate"
     reports: "Reportes"
-    all: "Todo"
-    rejected: "Rechazar"
     user_history: "Historial del usuario"
   user_history:
     user_banned: "Usuario bloqueado"
