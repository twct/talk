--- conflicted
+++ resolved
@@ -448,7 +448,6 @@
     ban: "Banear usuario"
     member_since: "Miembro desde"
     email: "Email"
-<<<<<<< HEAD
     total_comments: "Comentarios totales"
     reject_rate: "Promedio de rechazo"
     reports: "Reportes"
@@ -456,7 +455,6 @@
     rejected: "Rechazado"
     account_history: "Account History"
   account_history:
-=======
     total_comments: "Total Comments"
     reject_rate: "Reject Rate"
     reports: "Reports"
@@ -464,7 +462,6 @@
     rejected: "Rejected"
     user_history: "User History"
   user_history:
->>>>>>> d483b13a
     user_banned: "User banned"
     ban_removed: "Ban removed"
     username_status: "Username {0}"
