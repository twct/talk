--- conflicted
+++ resolved
@@ -236,11 +236,8 @@
     password: "密碼必須至少8個字符"
     username: "用戶名只能包含字母、數字和下劃線。"
     unexpected: "發生了意外錯誤。抱歉!"
-<<<<<<< HEAD
     required_field: "該字段必填"
-=======
     temporarily_suspended: "Your account is currently suspended. It will be reactivated {0}. Please contact us if you have any questions."
->>>>>>> a0118751
   flag_comment: "舉報評論"
   flag_reason: "舉報原因（可選）"
   flag_username: "舉報用戶名"
