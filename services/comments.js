--- conflicted
+++ resolved
@@ -169,49 +169,6 @@
       created_at,
     });
 
-<<<<<<< HEAD
-    // We should adjust the comment's status such that if it was approved
-    // previously, we should mark the comment as 'NONE' or 'PREMOD', which ever
-    // was most recent if the new comment is destined to be `NONE` or `PREMOD`.
-    if (originalComment.status === 'ACCEPTED' && status === 'NONE') {
-      const lastUnmoderatedStatus = CommentsService.lastUnmoderatedStatus(
-        originalComment
-      );
-
-      // If the last moderated status was found and the current comment doesn't
-      // match this already.
-      if (lastUnmoderatedStatus && status !== lastUnmoderatedStatus) {
-        // Update the comment model (if at this point, the status is still
-        // accepted) with the previously unmoderated status
-        await CommentModel.update(
-          {
-            id,
-            status,
-          },
-          {
-            $set: {
-              status: lastUnmoderatedStatus,
-            },
-            $push: {
-              status_history: {
-                type: lastUnmoderatedStatus,
-                created_at,
-              },
-            },
-          }
-        );
-
-        // Update the returned comment.
-        editedComment.status = lastUnmoderatedStatus;
-        editedComment.status_history.push({
-          type: lastUnmoderatedStatus,
-          created_at,
-        });
-      }
-    }
-
-=======
->>>>>>> c22f8d0d
     await events.emitAsync(COMMENTS_EDIT, originalComment, editedComment);
 
     return editedComment;
