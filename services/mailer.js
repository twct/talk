--- conflicted
+++ resolved
@@ -44,19 +44,6 @@
    */
   render(app, template, locals = {}) {
     return new Promise((resolve, reject) => {
-<<<<<<< HEAD
-      if (!from) {
-        reject('sendSimple requires a from address');
-      }
-      if (!to) {
-        reject('sendSimple requires a comma-separated list of "to" addresses');
-      }
-      if (!subject) {
-        reject('sendSimple requires a subject for the email');
-      }
-      
-      return resolve(transporter.sendMail({from, to, subject, text, html}));
-=======
 
       // Render the template with the app.render method.
       app.render(template, locals, (err, rendered) => {
@@ -124,7 +111,6 @@
         debug(`Finished sending mail for Job[${id}]`);
         return done();
       });
->>>>>>> bf040340
     });
   }
 
