const ActionModel = require('../models/action');
const CommentModel = require('../models/comment');
const UserModel = require('../models/user');
const _ = require('lodash');
const errors = require('../errors');

const incrActionCounts = async (action, value) => {
  const ACTION_TYPE = action.action_type.toLowerCase();

  const query = { id: action.item_id };
  const update = {
    [`action_counts.${ACTION_TYPE}`]: value,
  };

  if (action.group_id && action.group_id.length > 0) {
    const GROUP_ID = action.group_id.toLowerCase();

    update[`action_counts.${ACTION_TYPE}_${GROUP_ID}`] = value;
  }

  switch (action.item_type) {
    case 'USERS':
      return UserModel.update(query, {
        $inc: update,
      });
    case 'COMMENTS':
      return CommentModel.update(query, {
        $inc: update,
      });
    default:
      return;
  }
};

/**
 * findOnlyOneAndUpdate will perform a fondOneAndUpdate on the mongo collection
 * and ensure that the found record wasn't already found. This is essentially
 * a "findOneOrUpsert".
 *
 * @param {object} query the query operation for the mongo findOneAndUpdate op
 * @param {object} update the update operation for the mongo findOneAndUpdate op
 * @param {object} options the options operation for the mongo findOneAndUpdate op
 */
const findOnlyOneAndUpdate = async (query, update, options = {}) =>
  new Promise((resolve, reject) => {
    ActionModel.findOneAndUpdate(
      query,
      update,
      Object.assign({}, options, {
        // Use raw result to get `updatedExisting`.
        passRawResult: true,

        // Ensure that if it's new, we return the new object created.
        new: true,

        // Perform an upsert in the event that this doesn't exist.
        upsert: true,

        // Set the default values if not provided based on the mongoose models.
        setDefaultsOnInsert: true,
      }),
      (err, doc, raw) => {
        if (err) {
          return reject(err);
        }
        if (raw.lastErrorObject.updatedExisting) {
          return reject(new errors.ErrAlreadyExists(raw.value));
        }
        return resolve(raw.value);
      }
    );
  });

module.exports = class ActionsService {
  /**
   * Finds an action by the id.
   *
   * @param {String} id  identifier of the action (uuid)
   */
  static findById(id) {
    return ActionModel.findOne({ id });
  }

  /**
   * Inserts an action.
   *
   * @param {String} action   the new action to the item
   * @return {Promise}
   */
  static async create(action) {
    // Actions are made unique by using a query that can be reproducible, i.e.,
    // not containing user modifiable values.
    let foundAction = await findOnlyOneAndUpdate(
      {
        action_type: action.action_type,
        item_type: action.item_type,
        item_id: action.item_id,
        user_id: action.user_id,
        group_id: action.group_id,
      },
      {
        // Only set when not existing.
        $setOnInsert: action,
      }
    );

    await incrActionCounts(action, 1);

    return foundAction;
  }

  /**
   * Finds actions in an array of ids.
   *
   * @param {String} ids array of user identifiers (uuid)
   */
  static async findByItemIdArray(item_ids) {
    let actions = await ActionModel.find({
      item_id: { $in: item_ids },
    });

    if (actions === null) {
      return [];
    }

    return actions;
  }

  /**
<<<<<<< HEAD
   * Returns summaries of actions for an array of ids.
   *
   * @param {String} ids array of user identifiers (uuid)
   */
  static getActionSummaries(item_ids, current_user_id = '') {
    // only grab items that match the specified item id's
    let $match = {
=======
   * Get the actions for a specific user on the specific items.
   *
   * @param {String} userID the id of the user to find their actions for
   * @param {Array<String>} itemIDs the ids of the items to find their actions
   *                                for
   */
  static getUserActions(userID, itemIDs) {
    return ActionModel.find({
      user_id: userID,
>>>>>>> a6bc29af
      item_id: {
        $in: itemIDs,
      },
    });
  }

  /**
   * delete will remove the record from the collection if it exists. Otherwise
   * it will do nothing. This will then return the deleted action.
   *
   * @param {object} param the action to use as the query source, for which we
   *                       only look at the id, user_id.
   */
  static async delete({ id, user_id }) {
    let action = await ActionModel.findOneAndRemove({
      id,
      user_id,
    });
    if (!action) {
      return;
    }

    await incrActionCounts(action, -1);

    return action;
  }

  /**
   * Finds all comments ids for a specific action.
   *
   * @param {String} action_type type of action
   * @param {String} item_type type of item the action is on
   */
  static findCommentsIdByActionType(action_type, item_type) {
    return ActionModel.find(
      {
        action_type: action_type,
        item_type: item_type,
      },
      'item_id'
    );
  }
};<|MERGE_RESOLUTION|>--- conflicted
+++ resolved
@@ -127,15 +127,6 @@
   }
 
   /**
-<<<<<<< HEAD
-   * Returns summaries of actions for an array of ids.
-   *
-   * @param {String} ids array of user identifiers (uuid)
-   */
-  static getActionSummaries(item_ids, current_user_id = '') {
-    // only grab items that match the specified item id's
-    let $match = {
-=======
    * Get the actions for a specific user on the specific items.
    *
    * @param {String} userID the id of the user to find their actions for
@@ -145,7 +136,6 @@
   static getUserActions(userID, itemIDs) {
     return ActionModel.find({
       user_id: userID,
->>>>>>> a6bc29af
       item_id: {
         $in: itemIDs,
       },
