{
  "server": [
    "coral-plugin-respect",
<<<<<<< HEAD
    "coral-plugin-facebook-auth",
    "coral-plugin-offtopic"
=======
    "coral-plugin-like",
    "coral-plugin-facebook-auth",
    "coral-plugin-auth"
>>>>>>> 7417d519
  ],
  "client": [
    "coral-plugin-respect",
    "coral-plugin-like",
    "coral-plugin-auth"
  ]
}<|MERGE_RESOLUTION|>--- conflicted
+++ resolved
@@ -1,14 +1,10 @@
 {
   "server": [
+    "coral-plugin-auth",
+    "coral-plugin-like",
     "coral-plugin-respect",
-<<<<<<< HEAD
+    "coral-plugin-offtopic",
     "coral-plugin-facebook-auth",
-    "coral-plugin-offtopic"
-=======
-    "coral-plugin-like",
-    "coral-plugin-facebook-auth",
-    "coral-plugin-auth"
->>>>>>> 7417d519
   ],
   "client": [
     "coral-plugin-respect",
