node_modules
npm-debug.log*
dist
!dist/coral-admin
dist/coral-admin/bundle.js
tests/e2e/reports
.DS_Store
*.iml
<<<<<<< HEAD
.env*
gaba.cfg
=======
.env
gaba.cfg
.idea/
>>>>>>> d5d02aef
<|MERGE_RESOLUTION|>--- conflicted
+++ resolved
@@ -6,11 +6,6 @@
 tests/e2e/reports
 .DS_Store
 *.iml
-<<<<<<< HEAD
 .env*
 gaba.cfg
-=======
-.env
-gaba.cfg
-.idea/
->>>>>>> d5d02aef
+.idea/