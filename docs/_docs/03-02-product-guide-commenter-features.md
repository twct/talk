---
title: Commenter Features
permalink: /commenter-features/
---

## Signing up for Talk

There are 2 ways that newsrooms can support signup/login functionality with Talk:

*Use Talk’s auth plugin out of the box (supports account registration with username and password, as well as features like forgot password)

<<<<<<< HEAD
*Create their own auth plugin to integrate with your own auth systems
=======
Create their own auth plugin to integrate with your own auth systems
>>>>>>> c442b8bb

We also provide a Facebook auth plugin that supports logging in with Facebook (you must provide your own Facebook App ID and Secret, which you can read more about here: [https://developers.facebook.com](https://developers.facebook.com){:target="_blank"})

## Comments and Replies

Talk supports a standard comment hierarchy. There are top-level (or parent) comments, and then replies to that comment (or children comments).

### Permalinks

All levels of comments and replies are able to be linked to via permalink. Permalinks are structured using a `commentId` query param:

```text
https://<your asset url>?commentId=<the comment id>
```
{:.no-copy}

### Threading

Talk supports by default 3 levels of threading, meaning each top-level comment
has a depth of 3 replies; replies beyond that are not nested below the 3rd
level. You can adjust this using the
[TALK_THREADING_LEVEL]({{ "/advanced-configuration/#talk_threading_level" | relative_url }}){:.param}
configuration variable. We don’t recommend deep threading because it can cause
issues with styling, especially on mobile.

You can style threaded comments using these CSS classes:

```
talk-stream-comment-wrapper-level-${depth}
talk-stream-comment
talk-stream-comment-level-${depth}
talk-stream-highlighted-comment
talk-stream-pending-comment
```
{:.no-copy}

### Automatic Updates

Talk supports real-time loading and updating of comments, via subscriptions
(specifically GraphQL Subscriptions); this enables us to not have to refresh to
see new comments on a given comment stream.

Talk enables this via “Load More” buttons for both top-level comments (this
button appears at the top of the stream), and within conversation threads (this
button appears in situ for replies).

We’ve decided to go this route in order to make the viewing experience as smooth
as possible, so that the feed of comments doesn’t change as you’re reading just
because new comments are coming in. This could be especially disruptive on
breaking news and/or controversial stories with very active discussions.

### Comment Character Limits

You can enable Talk to limit the character length for comments, for example,
some newsrooms we’ve worked with prefer a limit between 2000 and 5000
characters. Commenters will be alerted that they have gone over that number and
won’t be able to submit their comment until they’ve edited it. This can be a
useful tool to ensure commenters are concise with their comments.

## Comment Reactions

Talk comes with a `respect` button out of the box. Why a “respect” button, you
ask?
[Read more here](https://mediaengagement.org/research/engagement-buttons/){:target="_blank"}.

We also have 2 more plugins, `like` and `love`, that you can turn on and
experiment with on your own Talk install.

And our plugin architecture makes it easy to create your own custom reaction
buttons too.

## Reporting Comments

Readers can report comments if they feel they’re unsuitable. They can choose one
of the following reasons:

* This comment is offensive
* This looks like an ad/marketing
* I don’t agree with this comment
* Other

They can also include more information and this shows for moderators in the Flag
Detail area on the comments in the moderation queues.

Comments that are reported go to the Reported queue, with the exception of “I
don’t agree with this comment”. This option is a useful way to let other readers
vent their frustration, but since just disagreeing with something doesn’t mean
it’s not suitable, we leave it be.


## Reporting Usernames

Usernames can also be reported by readers, if the username is inappropriate or
offensive. They can choose one of the following reasons:

* This username is offensive
* I don't like this username
* This user is impersonating
* This looks like an ad/marketing

Reported usernames go to the Reported Usernames queue which is located in the
Community tab. If a username is rejected by a moderator, the commenter is
prompted to change their username and they are suspended from commenting,
replying or reacting to comments until they do so. They receive an email, and
also a message at the top of their comment streams that let’s them know they’re
suspended.

If the commenter changes their username, it goes back to the Reported Usernames
queue for approval. If the updated username is accepted by a moderator, the
commenter is no longer suspended and continue interacting with the community. If
the username is rejected, the commenter remains suspended until they change
their username to something appropriate.

Approved usernames that are reported do not show up in the Reported Usernames
queues any longer, since they have been specifically OK’ed by a moderator.

## Ignoring Users

Commenters can ignore other commenters and essentially mute them entirely from
the comment platform. Commenters can manage their ignored users list in their My
Profile tab.

## Featured Comments

Moderators can feature comments that they want to highlight and recommend to
their community. Featured comments show up on a separate tab, that is the
default for the comment stream. Featured comments within the stream show a
Featured badge.

## Sorting the Stream

Readers can sort the stream in 4 ways based on their viewing preferences:

* Oldest first
* Newest first
* Most respect first (or most liked, most loved, etc., depending on what
  reactions you use)
* Most replied first

We also make it easy to add more sorts via custom plugins.

## Badges

Badges differentiate users and comments on the stream. By default, Talk has two
badges.

The Staff user badge that shows when a commenter has an Admin, Moderator, or
Staff role.

The Featured comment badge shows when a comment has been featured.

Another optional badge is the Subscriber badge (which is available as a
[Recipe]({{ "/plugin-recipes/#recipe-subscriber" | relative_url}}).

Badges are another easy part of Talk to customize by creating a new `tag`, then
setting some rules for when it should show, and how the badge should be styled.

## My Profile

The My Profile tab is where commenters can go to see their comment history, as
well as reactions and replies to their comments. They can also see their email
address associated with Talk, and manage their Ignored Users list here.

## Notifications & Error Messaging

Talk leverages notification and messages on the stream to alert users to
important information about their comment or their account.

### Pre-moderation of comments

If a stream is set to Pre-mod, or a commenter’s Trust karma score has fallen to
negative, or if for any other reason their comment is being pre-moderated, they
will get a notification letting them know this when they post a comment.

### Suspension because of Username

When a commenter has been suspended because their username is inappropriate,
they will see a message at the top of their streams stating this.

### Timed Suspension

When a commenter has been suspended for a block of time (aka a “time-out”), they
will see a message at the top of their streams stating this.

### Ban

When a commenter has been banned, they will see a message at the top of their
streams staging this.<|MERGE_RESOLUTION|>--- conflicted
+++ resolved
@@ -9,11 +9,7 @@
 
 *Use Talk’s auth plugin out of the box (supports account registration with username and password, as well as features like forgot password)
 
-<<<<<<< HEAD
 *Create their own auth plugin to integrate with your own auth systems
-=======
-Create their own auth plugin to integrate with your own auth systems
->>>>>>> c442b8bb
 
 We also provide a Facebook auth plugin that supports logging in with Facebook (you must provide your own Facebook App ID and Secret, which you can read more about here: [https://developers.facebook.com](https://developers.facebook.com){:target="_blank"})
 
