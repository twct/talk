const passport = require('../../../passport');

const app = require('../../../../app');
const chai = require('chai');
const expect = chai.expect;

// Setup chai.
chai.should();
chai.use(require('chai-http'));

const Comment = require('../../../../models/comment');
const Action = require('../../../../models/action');
const User = require('../../../../models/user');

const Setting = require('../../../../models/setting');
const settings = {id: '1', moderation: 'pre', wordlist: {banned: ['banned'], suspect: ['suspect']}};

describe('/api/v1/queue', () => {
  const comments = [{
    id: 'abc',
    body: 'comment 10',
    asset_id: 'asset',
    author_id: '123',
    status_history: [{
      type: 'rejected'
    }]
  }, {
    id: 'def',
    body: 'comment 20',
    asset_id: 'asset',
    author_id: '456',
    status_history: [{
      type: 'premod'
    }]
  }, {
    id: 'hij',
    body: 'comment 30',
    asset_id: '456',
    status_history: [{
      type: 'accepted'
    }]
  }];

  const users = [{
    displayName: 'Ana',
    email: 'ana@gmail.com',
    password: '123456789'
  }, {
    displayName: 'Maria',
    email: 'maria@gmail.com',
    password: '123456789'
  }];

  const actions = [{
    action_type: 'flag',
    item_id: 'abc',
    item_type: 'comment'
  }, {
    action_type: 'like',
    item_id: 'hij',
    item_type: 'comment'
  }, {
    action_type: 'flag',
    item_id: '123',
    item_type: 'user'
  }];

  beforeEach(() => {
<<<<<<< HEAD
    return User.createLocalUsers(users)
      .then((u) => {
        comments[0].author_id = u[0].id;
        comments[1].author_id = u[1].id;
        comments[2].author_id = u[1].id;
        actions[2].item_id = u[1].id;

        return Promise.all([
          Comment.create(comments),
          ...u.map((u) => User.setStatus(u.id, 'pending'))
        ]);
      })
      .then(([c]) => {
        actions[0].item_id = c[0].id;
        actions[1].item_id = c[1].id;
=======
    return Setting.init(settings).then(() => {
      return User.createLocalUsers(users)
        .then((u) => {
          comments[0].author_id = u[0].id;
          comments[1].author_id = u[1].id;
          comments[2].author_id = u[1].id;

          return Comment.create(comments);
        })
        .then((c) => {
          actions[0].item_id = c[0].id;
          actions[1].item_id = c[1].id;
>>>>>>> 2e4256bf

          return Promise.all([
            Action.create(actions),
            Setting.init(settings)
          ]);
        });
    });
  });

  it('should return all the pending comments, users and actions', () => {
    return chai.request(app)
      .get('/api/v1/queue/comments/pending')
      .set(passport.inject({roles: ['admin']}))
      .then((res) => {
        expect(res).to.have.status(200);
        expect(res.body.comments[0]).to.have.property('body');
        expect(res.body.users[0]).to.have.property('displayName');
        expect(res.body.actions[0]).to.have.property('action_type');
      });
  });

  it('should return all pending users and actions', function(done){
    chai.request(app)
      .get('/api/v1/queue/users/pending')
      .set(passport.inject({roles: ['admin']}))
      .end(function(err, res){
        expect(err).to.be.null;
        expect(res).to.have.status(200);
        expect(res.body.users[0]).to.have.property('displayName');
        expect(res.body.actions[0]).to.have.property('action_type');
        done();
      });
  });
});<|MERGE_RESOLUTION|>--- conflicted
+++ resolved
@@ -66,23 +66,6 @@
   }];
 
   beforeEach(() => {
-<<<<<<< HEAD
-    return User.createLocalUsers(users)
-      .then((u) => {
-        comments[0].author_id = u[0].id;
-        comments[1].author_id = u[1].id;
-        comments[2].author_id = u[1].id;
-        actions[2].item_id = u[1].id;
-
-        return Promise.all([
-          Comment.create(comments),
-          ...u.map((u) => User.setStatus(u.id, 'pending'))
-        ]);
-      })
-      .then(([c]) => {
-        actions[0].item_id = c[0].id;
-        actions[1].item_id = c[1].id;
-=======
     return Setting.init(settings).then(() => {
       return User.createLocalUsers(users)
         .then((u) => {
@@ -90,12 +73,14 @@
           comments[1].author_id = u[1].id;
           comments[2].author_id = u[1].id;
 
-          return Comment.create(comments);
+        return Promise.all([
+          Comment.create(comments),
+          ...u.map((u) => User.setStatus(u.id, 'pending'))
+        ]);
         })
-        .then((c) => {
+        .then(([c]) => {
           actions[0].item_id = c[0].id;
           actions[1].item_id = c[1].id;
->>>>>>> 2e4256bf
 
           return Promise.all([
             Action.create(actions),
