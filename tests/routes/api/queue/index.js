--- conflicted
+++ resolved
@@ -15,103 +15,83 @@
 const Setting = require('../../../../models/setting');
 const settings = {id: '1', moderation: 'pre'};
 
-<<<<<<< HEAD
 beforeEach(() => {
   return Setting.create(settings);
 });
 
 describe('Get moderation queues rejected, pending, flags', () => {
-  let comments = [{
-=======
-describe('/api/v1/queue', () => {
-  const comments = [{
->>>>>>> 3033abaa
-    id: 'abc',
-    body: 'comment 10',
-    asset_id: 'asset',
-    status: 'rejected'
-  }, {
-    id: 'def',
-    body: 'comment 20',
-    asset_id: 'asset'
-  }, {
-    id: 'hij',
-    body: 'comment 30',
-    asset_id: '456',
-    status: 'accepted'
-  }];
 
-  const users = [{
-    id: '456',
-    displayName: 'Ana',
-    email: 'ana@gmail.com',
-    password: '123'
-  }, {
-    id: '123',
-    displayName: 'Maria',
-    email: 'maria@gmail.com',
-    password: '123'
-  }];
+  describe('/api/v1/queue', () => {
+    let comments;
 
-  let actions = [{
-    action_type: 'flag',
-    item_type: 'comment'
-  }, {
-    action_type: 'like',
-    item_type: 'comment'
-  }];
+    const users = [{
+      id: '456',
+      displayName: 'Ana',
+      email: 'ana@gmail.com',
+      password: '123'
+    }, {
+      id: '123',
+      displayName: 'Maria',
+      email: 'maria@gmail.com',
+      password: '123'
+    }];
 
-  beforeEach(() => {
-<<<<<<< HEAD
-    return User.createLocalUsers(users)
-    .then((u) => {
-      comments[0].author_id = u[0].id;
-      comments[1].author_id = u[1].id;
-      comments[2].author_id = u[1].id;
+    let actions;
 
-      return Comment.create(comments);
-    })
-    .then((c) => {
-      actions[0].item_id = c[0].id;
-      actions[1].item_id = c[1].id;
+    beforeEach(() => {
 
-      return Action.create(actions);
+      comments = [{
+        id: 'abc',
+        body: 'comment 10',
+        asset_id: 'asset',
+        status: 'rejected'
+      }, {
+        id: 'def',
+        body: 'comment 20',
+        asset_id: 'asset'
+      }, {
+        id: 'hij',
+        body: 'comment 30',
+        asset_id: '456',
+        status: 'accepted'
+      }];
+
+      actions = [{
+        action_type: 'flag',
+        item_type: 'comment'
+      }, {
+        action_type: 'like',
+        item_type: 'comment'
+      }];
+
+      return User.createLocalUsers(users)
+      .then((u) => {
+        comments[0].author_id = u[0].id;
+        comments[1].author_id = u[1].id;
+        comments[2].author_id = u[1].id;
+
+        return Comment.create(comments);
+      })
+      .then((c) => {
+        actions[0].item_id = c[0].id;
+        actions[1].item_id = c[1].id;
+
+        return Action.create(actions);
+      });
     });
-  });
 
-  it('should return all the pending comments, users and actions', function(done){
-    chai.request(app)
-      .get('/api/v1/queue/comments/pending')
-      .set(passport.inject({roles: ['admin']}))
-      .end(function(err, res){
-        expect(err).to.be.null;
-        expect(res).to.have.status(200);
-        expect(res.body.comments[0]).to.have.property('body');
-        expect(res.body.users[0]).to.have.property('displayName');
-        expect(res.body.actions[0]).to.have.property('action_type');
-        done();
-      });
-=======
-    return Promise.all([
-      Comment.create(comments),
-      User.createLocalUsers(users),
-      Action.create(actions),
-      Setting.create(settings)
-    ]);
-  });
-
-  describe('#get', () => {
-    it('should return all the pending comments', function(done){
+    it('should return all the pending comments, users and actions', function(done){
       chai.request(app)
         .get('/api/v1/queue/comments/pending')
         .set(passport.inject({roles: ['admin']}))
         .end(function(err, res){
           expect(err).to.be.null;
           expect(res).to.have.status(200);
-          expect(res.body[0]).to.have.property('id', 'def');
+          expect(res.body.comments[0]).to.have.property('body');
+          expect(res.body.users[0]).to.have.property('displayName');
+          expect(res.body.actions[0]).to.have.property('action_type');
           done();
         });
     });
->>>>>>> 3033abaa
   });
 });