--- conflicted
+++ resolved
@@ -218,28 +218,33 @@
     });
 
     it('should create a comment with no status and a flag if it contains a suspected word', () => {
-      return chai.request(app)
-        .post('/api/v1/comments')
-        .set(passport.inject({roles: []}))
-        .send({'body': 'suspect words are the most suspicious', 'author_id': '123', 'asset_id': postmod_asset_id, 'parent_id': ''})
-        .then((res) => {
-          expect(res).to.have.status(201);
-          expect(res.body).to.have.property('id');
-          expect(res.body).to.have.property('status', null);
-
-          return Promise.all([
-            res.body,
-            Action.findByType('flag', 'comments')
-          ]);
-        })
-        .then(([comment, actions]) => {
-          expect(actions).to.have.length(1);
-
-          let action = actions[0];
-
-          expect(action).to.have.property('item_id', comment.id);
-          expect(action).to.have.property('field', 'body');
-          expect(action).to.have.property('detail', 'Matched suspect word filters.');
+      agent
+        .get('/api/v1/auth')
+        .then((resa) => {
+          expect(resa.status).to.be.equal(200);
+          expect(resa.body).to.have.property('csrfToken');
+          return agent.post('/api/v1/comments')
+            .set(passport.inject({roles: []}))
+            .send({'body': 'suspect words are the most suspicious', 'author_id': '123', 'asset_id': postmod_asset_id, 'parent_id': ''})
+            .then((res) => {
+              expect(res).to.have.status(201);
+              expect(res.body).to.have.property('id');
+              expect(res.body).to.have.property('status', null);
+
+              return Promise.all([
+                res.body,
+                Action.findByType('flag', 'comments')
+              ]);
+            })
+            .then(([comment, actions]) => {
+              expect(actions).to.have.length(1);
+
+              let action = actions[0];
+
+              expect(action).to.have.property('item_id', comment.id);
+              expect(action).to.have.property('field', 'body');
+              expect(action).to.have.property('detail', 'Matched suspect word filters.');
+            });
         });
     });
 
@@ -498,7 +503,6 @@
 
   describe('#post', () => {
     it('it should update actions', () => {
-<<<<<<< HEAD
       agent
       .get('/api/v1/auth')
         .then((resa) => {
@@ -511,22 +515,10 @@
               expect(res).to.have.status(201);
               expect(res).to.have.body;
               expect(res.body).to.have.property('action_type', 'flag');
-              expect(res.body).to.have.property('detail', 'Comment is too awesome.');
+              expect(res.body).to.have.property('metadata')
+                .and.to.deep.equal({'reason': 'Comment is too awesome.'});
               expect(res.body).to.have.property('item_id', 'abc');
             });
-=======
-      return chai.request(app)
-        .post('/api/v1/comments/abc/actions')
-        .set(passport.inject({id: '456', roles: ['admin']}))
-        .send({'action_type': 'flag', 'metadata': {'reason': 'Comment is too awesome.'}})
-        .then((res) => {
-          expect(res).to.have.status(201);
-          expect(res).to.have.body;
-          expect(res.body).to.have.property('action_type', 'flag');
-          expect(res.body).to.have.property('metadata')
-            .and.to.deep.equal({'reason': 'Comment is too awesome.'});
-          expect(res.body).to.have.property('item_id', 'abc');
->>>>>>> 7381c376
         });
     });
   });
