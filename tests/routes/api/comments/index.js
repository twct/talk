process.env.NODE_ENV = 'test';

require('../../../utils/mongoose');

const app = require('../../../../app');
const chai = require('chai');
const expect = chai.expect;

// Setup chai.
chai.should();
chai.use(require('chai-http'));

const Comment = require('../../../../models/comment');
const Action = require('../../../../models/action');
const User = require('../../../../models/user');


describe('Get /:comment_id', () => {
  const comments = [{
    id: 'abc',
    body: 'comment 10',
    asset_id: 'asset',
    author_id: '123'
  },{
    id: 'def',
    body: 'comment 20',
    asset_id: 'asset',
    author_id: '456'
  },{
    id: 'hij',
    body: 'comment 30',
    asset_id: '456'
  }]

  const users = [{
    id: '123',
    display_name: 'Ana',
  },{
    id: '456',
    display_name: 'Maria',
  }]

  const actions = [{
    action_type: 'flag',
    item_id: 'abc'
  },{
    action_type: 'like',
    item_id: 'hij'
  }]

  beforeEach(() => {
    return Comment.create(comments).then(() => {
      return User.create(users)
    }).then(() => {
      return Action.create(actions)
    })
  })

  it('should return all the comments', function(done){
    chai.request(app)
      .get('/api/v1/comments')
      .end(function(err, res){
        expect(err).to.be.null;
        expect(res).to.have.status(200);
        //expect(res).to.have.a.length(3); // it fails
        if (err) return done(err);
        done();
      });
  })
})

describe('Post /comments', () => {
  const users = [{
    id: '123',
<<<<<<< HEAD
    display_name: 'Ana',
  },{
    id: '456',
    display_name: 'Maria',
  }]
=======
    display_name: 'John',
  }, {
    id: '456',
    display_name: 'Paul',
  }];
>>>>>>> 22bb837b

  const actions = [{
    action_type: 'flag',
    item_id: 'abc'
  }, {
    action_type: 'like',
    item_id: 'hij'
  }];

  beforeEach(() => {
    return User.create(users).then(() => {
      return Action.create(actions);
    });
  });

  it('it should create a comment', function(done) {
    chai.request(app)
      .post('/api/v1/comments')
      .send({'body': 'Something body.', 'author_id': '123', 'asset_id': '1', 'parent_id': ''})
      .end(function(err, res){
<<<<<<< HEAD
        expect(res).to.have.status(200)
        done()
      })
  })
})
=======
        expect(res).to.have.status(201);
        done();
      });
  });

});
>>>>>>> 22bb837b

describe('Get /:comment_id', () => {
  const comments = [{
    id: 'abc',
    body: 'comment 10',
    asset_id: 'asset',
    author_id: '123'
  }, {
    id: 'def',
    body: 'comment 20',
    asset_id: 'asset',
    author_id: '456'
  }, {
    id: 'hij',
    body: 'comment 30',
    asset_id: '456'
  }];

  const users = [{
    id: '123',
<<<<<<< HEAD
    display_name: 'Ana',
  },{
    id: '456',
    display_name: 'Maria',
  }]
=======
    display_name: 'John',
  }, {
    id: '456',
    display_name: 'Paul',
  }];
>>>>>>> 22bb837b

  const actions = [{
    action_type: 'flag',
    item_id: 'abc'
  }, {
    action_type: 'like',
    item_id: 'hij'
  }];

  beforeEach(() => {
    return Comment.create(comments).then(() => {
      return User.create(users);
    }).then(() => {
      return Action.create(actions);
    });
  });

  it('should return the right comment for the comment_id', function(done){
    chai.request(app)
      .get('/api/v1/comments')
      .query({'comment_id': 'abc'})
      .end(function(err, res){
        expect(err).to.be.null;
        expect(res).to.have.status(200);
        if (err) {return done(err);}
        done();
      });
<<<<<<< HEAD
  })
})

describe('Put /:comment_id', () => {

  const comments = [{
    id: 'abc',
    body: 'comment 10',
    asset_id: 'asset',
    author_id: '123'
  },{
    id: 'def',
    body: 'comment 20',
    asset_id: 'asset',
    author_id: '456'
  },{
    id: 'hij',
    body: 'comment 30',
    asset_id: '456'
  }]

  const users = [{
    id: '123',
    display_name: 'Ana',
  },{
    id: '456',
    display_name: 'Maria',
  }]

  const actions = [{
    action_type: 'flag',
    item_id: 'abc'
  },{
    action_type: 'like',
    item_id: 'hij'
  }]

  beforeEach(() => {
    return Comment.create(comments).then(() => {
      return User.create(users)
    }).then(() => {
      return Action.create(actions)
    })
  })

  it('it should update comment', function(done) {
    chai.request(app)
      .post('/api/v1/comments/abc')
      .send({'body': 'Something body.', 'author_id': '123', 'asset_id': '1', 'parent_id': ''})
      .end(function(err, res){
        expect(res).to.have.status(200)
        done()
      })
  })
})

describe('Delete /:comment_id', () => {

  const comments = [{
    id: 'abc',
    body: 'comment 10',
    asset_id: 'asset',
    author_id: '123'
  },{
    id: 'def',
    body: 'comment 20',
    asset_id: 'asset',
    author_id: '456'
  },{
    id: 'hij',
    body: 'comment 30',
    asset_id: '456'
  }]

  const users = [{
    id: '123',
    display_name: 'Ana',
  },{
    id: '456',
    display_name: 'Maria',
  }]

  const actions = [{
    action_type: 'flag',
    item_id: 'abc'
  },{
    action_type: 'like',
    item_id: 'hij'
  }]

  beforeEach(() => {
    return Comment.create(comments).then(() => {
      return User.create(users)
    }).then(() => {
      return Action.create(actions)
    })
  })

  it('it should remove comment', function(done) {
    chai.request(app)
      .delete('/api/v1/comments/abc')
      .end(function(err, res){
        expect(res).to.have.status(201)
        done()
      })
  })
})


describe('Post /:comment_id/status', () => {

  const comments = [{
    id: 'abc',
    body: 'comment 10',
    asset_id: 'asset',
    author_id: '123',
    status: ''
  },{
    id: 'def',
    body: 'comment 20',
    asset_id: 'asset',
    author_id: '456',
    status: 'rejected'
  },{
    id: 'hij',
    body: 'comment 30',
    asset_id: '456',
    status: 'accepted'
  }]

  const users = [{
    id: '123',
    display_name: 'Ana',
  },{
    id: '456',
    display_name: 'Maria',
  }]

  const actions = [{
    action_type: 'flag',
    item_id: 'abc'
  },{
    action_type: 'like',
    item_id: 'hij'
  }]

  beforeEach(() => {
    return Comment.create(comments).then(() => {
      return User.create(users)
    }).then(() => {
      return Action.create(actions)
    })
  })

  it('it should update status', function(done) {
    chai.request(app)
      .post('/api/v1/comments/abc/status')
      .send({'status': 'accepted'})
      .end(function(res){
        expect(res).to.have.status(200)
        expect(res).to.have.body
        done()
      })
  })
})



describe('Post /:comment_id/actions', () => {

  const comments = [{
    id: 'abc',
    body: 'comment 10',
    asset_id: 'asset',
    author_id: '123',
    status: ''
  },{
    id: 'def',
    body: 'comment 20',
    asset_id: 'asset',
    author_id: '456',
    status: 'rejected'
  },{
    id: 'hij',
    body: 'comment 30',
    asset_id: '456',
    status: 'accepted'
  }]

  const users = [{
    id: '123',
    display_name: 'Ana',
  },{
    id: '456',
    display_name: 'Maria',
  }]

  const actions = [{
    action_type: 'flag',
    item_id: 'abc'
  },{
    action_type: 'like',
    item_id: 'hij'
  }]

  beforeEach(() => {
    return Comment.create(comments).then(() => {
      return User.create(users)
    }).then(() => {
      return Action.create(actions)
    })
  })

  it('it should update status', function(done) {
    chai.request(app)
      .post('/api/v1/comments/abc/actions')
      .send({'user_id': '456', 'action_type': 'flag'})
      .end(function(res){
        expect(res).to.have.status(200)
        done()
      })
  })
})
=======
  });
});
>>>>>>> 22bb837b
<|MERGE_RESOLUTION|>--- conflicted
+++ resolved
@@ -14,47 +14,46 @@
 const Action = require('../../../../models/action');
 const User = require('../../../../models/user');
 
-
 describe('Get /:comment_id', () => {
   const comments = [{
     id: 'abc',
     body: 'comment 10',
     asset_id: 'asset',
     author_id: '123'
-  },{
+  }, {
     id: 'def',
     body: 'comment 20',
     asset_id: 'asset',
     author_id: '456'
-  },{
+  }, {
     id: 'hij',
     body: 'comment 30',
     asset_id: '456'
-  }]
-
-  const users = [{
-    id: '123',
-    display_name: 'Ana',
-  },{
-    id: '456',
-    display_name: 'Maria',
-  }]
-
-  const actions = [{
-    action_type: 'flag',
-    item_id: 'abc'
-  },{
-    action_type: 'like',
-    item_id: 'hij'
-  }]
-
-  beforeEach(() => {
-    return Comment.create(comments).then(() => {
-      return User.create(users)
-    }).then(() => {
-      return Action.create(actions)
-    })
-  })
+  }];
+
+  const users = [{
+    id: '123',
+    display_name: 'Ana',
+  }, {
+    id: '456',
+    display_name: 'Maria',
+  }];
+
+  const actions = [{
+    action_type: 'flag',
+    item_id: 'abc'
+  }, {
+    action_type: 'like',
+    item_id: 'hij'
+  }];
+
+  beforeEach(() => {
+    return Comment.create(comments).then(() => {
+      return User.create(users);
+    }).then(() => {
+      return Action.create(actions);
+    });
+  });
 
   it('should return all the comments', function(done){
     chai.request(app)
@@ -62,29 +61,19 @@
       .end(function(err, res){
         expect(err).to.be.null;
         expect(res).to.have.status(200);
-        //expect(res).to.have.a.length(3); // it fails
-        if (err) return done(err);
-        done();
-      });
-  })
-})
+        done();
+      });
+  });
+});
 
 describe('Post /comments', () => {
   const users = [{
     id: '123',
-<<<<<<< HEAD
-    display_name: 'Ana',
-  },{
-    id: '456',
-    display_name: 'Maria',
-  }]
-=======
-    display_name: 'John',
-  }, {
-    id: '456',
-    display_name: 'Paul',
-  }];
->>>>>>> 22bb837b
+    display_name: 'Ana',
+  }, {
+    id: '456',
+    display_name: 'Maria',
+  }];
 
   const actions = [{
     action_type: 'flag',
@@ -105,20 +94,11 @@
       .post('/api/v1/comments')
       .send({'body': 'Something body.', 'author_id': '123', 'asset_id': '1', 'parent_id': ''})
       .end(function(err, res){
-<<<<<<< HEAD
-        expect(res).to.have.status(200)
-        done()
-      })
-  })
-})
-=======
-        expect(res).to.have.status(201);
-        done();
-      });
-  });
-
-});
->>>>>>> 22bb837b
+        expect(res).to.have.status(200);
+        done();
+      });
+  });
+});
 
 describe('Get /:comment_id', () => {
   const comments = [{
@@ -139,19 +119,11 @@
 
   const users = [{
     id: '123',
-<<<<<<< HEAD
-    display_name: 'Ana',
-  },{
-    id: '456',
-    display_name: 'Maria',
-  }]
-=======
-    display_name: 'John',
-  }, {
-    id: '456',
-    display_name: 'Paul',
-  }];
->>>>>>> 22bb837b
+    display_name: 'Ana',
+  }, {
+    id: '456',
+    display_name: 'Maria',
+  }];
 
   const actions = [{
     action_type: 'flag',
@@ -179,9 +151,8 @@
         if (err) {return done(err);}
         done();
       });
-<<<<<<< HEAD
-  })
-})
+  });
+});
 
 describe('Put /:comment_id', () => {
 
@@ -190,51 +161,51 @@
     body: 'comment 10',
     asset_id: 'asset',
     author_id: '123'
-  },{
+  }, {
     id: 'def',
     body: 'comment 20',
     asset_id: 'asset',
     author_id: '456'
-  },{
+  }, {
     id: 'hij',
     body: 'comment 30',
     asset_id: '456'
-  }]
-
-  const users = [{
-    id: '123',
-    display_name: 'Ana',
-  },{
-    id: '456',
-    display_name: 'Maria',
-  }]
-
-  const actions = [{
-    action_type: 'flag',
-    item_id: 'abc'
-  },{
-    action_type: 'like',
-    item_id: 'hij'
-  }]
-
-  beforeEach(() => {
-    return Comment.create(comments).then(() => {
-      return User.create(users)
-    }).then(() => {
-      return Action.create(actions)
-    })
-  })
+  }];
+
+  const users = [{
+    id: '123',
+    display_name: 'Ana',
+  }, {
+    id: '456',
+    display_name: 'Maria',
+  }];
+
+  const actions = [{
+    action_type: 'flag',
+    item_id: 'abc'
+  }, {
+    action_type: 'like',
+    item_id: 'hij'
+  }];
+
+  beforeEach(() => {
+    return Comment.create(comments).then(() => {
+      return User.create(users);
+    }).then(() => {
+      return Action.create(actions);
+    });
+  });
 
   it('it should update comment', function(done) {
     chai.request(app)
       .post('/api/v1/comments/abc')
       .send({'body': 'Something body.', 'author_id': '123', 'asset_id': '1', 'parent_id': ''})
       .end(function(err, res){
-        expect(res).to.have.status(200)
-        done()
-      })
-  })
-})
+        expect(res).to.have.status(200);
+        done();
+      });
+  });
+});
 
 describe('Delete /:comment_id', () => {
 
@@ -243,51 +214,50 @@
     body: 'comment 10',
     asset_id: 'asset',
     author_id: '123'
-  },{
+  }, {
     id: 'def',
     body: 'comment 20',
     asset_id: 'asset',
     author_id: '456'
-  },{
+  }, {
     id: 'hij',
     body: 'comment 30',
     asset_id: '456'
-  }]
-
-  const users = [{
-    id: '123',
-    display_name: 'Ana',
-  },{
-    id: '456',
-    display_name: 'Maria',
-  }]
-
-  const actions = [{
-    action_type: 'flag',
-    item_id: 'abc'
-  },{
-    action_type: 'like',
-    item_id: 'hij'
-  }]
-
-  beforeEach(() => {
-    return Comment.create(comments).then(() => {
-      return User.create(users)
-    }).then(() => {
-      return Action.create(actions)
-    })
-  })
+  }];
+
+  const users = [{
+    id: '123',
+    display_name: 'Ana',
+  }, {
+    id: '456',
+    display_name: 'Maria',
+  }];
+
+  const actions = [{
+    action_type: 'flag',
+    item_id: 'abc'
+  }, {
+    action_type: 'like',
+    item_id: 'hij'
+  }];
+
+  beforeEach(() => {
+    return Comment.create(comments).then(() => {
+      return User.create(users);
+    }).then(() => {
+      return Action.create(actions);
+    });
+  });
 
   it('it should remove comment', function(done) {
     chai.request(app)
       .delete('/api/v1/comments/abc')
       .end(function(err, res){
-        expect(res).to.have.status(201)
-        done()
-      })
-  })
-})
-
+        expect(res).to.have.status(201);
+        done();
+      });
+  });
+});
 
 describe('Post /:comment_id/status', () => {
 
@@ -297,56 +267,54 @@
     asset_id: 'asset',
     author_id: '123',
     status: ''
-  },{
+  }, {
     id: 'def',
     body: 'comment 20',
     asset_id: 'asset',
     author_id: '456',
     status: 'rejected'
-  },{
+  }, {
     id: 'hij',
     body: 'comment 30',
     asset_id: '456',
     status: 'accepted'
-  }]
-
-  const users = [{
-    id: '123',
-    display_name: 'Ana',
-  },{
-    id: '456',
-    display_name: 'Maria',
-  }]
-
-  const actions = [{
-    action_type: 'flag',
-    item_id: 'abc'
-  },{
-    action_type: 'like',
-    item_id: 'hij'
-  }]
-
-  beforeEach(() => {
-    return Comment.create(comments).then(() => {
-      return User.create(users)
-    }).then(() => {
-      return Action.create(actions)
-    })
-  })
+  }];
+
+  const users = [{
+    id: '123',
+    display_name: 'Ana',
+  }, {
+    id: '456',
+    display_name: 'Maria',
+  }];
+
+  const actions = [{
+    action_type: 'flag',
+    item_id: 'abc'
+  }, {
+    action_type: 'like',
+    item_id: 'hij'
+  }];
+
+  beforeEach(() => {
+    return Comment.create(comments).then(() => {
+      return User.create(users);
+    }).then(() => {
+      return Action.create(actions);
+    });
+  });
 
   it('it should update status', function(done) {
     chai.request(app)
       .post('/api/v1/comments/abc/status')
       .send({'status': 'accepted'})
       .end(function(res){
-        expect(res).to.have.status(200)
-        expect(res).to.have.body
-        done()
-      })
-  })
-})
-
-
+        expect(res).to.have.status(200);
+        expect(res).to.have.body;
+        done();
+      });
+  });
+});
 
 describe('Post /:comment_id/actions', () => {
 
@@ -356,54 +324,50 @@
     asset_id: 'asset',
     author_id: '123',
     status: ''
-  },{
+  }, {
     id: 'def',
     body: 'comment 20',
     asset_id: 'asset',
     author_id: '456',
     status: 'rejected'
-  },{
+  }, {
     id: 'hij',
     body: 'comment 30',
     asset_id: '456',
     status: 'accepted'
-  }]
-
-  const users = [{
-    id: '123',
-    display_name: 'Ana',
-  },{
-    id: '456',
-    display_name: 'Maria',
-  }]
-
-  const actions = [{
-    action_type: 'flag',
-    item_id: 'abc'
-  },{
-    action_type: 'like',
-    item_id: 'hij'
-  }]
-
-  beforeEach(() => {
-    return Comment.create(comments).then(() => {
-      return User.create(users)
-    }).then(() => {
-      return Action.create(actions)
-    })
-  })
-
-  it('it should update status', function(done) {
+  }];
+
+  const users = [{
+    id: '123',
+    display_name: 'Ana',
+  }, {
+    id: '456',
+    display_name: 'Maria',
+  }];
+
+  const actions = [{
+    action_type: 'flag',
+    item_id: 'abc'
+  }, {
+    action_type: 'like',
+    item_id: 'hij'
+  }];
+
+  beforeEach(() => {
+    return Comment.create(comments).then(() => {
+      return User.create(users);
+    }).then(() => {
+      return Action.create(actions);
+    });
+  });
+
+  it('it should update actions', function(done) {
     chai.request(app)
       .post('/api/v1/comments/abc/actions')
       .send({'user_id': '456', 'action_type': 'flag'})
       .end(function(res){
-        expect(res).to.have.status(200)
-        done()
-      })
-  })
-})
-=======
-  });
-});
->>>>>>> 22bb837b
+        expect(res).to.have.status(200);
+        done();
+      });
+  });
+});