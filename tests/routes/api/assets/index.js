--- conflicted
+++ resolved
@@ -86,29 +86,6 @@
   describe('#put', () => {
     it('should close the asset', function() {
 
-<<<<<<< HEAD
-      const asset = Asset.findByUrl('http://test.com')
-        .then((asset) => {
-          expect(asset).to.have.property('closedAt')
-            .and.to.equal(null);
-        });
-
-      const today = Date.now();
-      return chai.request(app)
-        .put(`/api/v1/asset/${asset.id}/status`)
-        .set(passport.inject({roles: ['admin']}))
-        .send({closedAt: today})
-        .then((res) => {
-          expect(res).to.have.status(201);
-
-          Asset.findByUrl('http://test.com')
-            .then((asset) => {
-              expect(asset).to.have.property('isClosed')
-                .and.to.equal(true);
-              expect(asset).to.have.property('closedAt')
-                .and.to.not.equal(null);
-            });
-=======
       const today = Date.now();
 
       return Asset.findOrCreateByUrl('http://test.com')
@@ -130,7 +107,6 @@
         .then((asset) => {
           expect(asset).to.have.property('isClosed', true);
           expect(asset).to.have.property('closedAt').and.to.not.equal(null);
->>>>>>> 61128e9c
         });
     });
   });
