en:
  talk-plugin-like:
    like: Like
    liked: Liked
es:
  talk-plugin-like:
    like: Me Gusta
    liked: Me Gustó
<<<<<<< HEAD
zh_CN:
  talk-plugin-like:
    like: "喜欢"
    liked: "已喜欢"
=======
zh_TW:
  talk-plugin-like:
    like: 讚
    liked: 已讚
>>>>>>> 1125351c
<|MERGE_RESOLUTION|>--- conflicted
+++ resolved
@@ -6,14 +6,11 @@
   talk-plugin-like:
     like: Me Gusta
     liked: Me Gustó
-<<<<<<< HEAD
 zh_CN:
   talk-plugin-like:
     like: "喜欢"
     liked: "已喜欢"
-=======
 zh_TW:
   talk-plugin-like:
     like: 讚
-    liked: 已讚
->>>>>>> 1125351c
+    liked: 已讚