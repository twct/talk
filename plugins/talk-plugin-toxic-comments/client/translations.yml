--- conflicted
+++ resolved
@@ -12,7 +12,6 @@
     still_toxic: |
       This edited comment might still violate our community guidelines.
       Our moderation team will review your comment shortly.
-<<<<<<< HEAD
   flags:
     reasons:
       comment:
@@ -22,8 +21,6 @@
     reasons:
       comment:
         toxic_comment: "Muy probable que sea tóxico"
-=======
-es:
 zh_CN:
   error:
     COMMENT_IS_TOXIC: "您确定吗？此评论的表述可能违反了我们的社群指引方针。您可以编辑评论，或直接提交让管理人员审查。"
@@ -46,5 +43,4 @@
     toxic_comment: 不當評論
     still_toxic: |
       該評論經修改後仍有可能違反社區準則。
-      我們的審核團隊會儘快審核該您的評論。
->>>>>>> 0ab6cc3a
+      我們的審核團隊會儘快審核該您的評論。