--- conflicted
+++ resolved
@@ -31,46 +31,7 @@
   flags:
     reasons:
       comment:
-        toxic_comment: "Highly likely to be Toxic"
-<<<<<<< HEAD
-=======
-en:
-  error:
-    COMMENT_IS_TOXIC: |
-      Are you sure? The language in this comment might violate our community guidelines.
-      You can edit the comment or submit it for moderator review.
-  talk-plugin-toxic-comments:
-    unlikely: "Unlikely"
-    highly_likely: "Highly Likely"
-    possibly: "Possibly"
-    likely: "Likely"
-    toxic_comment: "Toxic Comment"
-    still_toxic: |
-      This edited comment might still violate our community guidelines.
-      Our moderation team will review your comment shortly.
-  flags:
-    reasons:
-      comment:
-        toxic_comment: "Highly likely to be Toxic"
-sr:
-  error:
-    COMMENT_IS_TOXIC: |
-      Da li ste sigurni? Jezik u ovom komentaru može narušavati naša pravila diskusije.
-      Pregledajte komentar, ili ga svejdno pošaljite moderatoru na odobrenje.
-  talk-plugin-toxic-comments:
-    unlikely: "Malo verovatno"
-    highly_likely: "Vrlo verovatno"
-    possibly: "Moguće"
-    likely: "Verovatno"
-    toxic_comment: "Toksičan komentar"
-    still_toxic: |
-      Ovako preuređen komentar još uvek može narušavati naša pravila diskusije.
-      Naš moderatorski tim će uskro pregledati vaš komentar.
-  flags:
-    reasons:
-      comment:
-        toxic_comment: "Vrlo verovatno toksičan"        
->>>>>>> 9d7b9a91
+        toxic_comment: "Highly likely to be Toxic"        
 de:
   error:
     COMMENT_IS_TOXIC: |
@@ -195,6 +156,24 @@
     reasons:
       comment:
         toxic_comment: "Highly likely to be Toxic"
+sr:
+  error:
+    COMMENT_IS_TOXIC: |
+      Da li ste sigurni? Jezik u ovom komentaru može narušavati naša pravila diskusije.
+      Pregledajte komentar, ili ga svejdno pošaljite moderatoru na odobrenje.
+  talk-plugin-toxic-comments:
+    unlikely: "Malo verovatno"
+    highly_likely: "Vrlo verovatno"
+    possibly: "Moguće"
+    likely: "Verovatno"
+    toxic_comment: "Toksičan komentar"
+    still_toxic: |
+      Ovako preuređen komentar još uvek može narušavati naša pravila diskusije.
+      Naš moderatorski tim će uskro pregledati vaš komentar.
+  flags:
+    reasons:
+      comment:
+        toxic_comment: "Vrlo verovatno toksičan"
 zh_CN:
   error:
     COMMENT_IS_TOXIC: "您确定吗？此评论的表述可能违反了我们的社群指引方针。您可以编辑评论，或直接提交让管理人员审查。"
