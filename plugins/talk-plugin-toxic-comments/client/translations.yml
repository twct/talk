en:
  error:
    COMMENT_IS_TOXIC: |
      Are you sure? The language in this comment might violate our community guidelines.
      You can edit the comment or submit it for moderator review.
  talk-plugin-toxic-comments:
    unlikely: Unlikely
    highly_likely: Highly Likely
    possibly: Possibly
    likely: Likely
    toxic_comment: Toxic Comment
    still_toxic: |
      This edited comment might still violate our community guidelines.
      Our moderation team will review your comment shortly.
es:
<<<<<<< HEAD
zh_CN:
  error:
    COMMENT_IS_TOXIC: "您确定吗？此评论的表述可能违反了我们的社群指引方针。您可以编辑评论，或直接提交让管理人员审查。"
  talk-plugin-toxic-comments:
    unlikely: "极低可能"
    highly_likely: "极高可能"
    possibly: "不太可能"
    likely: "比较可能"
    toxic_comment: "有毒评论"
    still_toxic: "此编辑后评论可能仍违反了我们的社群指引方针。我们的审查团队将马上处理您的评论。"
=======
zh_TW:
  error:
    COMMENT_IS_TOXIC: |
      確定提交評論？該評論可能包含違反社區準則的言論。您可以編輯該評論或提交以待審核。
  talk-plugin-toxic-comments:
    unlikely: 不太可能
    highly_likely: 非常有可能
    possibly: 有可能
    likely: 很有可能
    toxic_comment: 不當評論
    still_toxic: |
      該評論經修改後仍有可能違反社區準則。
      我們的審核團隊會儘快審核該您的評論。
>>>>>>> 1125351c
<|MERGE_RESOLUTION|>--- conflicted
+++ resolved
@@ -13,7 +13,6 @@
       This edited comment might still violate our community guidelines.
       Our moderation team will review your comment shortly.
 es:
-<<<<<<< HEAD
 zh_CN:
   error:
     COMMENT_IS_TOXIC: "您确定吗？此评论的表述可能违反了我们的社群指引方针。您可以编辑评论，或直接提交让管理人员审查。"
@@ -24,7 +23,6 @@
     likely: "比较可能"
     toxic_comment: "有毒评论"
     still_toxic: "此编辑后评论可能仍违反了我们的社群指引方针。我们的审查团队将马上处理您的评论。"
-=======
 zh_TW:
   error:
     COMMENT_IS_TOXIC: |
@@ -37,5 +35,4 @@
     toxic_comment: 不當評論
     still_toxic: |
       該評論經修改後仍有可能違反社區準則。
-      我們的審核團隊會儘快審核該您的評論。
->>>>>>> 1125351c
+      我們的審核團隊會儘快審核該您的評論。