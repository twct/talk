--- conflicted
+++ resolved
@@ -3,63 +3,40 @@
 import PropTypes from 'prop-types';
 import { Button, Icon } from 'plugin-api/beta/client/components/ui';
 import styles from './DeleteMyAccountStep.css';
-<<<<<<< HEAD
 import { t } from 'plugin-api/beta/client/services';
-=======
 import moment from 'moment';
->>>>>>> 375f1bb6
 
 const DeleteMyAccountFinalStep = props => (
   <div className={styles.step}>
     <p className={styles.description}>
-      {t(
-        'talk-plugin-profile-data.delete_request.your_request_submitted_description'
-      )}
+      {t('delete_request.your_request_submitted_description')}
     </p>
 
     <div className={cn(styles.box, styles.scheduledDeletion)}>
       <strong className={styles.block}>
-        {t(
-          'talk-plugin-profile-data.delete_request.your_account_deletion_scheduled'
-        )}
+        {t('delete_request.your_account_deletion_scheduled')}
       </strong>
       <strong className={styles.block}>
         <Icon name="access_time" className={styles.timeIcon} />
-<<<<<<< HEAD
-        <span>{0}</span>
-=======
         <span>
           {moment(props.scheduledDeletionDate).format('MMM Do YYYY, h:mm a')}
         </span>
->>>>>>> 375f1bb6
       </strong>
     </div>
 
     <p className={styles.description}>
-      <strong>
-        {' '}
-        {t('talk-plugin-profile-data.delete_request.changed_your_mind')}
-      </strong>{' '}
-      {t('talk-plugin-profile-data.delete_request.simply_go_to')} “<strong>
-        {t(
-          'talk-plugin-profile-data.delete_request.cancel_account_deletion_request'
-        )}.
+      <strong> {t('delete_request.changed_your_mind')}</strong>{' '}
+      {t('delete_request.simply_go_to')} “<strong>
+        {t('delete_request.cancel_account_deletion_request')}.
       </strong>”
     </p>
 
     <p className={styles.description}>
-<<<<<<< HEAD
-      <strong>
-        {t('talk-plugin-profile-data.delete_request.tell_us_why')}.
-      </strong>{' '}
-      {t('talk-plugin-profile-data.delete_request.feedback_copy')}
-=======
-      <strong>Tell us why.</strong> We would like to know why you chose to
-      delete your account. Send us feedback on our comment system by emailing{' '}
+      <strong>{t('delete_request.tell_us_why')}.</strong>{' '}
+      {t('delete_request.feedback_copy')}
       <a href={`mailto:${props.organizationContactEmail}`}>
         {props.organizationContactEmail}
       </a>.
->>>>>>> 375f1bb6
     </p>
 
     <div className={cn(styles.actions, styles.columnView)}>
@@ -68,7 +45,7 @@
         onClick={props.finish}
         full
       >
-        {t('talk-plugin-profile-data.delete_request.done')}
+        {t('delete_request.done')}
       </Button>
     </div>
   </div>
@@ -76,7 +53,7 @@
 
 DeleteMyAccountFinalStep.propTypes = {
   finish: PropTypes.func.isRequired,
-  scheduledDeletionDate: PropTypes.string.isRequired,
+  scheduledDeletionDate: PropTypes.any.isRequired,
   organizationContactEmail: PropTypes.string.isRequired,
 };
 
