ar:
  talk-plugin-sort-most-respected:
    label: الأكثر احتراماً أولاً
da:
  talk-plugin-sort-most-respected:
    label: Most respected first
<<<<<<< HEAD
=======
en:
  talk-plugin-sort-most-respected:
    label: Most respected first
sr:
  talk-plugin-sort-most-respected:
    label: Prvo najpopularniji
>>>>>>> 9d7b9a91
de:
  talk-plugin-sort-most-respected:
    label: Häufigste "Respektiert" zuerst
en:
  talk-plugin-sort-most-respected:
    label: Most respected first
es:
  talk-plugin-sort-most-respected:
    label: Más respetadas primero
fr:
  talk-plugin-sort-most-respected:
    label: Most respected first
he:
  talk-plugin-sort-most-respected:
    label: הכי מכובד קודם
nl_NL:
  talk-plugin-sort-most-respected:
    label: Meest gerespecteerd eerst
pt_BR:
  talk-plugin-sort-most-respected:
    label: Mais respeitados primeiro
zh_CN:
  talk-plugin-sort-most-respected:
    label: "最多被赞在前"
zh_TW:
  talk-plugin-sort-most-respected:
    label: 最多被讚在前<|MERGE_RESOLUTION|>--- conflicted
+++ resolved
@@ -4,15 +4,6 @@
 da:
   talk-plugin-sort-most-respected:
     label: Most respected first
-<<<<<<< HEAD
-=======
-en:
-  talk-plugin-sort-most-respected:
-    label: Most respected first
-sr:
-  talk-plugin-sort-most-respected:
-    label: Prvo najpopularniji
->>>>>>> 9d7b9a91
 de:
   talk-plugin-sort-most-respected:
     label: Häufigste "Respektiert" zuerst
@@ -34,6 +25,9 @@
 pt_BR:
   talk-plugin-sort-most-respected:
     label: Mais respeitados primeiro
+sr:
+  talk-plugin-sort-most-respected:
+    label: Prvo najpopularniji
 zh_CN:
   talk-plugin-sort-most-respected:
     label: "最多被赞在前"
