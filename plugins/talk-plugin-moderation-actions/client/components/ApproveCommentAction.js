import React from 'react';
import styles from './styles.css';
import {t} from 'plugin-api/beta/client/services';
import {Icon} from 'plugin-api/beta/client/components/ui';
import cn from 'classnames';

const isApproved = (status) => (status === 'ACCEPTED');

export default ({approveComment, comment: {status}}) => (
<<<<<<< HEAD
  <button className={cn(styles.button, {[styles.approved]: isApproved(status)}, 'talk-plugin-moderation-actions-reject')} onClick={approveComment}>
    {isApproved(status) ? (
      <span>
        <Icon name="check_circle" className={styles.icon} />
        {t('talk-plugin-moderation-actions.approved_comment')}
      </span>
    ) : (
      <span>
        <Icon name="done" className={styles.icon} />
        {t('talk-plugin-moderation-actions.approve_comment')}
      </span>
    )}
  </button>
=======
  isApproved(status) ? (
    <span className={styles.approved}>
      <Icon name="check_circle" className={styles.icon} />
      {t('talk-plugin-moderation-actions.approved_comment')}
    </span>
  ) : (
    <button className={cn(styles.button, 'talk-plugin-moderation-actions-reject')} onClick={approveComment}>
      <Icon name="done" className={styles.icon} />
      {t('talk-plugin-moderation-actions.approve_comment')}
    </button>
  )
>>>>>>> 0e7d7455
);<|MERGE_RESOLUTION|>--- conflicted
+++ resolved
@@ -7,21 +7,6 @@
 const isApproved = (status) => (status === 'ACCEPTED');
 
 export default ({approveComment, comment: {status}}) => (
-<<<<<<< HEAD
-  <button className={cn(styles.button, {[styles.approved]: isApproved(status)}, 'talk-plugin-moderation-actions-reject')} onClick={approveComment}>
-    {isApproved(status) ? (
-      <span>
-        <Icon name="check_circle" className={styles.icon} />
-        {t('talk-plugin-moderation-actions.approved_comment')}
-      </span>
-    ) : (
-      <span>
-        <Icon name="done" className={styles.icon} />
-        {t('talk-plugin-moderation-actions.approve_comment')}
-      </span>
-    )}
-  </button>
-=======
   isApproved(status) ? (
     <span className={styles.approved}>
       <Icon name="check_circle" className={styles.icon} />
@@ -33,5 +18,4 @@
       {t('talk-plugin-moderation-actions.approve_comment')}
     </button>
   )
->>>>>>> 0e7d7455
 );