en:
  talk-plugin-member-since:
    member_since: "Member Since"
es:
  talk-plugin-member-since:
    member_since: "Miembro desde"
<<<<<<< HEAD
zh_CN:
  talk-plugin-member-since:
    member_since: "成员加入日期"
=======
zh_TW:
  talk-plugin-member-since:
    member_since: "入會日期"
>>>>>>> 1125351c
<|MERGE_RESOLUTION|>--- conflicted
+++ resolved
@@ -4,12 +4,9 @@
 es:
   talk-plugin-member-since:
     member_since: "Miembro desde"
-<<<<<<< HEAD
 zh_CN:
   talk-plugin-member-since:
     member_since: "成员加入日期"
-=======
 zh_TW:
   talk-plugin-member-since:
-    member_since: "入會日期"
->>>>>>> 1125351c
+    member_since: "入會日期"