ar:
  talk-plugin-facebook-auth:
    sign_in: "تسجيل الدخول عبر حساب الفيسبوك"
    sign_up: "اشترك عبر حساب الفيسبوك"
de:
  talk-plugin-facebook-auth:
    sign_in: "Mit Facebook anmelden"
    sign_up: "Mit Facebook registrieren"
en:
  talk-plugin-facebook-auth:
    sign_in: "Sign in with Facebook"
    sign_up: "Sign up with Facebook"
es:
  talk-plugin-facebook-auth:
    sign_in: "Entrar con Facebook"
    sign_up: "Registrarse con Facebook"
fr:
  talk-plugin-facebook-auth:
    sign_in: "Connectez-vous avec Facebook"
    sign_up: "Inscrivez-vous avec Facebook"
<<<<<<< HEAD
he:
  talk-plugin-facebook-auth:
    sign_in: "התחבר עם פייסבוק"
    sign_up: "הרשם עם פייסבוק"
=======
nl_NL:
  talk-plugin-facebook-auth:
    sign_in: "Inloggen met Facebook"
    sign_up: "Registreren met Facebook"
>>>>>>> 7ebcc4c7
zh_CN:
  talk-plugin-facebook-auth:
    sign_in: "使用 Facebook 帐号"
    sign_up: "使用 Facebook 帐号"
zh_TW:
  talk-plugin-facebook-auth:
    sign_in: "使用 Facebook 帳號"
    sign_up: "使用 Facebook 帳號"<|MERGE_RESOLUTION|>--- conflicted
+++ resolved
@@ -18,17 +18,14 @@
   talk-plugin-facebook-auth:
     sign_in: "Connectez-vous avec Facebook"
     sign_up: "Inscrivez-vous avec Facebook"
-<<<<<<< HEAD
 he:
   talk-plugin-facebook-auth:
     sign_in: "התחבר עם פייסבוק"
     sign_up: "הרשם עם פייסבוק"
-=======
 nl_NL:
   talk-plugin-facebook-auth:
     sign_in: "Inloggen met Facebook"
     sign_up: "Registreren met Facebook"
->>>>>>> 7ebcc4c7
 zh_CN:
   talk-plugin-facebook-auth:
     sign_in: "使用 Facebook 帐号"
