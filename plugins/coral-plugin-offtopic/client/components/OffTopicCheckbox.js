--- conflicted
+++ resolved
@@ -11,8 +11,9 @@
   label = 'OFF_TOPIC';
 
   componentDidMount() {
-    this.clearTagsHook = this.props.registerHook('postSubmit', (data) => {
-      this.props.clearTags();
+    this.clearTagsHook = this.props.registerHook('postSubmit', () => {
+      const idx = this.props.commentBox.tags.indexOf(this.label);
+      this.props.removeTag(idx);
     });
   }
 
@@ -43,12 +44,7 @@
 
 const mapStateToProps = ({commentBox}) => ({commentBox});
 
-<<<<<<< HEAD
-const mapDispatchToProps = dispatch =>
-  bindActionCreators({addTag, removeTag, clearTags}, dispatch);
-=======
 const mapDispatchToProps = (dispatch) =>
   bindActionCreators({addTag, removeTag}, dispatch);
->>>>>>> 7417d519
 
 export default connect(mapStateToProps, mapDispatchToProps)(OffTopicCheckbox);