en:
  talk-plugin-flag-details:
    flags: Flags
es:
  talk-plugin-flag-details:
    flags: Reportes
<<<<<<< HEAD
zh_CN:
  talk-plugin-flag-details:
    flags: "报告"
=======
zh_TW:
  talk-plugin-flag-details:
    flags: 標記
>>>>>>> 1125351c
<|MERGE_RESOLUTION|>--- conflicted
+++ resolved
@@ -4,12 +4,9 @@
 es:
   talk-plugin-flag-details:
     flags: Reportes
-<<<<<<< HEAD
 zh_CN:
   talk-plugin-flag-details:
     flags: "报告"
-=======
 zh_TW:
   talk-plugin-flag-details:
-    flags: 標記
->>>>>>> 1125351c
+    flags: 標記