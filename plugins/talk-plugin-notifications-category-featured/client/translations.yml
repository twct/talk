--- conflicted
+++ resolved
@@ -12,11 +12,7 @@
     toggle_description: Mi comentario esta presentado
 he:
   talk-plugin-notifications-category-featured:
-<<<<<<< HEAD
-    toggle_description: Mein Kommentar wird empfohlen
+    toggle_description: התגובה שלי מובלטת
 nl_NL:
   talk-plugin-notifications-category-featured:
-    toggle_description: Mijn bericht is uitgelicht
-=======
-    toggle_description: התגובה שלי מובלטת
->>>>>>> 04965850
+    toggle_description: Mijn bericht is uitgelicht