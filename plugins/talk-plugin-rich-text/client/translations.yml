--- conflicted
+++ resolved
@@ -3,15 +3,13 @@
     format_bold: bold
     format_italic: italic
     format_blockquote: blockquote
-<<<<<<< HEAD
 nl_NL:
   talk-plugin-rich-text:
     format_bold: vetgedrukt
     format_italic: cursief
-=======
+    format_blockquote: blockquote
 he:
   talk-plugin-rich-text:
     format_bold: מודגש
     format_italic: נטוי
->>>>>>> 04965850
-    format_blockquote: blockquote
+    format_blockquote: blockquote