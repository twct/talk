.container {
  margin-top: 6px;
  margin-bottom: 12px;
  display: flex;
  position: relative;
  color: #202020;
  padding: 5px;
  border-radius: 2px;
  box-sizing: border-box;
  justify-content: space-between;

  &.editing {
<<<<<<< HEAD
=======
    padding: 10px;
>>>>>>> ade9b99a
    background-color: #EDEDED;
  }
}

.wrapper {
  display: flex;
  position: relative;
  box-sizing: inherit;
  justify-content: inherit;
  flex-grow: 1;
}

.content {
  flex-grow: 1;
}

.actions {
  flex-grow: 0;
  display: flex;
  flex-direction: column;
  align-items: center;
}

.email {
  margin: 0;
}

.username {
<<<<<<< HEAD
=======
  margin-top: 0;
>>>>>>> ade9b99a
  margin-bottom: 4px;
}

.button {
  border: 1px solid #787d80;
  background-color: transparent;
  height: 30px;
  font-size: 0.9em;
  line-height: normal;
}

.saveButton {
  background-color: #3498DB;
  border-color: #3498DB;
  color: white;

  > i {
    font-size: 17px;
  }

  &:hover {
    background-color: #399ee2;
    color: white;
  }

  &:disabled {
    border-color: #e0e0e0;

    &:hover {
      background-color: #e0e0e0;
      color: #4f5c67;
      cursor: default;
    }
  }
}

.cancelButton {
  color:#787D80;
  margin-top: 6px;
  font-size: 0.9em;

  &:hover {
    cursor: pointer;
  }
}

.detailLabel {
  border: solid 1px #787D80;
  border-radius: 2px;
  background-color: white;
  height: 30px;
  display: inline-block;
  width: 230px;
  display: flex;

  > .detailLabelIcon {
    font-size: 1.2em;
    padding: 0 5px;
    color: #787D80;
    line-height: 30px;
  }

  &.disabled {
    background-color: #E0E0E0;
  }
}

.detailValue {
  background: transparent;
  border: none;
  font-size: 1em;
  color: #000;
  height: 30px;
  outline: none;
  flex: 1;
}

.bottomText {
  color: #474747;
  font-size: 0.9em;
}

.detailList {
  list-style: none;
  margin: 0;
  padding: 0;
}

.detailItem {
  margin-bottom: 12px;
}<|MERGE_RESOLUTION|>--- conflicted
+++ resolved
@@ -10,10 +10,7 @@
   justify-content: space-between;
 
   &.editing {
-<<<<<<< HEAD
-=======
     padding: 10px;
->>>>>>> ade9b99a
     background-color: #EDEDED;
   }
 }
@@ -42,10 +39,7 @@
 }
 
 .username {
-<<<<<<< HEAD
-=======
   margin-top: 0;
->>>>>>> ade9b99a
   margin-bottom: 4px;
 }
 
