{
  "en": {
    "off_topic": "Off Topic"
  },
  "es": {
    "off_topic": "Fuera de Topico"
  },
<<<<<<< HEAD
  "zh_CN": {
    "off_topic": "无关主题"
=======
  "zh_TW": {
    "off_topic": "無關主題"
>>>>>>> 1125351c
  }
}<|MERGE_RESOLUTION|>--- conflicted
+++ resolved
@@ -5,12 +5,9 @@
   "es": {
     "off_topic": "Fuera de Topico"
   },
-<<<<<<< HEAD
   "zh_CN": {
     "off_topic": "无关主题"
-=======
   "zh_TW": {
     "off_topic": "無關主題"
->>>>>>> 1125351c
   }
 }