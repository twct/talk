{
  "ar": {
    "off_topic": "خارج الموضوع",
    "hide_off_topic": "إخفاء التعليقات التي خارجة عن الموضوع"
  },
  "da": {
    "off_topic": "Off Topic",
    "hide_off_topic": "Hide Off-Topic Comments"
  },
<<<<<<< HEAD
=======
  "en": {
    "off_topic": "Off Topic",
    "hide_off_topic": "Hide Off-Topic Comments"
  },
  "sr": {
    "off_topic": "Van teme",
    "hide_off_topic": "Sakri komentare van teme"
  },  
>>>>>>> 9d7b9a91
  "de": {
    "off_topic": "Off-Topic",
    "hide_off_topic": "Off-Topic-Kommentare verbergen"
  },
  "en": {
    "off_topic": "Off Topic",
    "hide_off_topic": "Hide Off-Topic Comments"
  },
  "es": {
    "off_topic": "Fuera de Tópico",
    "hide_off_topic": "Hide Off-Topic Comments"
  },
  "fr": {
    "off_topic": "Off Topic",
    "hide_off_topic": "Hide Off-Topic Comments"
  },
  "he": {
    "off_topic": "מחוץ לנושא",
    "hide_off_topic": "הסתר תגובות מחוץ לנושא"
  },
  "nl_NL": {
    "off_topic": "Off topic",
    "hide_off_topic": "Off-topic reacties verbergen"
  },
  "pt_BR": {
    "off_topic": "Off Topic",
    "hide_off_topic": "Hide Off-Topic Comments"
  },
  "zh_CN": {
    "off_topic": "无关主题",
    "hide_off_topic": "隐藏与主题无关评论"
  },
  "zh_TW": {
    "off_topic": "無關主題",
    "hide_off_topic": "隱藏與主題無關評論"
  }
}<|MERGE_RESOLUTION|>--- conflicted
+++ resolved
@@ -6,18 +6,7 @@
   "da": {
     "off_topic": "Off Topic",
     "hide_off_topic": "Hide Off-Topic Comments"
-  },
-<<<<<<< HEAD
-=======
-  "en": {
-    "off_topic": "Off Topic",
-    "hide_off_topic": "Hide Off-Topic Comments"
-  },
-  "sr": {
-    "off_topic": "Van teme",
-    "hide_off_topic": "Sakri komentare van teme"
   },  
->>>>>>> 9d7b9a91
   "de": {
     "off_topic": "Off-Topic",
     "hide_off_topic": "Off-Topic-Kommentare verbergen"
@@ -46,6 +35,10 @@
     "off_topic": "Off Topic",
     "hide_off_topic": "Hide Off-Topic Comments"
   },
+  "sr": {
+    "off_topic": "Van teme",
+    "hide_off_topic": "Sakri komentare van teme"
+  },
   "zh_CN": {
     "off_topic": "无关主题",
     "hide_off_topic": "隐藏与主题无关评论"
