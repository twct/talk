--- conflicted
+++ resolved
@@ -1,19 +1,7 @@
 const express = require('express');
-
-const Comment = require('../../../models/comment');
-const User = require('../../../models/user');
-const Action = require('../../../models/action');
 
 const router = express.Router();
 
-<<<<<<< HEAD
-router.get('/', (req, res, next) => {
-  const comments = Comment.findByAssetId(req.query.asset_id) || [];
-  const users = User.findByIdArray(comments.map((comment) => comment.author_id));
-  const actions = Action.findByItemIdArray(comments.map((comment) => comment.id));
-
-  res.json(comments.concat(users).concat(actions)).catch(next);
-=======
 router.get('/', (req, res) => {
   console.log('Stream endpoint has been hit with asset_id ', req.query.asset_id);
   res.json([
@@ -40,7 +28,6 @@
       'asset_id': 'assetTest'
     }
   ]);
->>>>>>> cc14e738
 });
 
 module.exports = router;