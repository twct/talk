--- conflicted
+++ resolved
@@ -41,28 +41,6 @@
   .catch(next);
 });
 
-<<<<<<< HEAD
-// Returns back all the comments that are in the moderation queue. The moderation queue is pre or post moderated,
-// depending on the settings. The :moderation overwrites this settings.
-// Pre-moderation:  New comments are shown in the moderator queues immediately.
-// Post-moderation: New comments do not appear in moderation queues unless they are flagged by other users.
-router.get('/status/pending', (req, res, next) => {
-
-  Setting
-    .getModerationSetting()
-    .then(({moderation}) => {
-      let moderationValue = req.query.moderation;
-      if (typeof moderationValue === 'undefined' || moderationValue === undefined) {
-        moderationValue = moderation;
-      }
-      Comment
-        .moderationQueue(moderationValue)
-        .then((comments) => {
-          res.status(200).json(comments);
-        });
-    })
-    .catch(next);
-=======
 // Get all the comments that were accepted.
 router.get('/status/accepted', (req, res, next) => {
   Comment.findByStatus('accepted').then((comments) => {
@@ -81,7 +59,6 @@
   .catch(error => {
     next(error);
   });
->>>>>>> 98971350
 });
 
 //==============================================================================
