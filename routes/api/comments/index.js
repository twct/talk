--- conflicted
+++ resolved
@@ -24,19 +24,8 @@
 });
 
 router.post('/', (req, res, next) => {
-<<<<<<< HEAD
-  let comment  = new Comment({
-    body: req.body.body,
-    author_id: req.body.author_id,
-    asset_id: req.body.asset_id,
-    parent_id: req.body.parent_id,
-    status: req.body.status,
-    username: req.body.username
-  });
-=======
-  const {body, author_id, asset_id, parent_id, status} = req.body;
-  let comment  = new Comment({body, author_id, asset_id, parent_id, status});
->>>>>>> b813f91f
+  const {body, author_id, asset_id, parent_id, status, username} = req.body;
+  let comment  = new Comment({body, author_id, asset_id, parent_id, status, username});
   comment.save().then(({id}) => {
     res.status(200).send({'id': id});
   }).catch(error => {
