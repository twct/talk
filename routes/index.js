const express = require('express');
const router = express.Router();

router.use('/api/v1', require('./api'));
router.use('/admin', require('./admin'));
router.use('/embed', require('./embed'));

router.get('/', (req, res) => {
<<<<<<< HEAD
  res.render('home', {});
=======
  return res.render('article', {title: 'Coral Talk'});
});

router.get('/assets/:asset_title', (req, res) => {
  return res.render('article', {title: req.params.asset_title.split('-').join(' ')});
>>>>>>> 7165b179
});

module.exports = router;<|MERGE_RESOLUTION|>--- conflicted
+++ resolved
@@ -6,15 +6,11 @@
 router.use('/embed', require('./embed'));
 
 router.get('/', (req, res) => {
-<<<<<<< HEAD
-  res.render('home', {});
-=======
   return res.render('article', {title: 'Coral Talk'});
 });
 
 router.get('/assets/:asset_title', (req, res) => {
   return res.render('article', {title: req.params.asset_title.split('-').join(' ')});
->>>>>>> 7165b179
 });
 
 module.exports = router;