--- conflicted
+++ resolved
@@ -25,13 +25,10 @@
   withUnbanUser,
   withStopIgnoringUser,
   withSetCommentStatus,
-<<<<<<< HEAD
   withRequestAccountDeletion,
   withRequestDownloadLink,
   withCancelAccountDeletion,
-=======
   withChangePassword,
   withChangeUsername,
->>>>>>> 9dc040f6
 } from 'coral-framework/graphql/mutations';
 export { compose } from 'recompose';