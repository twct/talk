--- conflicted
+++ resolved
@@ -1,29 +1,16 @@
 const passport = require('../../../passport');
 
 const app = require('../../../../../app');
-<<<<<<< HEAD
-=======
-
-const chai = require('chai');
-chai.use(require('chai-as-promised'));
-chai.use(require('chai-http'));
-const expect = chai.expect;
->>>>>>> 0ecf1ced
 
 const UsersService = require('../../../../../services/users');
 const SettingsService = require('../../../../../services/settings');
 const settings = {id: '1', moderation: 'PRE', wordlist: {banned: ['bad words'], suspect: ['suspect words']}};
 
-<<<<<<< HEAD
 const chai = require('chai');
 chai.should();
 chai.use(require('chai-http'));
 const expect = chai.expect;
 
-const UsersService = require('../../../../../services/users');
-
-=======
->>>>>>> 0ecf1ced
 describe('/api/v1/account/username', () => {
   let mockUser;
   beforeEach(async () => {
