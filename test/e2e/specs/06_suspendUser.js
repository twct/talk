module.exports = {

  before: (client) => {
    client.setWindowPosition(0, 0);
    client.resizeWindow(1600, 1200);
  },

  afterEach: (client, done) => {
    if (client.currentTest.results.failed) {
      throw new Error('Test Case failed, skipping all the rest');
    }
    done();
  },

  after: (client) => {
    client.end();
  },
  'user logs in': (client) => {
    const {testData: {user}} = client.globals;
    const embedStream = client.page.embedStream();
    const comments = client.page.embedStream().section.comments;

    embedStream
      .navigate()
      .ready();

    comments
      .openLoginPopup((popup) => popup.login(user));
  },
  'user posts comment': (client) => {
    const comments = client.page.embedStream().section.comments;
    const {testData: {comment}} = client.globals;

    comments
      .waitForElementVisible('@commentBoxTextarea')
      .setValue('@commentBoxTextarea', comment.body)
      .waitForElementVisible('@commentBoxPostButton')
      .click('@commentBoxPostButton')
      .waitForElementVisible('@firstCommentContent')
      .getText('@firstCommentContent', (result) => {
        comments.assert.equal(result.value, comment.body);
      });
  },
  'user logs out': (client) => {
    const embedStream = client.page.embedStream();
    const comments = embedStream.section.comments;

    comments
      .logout();
  },
  'admin logs in': (client) => {
    const adminPage = client.page.admin();
    const {testData: {admin}} = client.globals;

    adminPage.navigateAndLogin(admin);
  },
  'navigate to the embed stream': (client) => {
    const embedStream = client.page.embedStream();

    embedStream
      .navigate()
      .ready();
  },
  'admin reports comment': (client) => {
    const embedStream = client.page.embedStream();
    const comments = embedStream.section.comments;

    comments
      .waitForElementVisible('@firstComment')
      .waitForElementVisible('@flagButton')
      .click('@flagButton');

    comments.section.flag
      .waitForElementVisible('@flagCommentRadio')
      .click('@flagCommentRadio')
      .waitForElementVisible('@continueButton')
      .click('@continueButton')
      .waitForElementVisible('@spamCommentRadio')
      .click('@spamCommentRadio')
      .click('@continueButton')
      .waitForElementVisible('@popUpText')
      .click('@continueButton');
  },
  'admin suspends user': (client) => {
    const adminPage = client.page.admin();
<<<<<<< HEAD
    const {moderate, userDetailDrawer} = adminPage.section;
=======
    const moderate = adminPage.section.moderate;
>>>>>>> 0ab6cc3a

    adminPage
      .navigate()
      .ready()
      .goToModerate();

    moderate
      .waitForElementVisible('@comment')
      .waitForElementVisible('@commentUsername')
      .click('@commentUsername');

    userDetailDrawer
      .waitForElementVisible('@actionsMenu')
      .click('@actionMenuButton')
      .waitForElementVisible('@actionItemSuspendUser')
      .click('@actionItemSuspendUser');

    adminPage
      .waitForElementVisible('@suspendUserDialog')
      .waitForElementVisible('@suspendUserDialogStep0')
      .waitForElementVisible('@suspendUserConfirmButton')
      .click('@suspendUserConfirmButton')
      .waitForElementVisible('@suspendUserDialogStep1')
      .waitForElementVisible('@supendUserSendButton')
      .click('@supendUserSendButton');

    adminPage
      .waitForElementVisible('@toast')
      .waitForElementVisible('@toastClose')
      .click('@toastClose');

  },
  'admin checks user status and ban and suspension history': (client) => {
    const adminPage = client.page.admin();
    const {moderate, userDetailDrawer} = adminPage.section;

    moderate
      .waitForElementVisible('@comment')
      .waitForElementVisible('@commentUsername')
      .click('@commentUsername');

    userDetailDrawer
      .waitForElementVisible('@tabBar')
      .waitForElementVisible('@allTab')
      .click('@allTab')
      .waitForElementVisible('@rejectedTab')
      .click('@rejectedTab')
      .waitForElementVisible('@historyTab')
      .click('@historyTab')
      .waitForElementVisible('@historyPane')
      .waitForElementVisible('@accountHistory')
      .click('@closeButton');
  },
  'admin logs out': (client) => {
    const adminPage = client.page.admin();

    adminPage
      .logout();
  },
  'user logs in (2)': (client) => {
    const {testData: {user}} = client.globals;
    const embedStream = client.page.embedStream();
    const comments = client.page.embedStream().section.comments;

    embedStream
      .navigate()
      .ready();

    comments
      .openLoginPopup((popup) => popup.login(user));
  },
  'user account is suspended, should see restricted message box': (client) => {
    const embedStream = client.page.embedStream();
    const comments = embedStream.section.comments;

    comments
      .waitForElementVisible('@restrictedMessageBox');
  },
};<|MERGE_RESOLUTION|>--- conflicted
+++ resolved
@@ -83,11 +83,7 @@
   },
   'admin suspends user': (client) => {
     const adminPage = client.page.admin();
-<<<<<<< HEAD
     const {moderate, userDetailDrawer} = adminPage.section;
-=======
-    const moderate = adminPage.section.moderate;
->>>>>>> 0ab6cc3a
 
     adminPage
       .navigate()
