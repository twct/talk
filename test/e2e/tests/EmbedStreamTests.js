--- conflicted
+++ resolved
@@ -125,11 +125,7 @@
 
       // Add a mock user
       .then(() => mocks.users([{
-<<<<<<< HEAD
-        displayName: 'BabyBlue',
-=======
-        username: 'Baby Blue',
->>>>>>> 586d3c4c
+        username: 'BabyBlue',
         email: 'whale@tale.sea',
         password: 'krillaretasty'
       }]))
